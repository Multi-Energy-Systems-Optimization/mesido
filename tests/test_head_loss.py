from pathlib import Path
from unittest import TestCase

import numpy as np

from rtctools.util import run_optimization_problem

import rtctools_heat_network._darcy_weisbach as darcy_weisbach
from rtctools_heat_network.constants import GRAVITATIONAL_CONSTANT
from rtctools_heat_network.esdl.esdl_parser import ESDLFileParser
from rtctools_heat_network.esdl.profile_parser import ProfileReaderFromFile
from rtctools_heat_network.head_loss_class import HeadLossOption
from rtctools_heat_network.network_common import NetworkSettings

from utils_tests import demand_matching_test


class TestHeadLoss(TestCase):
    """
    Test case for a milp network and a gas network consisting out of a source, pipe(s) and a sink
    """

    def test_heat_network_head_loss(self):
        """
        Heat network: test the piecewise linear equality and inequality constraints of the head loss
        approximation.

        Checks:
        - That the head_loss() function does return the expected theoretical dH at a data point
        in the middle of the 1st line segment (dH curve is approximated with 5 linear lines)
        - That the head_loss() function does return a value smaller than a manual linearly
        approximated dH at a data point in the middle of the 1st line segment (dH curve is
        approximated with 5 linear lines)
        - That for the dH value approximated by the code is conservative, in other word greater
        than the theoretical value
        - That the pump power is conservative
        """
        import models.source_pipe_sink.src.double_pipe_heat as example
        from models.source_pipe_sink.src.double_pipe_heat import SourcePipeSink

        base_folder = Path(example.__file__).resolve().parent.parent

<<<<<<< HEAD
        for head_loss_option_setting in [
            HeadLossOption.LINEARIZED_N_LINES_WEAK_INEQUALITY,
            HeadLossOption.LINEARIZED_N_LINES_EQUALITY,
        ]:
            # Added for case where head loss is modelled via DW
            class SourcePipeSinkDW(SourcePipeSink):
                def heat_network_options(self):
                    options = super().heat_network_options()
=======
        # Added for case where head loss is modelled via DW
        class SourcePipeSinkDW(SourcePipeSink):
            def energy_system_options(self):
                options = super().energy_system_options()
                self.heat_network_settings["head_loss_option"] = HeadLossOption.LINEARIZED_DW
                self.heat_network_settings["n_linearization_lines"] = 5
                self.heat_network_settings["minimize_head_losses"] = True
>>>>>>> fd8a771e

                    nonlocal head_loss_option_setting
                    head_loss_option_setting = head_loss_option_setting

                    if (
                        head_loss_option_setting
                        == HeadLossOption.LINEARIZED_N_LINES_WEAK_INEQUALITY
                    ):
                        self.gas_network_settings["head_loss_option"] = (
                            HeadLossOption.LINEARIZED_ONE_LINE_EQUALITY
                        )
                        self.gas_network_settings["n_linearization_lines"] = 5
                        self.heat_network_settings["minimize_head_losses"] = True
                    elif head_loss_option_setting == HeadLossOption.LINEARIZED_N_LINES_EQUALITY:
                        self.heat_network_settings["head_loss_option"] = (
                            HeadLossOption.LINEARIZED_N_LINES_EQUALITY
                        )
                        self.heat_network_settings["minimize_head_losses"] = True
                        self.heat_network_settings["minimum_velocity"] = 1.0e-6

<<<<<<< HEAD
                    return options

            solution = run_optimization_problem(
                SourcePipeSinkDW,
                base_folder=base_folder,
                esdl_file_name="sourcesink.esdl",
                esdl_parser=ESDLFileParser,
                profile_reader=ProfileReaderFromFile,
                input_timeseries_file="timeseries_import.csv",
=======
        pipes = ["Pipe1", "Pipe1_ret"]
        v_max = solution.heat_network_settings["maximum_velocity"]
        pipe_diameter = solution.parameters(0)[f"{pipes[0]}.diameter"]
        pipe_wall_roughness = solution.energy_system_options()["wall_roughness"]
        temperature = solution.parameters(0)[f"{pipes[0]}.temperature"]
        pipe_length = solution.parameters(0)[f"{pipes[0]}.length"]
        v_points = [0.0, v_max / solution.heat_network_settings["n_linearization_lines"]]
        v_inspect = v_points[0] + (v_points[1] - v_points[0]) / 2.0

        # Theoretical head loss calc, dH =
        # friction_factor * 8 * pipe_length * volumetric_flow^2 / ( pipe_diameter^5 * g * pi^2)
        dh_theory = (
            darcy_weisbach.friction_factor(
                v_inspect,
                pipe_diameter,
                pipe_wall_roughness,
                temperature,
>>>>>>> fd8a771e
            )
            results = solution.extract_results()

            pipes = ["Pipe1"]
            for itime in range(len(results[f"{pipes[0]}.dH"])):
                v_max = solution.heat_network_settings["maximum_velocity"]
                pipe_diameter = solution.parameters(0)[f"{pipes[0]}.diameter"]
                pipe_wall_roughness = solution.heat_network_options()["wall_roughness"]
                temperature = solution.parameters(0)[f"{pipes[0]}.temperature"]
                pipe_length = solution.parameters(0)[f"{pipes[0]}.length"]
                v_points = np.linspace(
                    0.0,
                    v_max,
                    solution.heat_network_settings["n_linearization_lines"] + 1,
                )
                v_inspect = (
                    results[f"{pipes[0]}.Q"][itime] / solution.parameters(0)[f"{pipes[0]}.area"]
                )
                idx = []
                linearized_idx = []
                idx.append(
                    (results["Pipe1.Q"][itime] / solution.parameters(0)["Pipe1.area"]) >= v_points
                )
                idx.append(
                    (results["Pipe1.Q"][itime] / solution.parameters(0)["Pipe1.area"]) < v_points
                )
                linearized_idx.append(np.where(idx[0])[0][-1])
                linearized_idx.append(np.where(idx[1])[0][0])

                # Theoretical head loss calc, dH =
                # friction_factor * 8 * pipe_length * volumetric_flow^2 / ( pipe_diameter^5 * g *
                # pi^2)
                dh_theory = (
                    darcy_weisbach.friction_factor(
                        v_inspect,
                        pipe_diameter,
                        pipe_wall_roughness,
                        temperature,
                    )
                    * 8.0
                    * pipe_length
                    * (v_inspect * np.pi * pipe_diameter**2 / 4.0) ** 2
                    / (pipe_diameter**5 * GRAVITATIONAL_CONSTANT * np.pi**2)
                )
                # Approximate dH [m] vs Q [m3/s] with a linear line between between v_points
                # dH_manual_linear = a*Q + b
                # Then use this linear function to calculate the head loss
                delta_dh_theory = darcy_weisbach.head_loss(
                    v_points[linearized_idx[1]],
                    pipe_diameter,
                    pipe_length,
                    pipe_wall_roughness,
                    temperature,
                ) - darcy_weisbach.head_loss(
                    v_points[linearized_idx[0]],
                    pipe_diameter,
                    pipe_length,
                    pipe_wall_roughness,
                    temperature,
                )

                delta_volumetric_flow = (
                    v_points[linearized_idx[1]] * np.pi * pipe_diameter**2 / 4.0
                ) - (v_points[linearized_idx[0]] * np.pi * pipe_diameter**2 / 4.0)

                a = delta_dh_theory / delta_volumetric_flow
                b = delta_dh_theory - a * delta_volumetric_flow
                dh_manual_linear = a * (v_inspect * np.pi * pipe_diameter**2 / 4.0) + b

                dh_milp_head_loss_function = darcy_weisbach.head_loss(
                    v_inspect, pipe_diameter, pipe_length, pipe_wall_roughness, temperature
                )

                np.testing.assert_allclose(dh_theory, dh_milp_head_loss_function)
                np.testing.assert_array_less(dh_milp_head_loss_function, dh_manual_linear)

                if head_loss_option_setting == HeadLossOption.LINEARIZED_N_LINES_WEAK_INEQUALITY:
                    np.testing.assert_array_less(
                        dh_manual_linear, -results[f"{pipes[0]}.dH"][itime] + 1e-6
                    )
                elif head_loss_option_setting == HeadLossOption.LINEARIZED_N_LINES_EQUALITY:
                    np.testing.assert_allclose(
                        -results[f"{pipes[0]}.dH"][itime], dh_manual_linear, rtol=1e-5, atol=1e-7
                    )

            for pipe in pipes:
                velocities = results[f"{pipe}.Q"] / solution.parameters(0)[f"{pipe}.area"]
                for ii in range(len(results[f"{pipe}.dH"])):
                    np.testing.assert_array_less(
                        darcy_weisbach.head_loss(
                            velocities[ii],
                            pipe_diameter,
                            pipe_length,
                            pipe_wall_roughness,
                            temperature,
                        ),
                        -results[f"{pipe}.dH"][ii],
                    )

            pump_power = results["source.Pump_power"]
            pump_power_post_process = (
                results["source.dH"] / GRAVITATIONAL_CONSTANT * 1.0e5 * results["source.Q"]
            )

            # The pump power should be overestimated compared to the actual head loss due to the
            # fact that we are linearizing a third order equation for hydraulic power instead of
            # the second order for head loss.
            np.testing.assert_array_less(pump_power_post_process, pump_power)

            sum_hp = (
                results["demand.HeatOut.Hydraulic_power"] - results["demand.HeatIn.Hydraulic_power"]
            )
            sum_hp += (
                results["Pipe1.HeatOut.Hydraulic_power"] - results["Pipe1.HeatIn.Hydraulic_power"]
            )
            sum_hp += (
                results["Pipe1_ret.HeatOut.Hydraulic_power"]
                - results["Pipe1_ret.HeatIn.Hydraulic_power"]
            )

            np.testing.assert_allclose(abs(sum_hp), pump_power, atol=1.0e-3)

    def test_heat_network_pipe_split_head_loss(self):
        """
        Heat network: test the piecewise linear weak inequality and equality constraints of the
        head loss approximation.

        Checks:
        - That the head_loss() function does return the expected theoretical dH at a data point
        in the middle of the 1st line segment (dH curve is approximated with 5 linear lines)
        - That the head_loss() function does return a value smaller than a manual linearly
        approximated dH at a data point in the middle of the 1st line segment (dH curve is
        approximated with 5 linear lines)
        - That for the dH value approximated by the code is conservative, in other words greater
        than the theoretical value
        - Compare the optimized dH to the linear calculated value to ensure the specified
        constraint for the head loss linearization is satisfied.
        - For LINEARIZED_N_LINES_EQUALITY:
            - That only one linear line is active for the applicable pipes
            - That the linearized dH value is constraint is satisfied
            - Pipe 4 for has a zero flow rate, but its dH should be the same as pipe 2
        """
        import models.source_pipe_split_sink.src.double_pipe_heat as example
        from models.source_pipe_split_sink.src.double_pipe_heat import SourcePipeSink

        base_folder = Path(example.__file__).resolve().parent.parent

        # Specify the head loss linearizations to be tested
        for head_loss_option_setting in [
            HeadLossOption.LINEARIZED_N_LINES_WEAK_INEQUALITY,
            HeadLossOption.LINEARIZED_N_LINES_EQUALITY,
        ]:
            # Added for case where head loss is modelled via DW
            class SourcePipeSinkDW(SourcePipeSink):
                def heat_network_options(self):
                    options = super().heat_network_options()

                    nonlocal head_loss_option_setting
                    head_loss_option_setting = head_loss_option_setting

                    self.heat_network_settings["head_loss_option"] = head_loss_option_setting

                    self.heat_network_settings["n_linearization_lines"] = 2
                    self.heat_network_settings["minimum_velocity"] = 0.0
                    self.heat_network_settings["minimize_head_losses"] = True

                    return options

            solution = run_optimization_problem(
                SourcePipeSinkDW,
                base_folder=base_folder,
                esdl_file_name="sourcesink.esdl",
                esdl_parser=ESDLFileParser,
                profile_reader=ProfileReaderFromFile,
                input_timeseries_file="timeseries_import.csv",
            )
            results = solution.extract_results()

            demand_matching_test(solution, results)

            pipes = ["Pipe1", "Pipe2", "Pipe3", "Pipe4"]
            # Only evaluate 1 pipe and 1 timestep for now to reduce the test case computational time
            ipipe = 0
            itime = 0
            v_max = solution.heat_network_settings["maximum_velocity"]
            pipe_diameter = solution.parameters(0)[f"{pipes[ipipe]}.diameter"]
            pipe_wall_roughness = solution.heat_network_options()["wall_roughness"]
            temperature = solution.parameters(0)[f"{pipes[ipipe]}.temperature"]
            pipe_length = solution.parameters(0)[f"{pipes[ipipe]}.length"]
            v_points = np.linspace(
                0.0,
                v_max,
                solution.heat_network_settings["n_linearization_lines"] + 1,
            )
            v_inspect = (
                results[f"{pipes[ipipe]}.HeatIn.Q"][itime]
                / solution.parameters(0)[f"{pipes[ipipe]}.area"]
            )

            # Theoretical head loss calc, dH =
            # friction_factor * 8 * pipe_length * volumetric_flow^2 / ( pipe_diameter^5 * g * pi^2)
            dh_theory = (
                darcy_weisbach.friction_factor(
                    v_inspect,
                    pipe_diameter,
                    pipe_wall_roughness,
                    temperature,
                )
                * 8.0
                * pipe_length
                * (v_inspect * np.pi * pipe_diameter**2 / 4.0) ** 2
                / (pipe_diameter**5 * GRAVITATIONAL_CONSTANT * np.pi**2)
            )
            # Approximate dH [m] vs Q [m3/s] with a linear line between between v_points
            # dH_manual_linear = a*Q + b
            # Then use this linear function to calculate the head loss
            delta_dh_theory = darcy_weisbach.head_loss(
                v_points[1], pipe_diameter, pipe_length, pipe_wall_roughness, temperature
            ) - darcy_weisbach.head_loss(
                v_points[0], pipe_diameter, pipe_length, pipe_wall_roughness, temperature
            )

            delta_volumetric_flow = (v_points[1] * np.pi * pipe_diameter**2 / 4.0) - (
                v_points[0] * np.pi * pipe_diameter**2 / 4.0
            )

            a = delta_dh_theory / delta_volumetric_flow
            b = delta_dh_theory - a * delta_volumetric_flow
            dh_manual_linear = a * (v_inspect * np.pi * pipe_diameter**2 / 4.0) + b

            dh_milp_head_loss_function = darcy_weisbach.head_loss(
                v_inspect, pipe_diameter, pipe_length, pipe_wall_roughness, temperature
            )

            np.testing.assert_allclose(dh_theory, dh_milp_head_loss_function)
            np.testing.assert_array_less(dh_milp_head_loss_function, dh_manual_linear)

            if head_loss_option_setting == HeadLossOption.LINEARIZED_N_LINES_WEAK_INEQUALITY:
                np.testing.assert_array_less(
                    dh_manual_linear, -results[f"{pipes[ipipe]}.dH"][itime] + 1e-6
                )
            elif head_loss_option_setting == HeadLossOption.LINEARIZED_N_LINES_EQUALITY:
                np.testing.assert_allclose(
                    -results[f"{pipes[ipipe]}.dH"][itime], dh_manual_linear, rtol=1e-5, atol=1e-7
                )

            if head_loss_option_setting == HeadLossOption.LINEARIZED_N_LINES_EQUALITY:
                # Check:
                #  - That only one linear line is active for the applicable pipes
                #  - That the linearized dH value is constraint is satisfied
                #  - Pipe 4 for has a zero flow rate, but its dH should be the same as pipe 2
                for pipe in pipes:
                    # Check that only one linear line segment is active for the head loss
                    # linearization
                    if pipe not in ["Pipe4"]:  # Pipe 4 has no flow rate
                        np.testing.assert_allclose(
                            results[f"{pipe}__pipe_linear_line_segment_num_1_neg_discharge"],
                            0.0,
                        )
                        np.testing.assert_allclose(
                            results[f"{pipe}__pipe_linear_line_segment_num_2_neg_discharge"],
                            0.0,
                        )
                        np.testing.assert_allclose(
                            results[f"{pipe}__pipe_linear_line_segment_num_2_pos_discharge"],
                            0.0,
                        )
                        np.testing.assert_allclose(
                            results[f"{pipe}__pipe_linear_line_segment_num_1_pos_discharge"],
                            1.0,
                        )
                        np.testing.assert_allclose(
                            results[f"{pipe}__pipe_linear_line_segment_num_2_pos_discharge"],
                            0.0,
                        )

                    if pipe not in ["Pipe4", "Pipe4_ret"]:
                        velocities = results[f"{pipe}.Q"] / solution.parameters(0)[f"{pipe}.area"]
                        for ii in range(len(results[f"{pipe}.dH"])):
                            np.testing.assert_array_less(
                                darcy_weisbach.head_loss(
                                    velocities[ii],
                                    pipe_diameter,
                                    pipe_length,
                                    pipe_wall_roughness,
                                    temperature,
                                ),
                                abs(results[f"{pipe}.dH"][ii]),
                            )
                    elif pipe in ["Pipe4", "Pipe4_ret"]:
                        np.testing.assert_allclose(
                            results["Pipe2.dH"][ii], results[f"{pipe}.dH"][ii]
                        )

    def test_gas_network_head_loss(self):
        """
        Gas network: Test the head loss approximation

        Checks:
        - head loss variable vs manually calcuated value
        - that the approximated head loss matches the manually calculated value
        - that linearized dH satisfies the specified constraint
        - that only one linear line segment is active for the head loss linearization
        """

        import models.unit_cases_gas.source_sink.src.run_source_sink as example
        from models.unit_cases_gas.source_sink.src.run_source_sink import GasProblem

        base_folder = Path(example.__file__).resolve().parent.parent

        linear_head_loss_equality = 0.0

        # Specify the head loss linearizations to be tested
        for head_loss_option_setting in [
            HeadLossOption.LINEARIZED_ONE_LINE_EQUALITY,
            HeadLossOption.LINEARIZED_N_LINES_WEAK_INEQUALITY,
            HeadLossOption.LINEARIZED_N_LINES_EQUALITY,
        ]:

            class TestSourceSink(GasProblem):
<<<<<<< HEAD
                def heat_network_options(self):
                    options = super().heat_network_options()
=======
                def energy_system_options(self):
                    options = super().energy_system_options()
                    self.gas_network_settings["minimize_head_losses"] = True
>>>>>>> fd8a771e

                    nonlocal head_loss_option_setting
                    head_loss_option_setting = head_loss_option_setting

                    self.gas_network_settings["head_loss_option"] = head_loss_option_setting
                    if head_loss_option_setting == HeadLossOption.LINEARIZED_ONE_LINE_EQUALITY:
                        # This setting is below is not needed for the optmizer, but is used in the
                        # test below.
                        self.gas_network_settings["n_linearization_lines"] = 1  # dot not delete
                        self.gas_network_settings["minimize_head_losses"] = True
                    elif (
                        head_loss_option_setting
                        == HeadLossOption.LINEARIZED_N_LINES_WEAK_INEQUALITY
                    ):
                        self.gas_network_settings["n_linearization_lines"] = 2
                        self.gas_network_settings["minimize_head_losses"] = True
                    if head_loss_option_setting == HeadLossOption.LINEARIZED_N_LINES_EQUALITY:
                        self.gas_network_settings["n_linearization_lines"] = 2
                        self.gas_network_settings["minimize_head_losses"] = True
                        self.gas_network_settings["minimum_velocity"] = 0.0

                    return options

            solution = run_optimization_problem(
                TestSourceSink,
                base_folder=base_folder,
                esdl_file_name="source_sink.esdl",
                esdl_parser=ESDLFileParser,
                profile_reader=ProfileReaderFromFile,
                input_timeseries_file="timeseries.csv",
            )
            results = solution.extract_results()

            # Check the head loss variable
            np.testing.assert_allclose(
                results["Pipe_4abc.GasOut.H"] - results["Pipe_4abc.GasIn.H"],
                results["Pipe_4abc.dH"],
            )

            pipes = ["Pipe_4abc"]
            v_max = solution.gas_network_settings["maximum_velocity"]
            pipe_diameter = solution.parameters(0)[f"{pipes[0]}.diameter"]
            pipe_wall_roughness = solution.energy_system_options()["wall_roughness"]
            # TODO: resolve temperature - >solution.parameters(0)[f"{pipes[0]}.temperature"]
            temperature = 20.0
            pipe_length = solution.parameters(0)[f"{pipes[0]}.length"]
            v_points = [0.0, v_max / solution.gas_network_settings["n_linearization_lines"]]
            v_inspect = results[f"{pipes[0]}.GasOut.Q"] / solution.parameters(0)[f"{pipes[0]}.area"]

            # Approximate dH [m] vs Q [m3/s] with a linear line between between v_points
            # dH_manual_linear = a*Q + b
            # Then use this linear function to calculate the head loss
            delta_dh_theory = darcy_weisbach.head_loss(
                v_points[1],
                pipe_diameter,
                pipe_length,
                pipe_wall_roughness,
                temperature,
                network_type=NetworkSettings.NETWORK_TYPE_GAS,
                pressure=solution.parameters(0)[f"{pipes[0]}.pressure"],
            ) - darcy_weisbach.head_loss(
                v_points[0],
                pipe_diameter,
                pipe_length,
                pipe_wall_roughness,
                temperature,
                network_type=NetworkSettings.NETWORK_TYPE_GAS,
                pressure=solution.parameters(0)[f"{pipes[0]}.pressure"],
            )

            delta_volumetric_flow = (v_points[1] * np.pi * pipe_diameter**2 / 4.0) - (
                v_points[0] * np.pi * pipe_diameter**2 / 4.0
            )

            a = delta_dh_theory / delta_volumetric_flow
            b = delta_dh_theory - a * delta_volumetric_flow
            dh_manual_linear = a * (v_inspect * np.pi * pipe_diameter**2 / 4.0) + b

            # Check that the head loss approximation with 2 linear lines (inequality constraints
            # is < than the linear equality head loss constraint
            if head_loss_option_setting == HeadLossOption.LINEARIZED_ONE_LINE_EQUALITY:
                # Check that the aproximated head loss matches the manually calculated value
                np.testing.assert_allclose(dh_manual_linear, -results[f"{pipes[0]}.dH"])
                linear_head_loss_equality = dh_manual_linear
            elif head_loss_option_setting == HeadLossOption.LINEARIZED_N_LINES_WEAK_INEQUALITY:
                np.testing.assert_array_less(-results[f"{pipes[0]}.dH"], linear_head_loss_equality)
            elif head_loss_option_setting == HeadLossOption.LINEARIZED_N_LINES_EQUALITY:
                # Check that the approximated head loss matches the manually calculated value
                np.testing.assert_allclose(dh_manual_linear[1], -results[f"{pipes[0]}.dH"][1])

            for pipe in pipes:
                velocities = results[f"{pipe}.Q"] / solution.parameters(0)[f"{pipe}.area"]
                # linearized dH satisfies the specified constraint
                np.testing.assert_array_less(
                    darcy_weisbach.head_loss(
                        velocities[0], pipe_diameter, pipe_length, pipe_wall_roughness, temperature
                    ),
                    -results[f"{pipe}.dH"][0],
                )
                if head_loss_option_setting == HeadLossOption.LINEARIZED_N_LINES_EQUALITY:
                    # Check that only one linear line segment is active for the head loss
                    # linearization
                    np.testing.assert_allclose(
                        results[f"{pipe}__pipe_linear_line_segment_num_1_neg_discharge"],
                        0.0,
                    )
                    np.testing.assert_allclose(
                        results[f"{pipe}__pipe_linear_line_segment_num_2_neg_discharge"],
                        0.0,
                    )
                    np.testing.assert_allclose(
                        results[f"{pipe}__pipe_linear_line_segment_num_2_pos_discharge"],
                        0.0,
                    )
                    np.testing.assert_allclose(
                        results[f"{pipe}__pipe_linear_line_segment_num_1_pos_discharge"],
                        1.0,
                    )
                    np.testing.assert_allclose(
                        results[f"{pipe}__pipe_linear_line_segment_num_2_pos_discharge"],
                        0.0,
                    )

    def test_gas_network_pipe_split_head_loss(self):
        """
        Gas network: Test the head loss approximation for a parallel pipe network.

        Checks:
        - The head loss variable dH and __head_loss
        - That the gas demand is satisfied
        - Check that the aproximated head loss matches the maunally calculated value
        - That the linearized dH head loss contraint is satisfied
        - That only one linear line segment is active for the head loss linearization. Data points
        exists on both the 1st and 2nd linear line segment

        Notes:
        - The gas demand profile values have been chosen such that 2 data points are present on
        each of the two linearized head loss lines
        """

        import models.unit_cases_gas.source_pipe_split_sink.src.run_source_sink as example
        from models.unit_cases_gas.source_pipe_split_sink.src.run_source_sink import GasProblem

        base_folder = Path(example.__file__).resolve().parent.parent

        # Specify the head loss linearizations to be tested
        for head_loss_option_setting in [
            HeadLossOption.LINEARIZED_N_LINES_EQUALITY,
        ]:

            class TestSourceSink(GasProblem):
                def heat_network_options(self):
                    options = super().heat_network_options()
                    self.gas_network_settings["minimum_velocity"] = 0.0

                    nonlocal head_loss_option_setting
                    head_loss_option_setting = head_loss_option_setting

                    self.gas_network_settings["head_loss_option"] = head_loss_option_setting
                    if head_loss_option_setting == HeadLossOption.LINEARIZED_N_LINES_EQUALITY:
                        # do not change in value below, see notes above
                        self.gas_network_settings["n_linearization_lines"] = 2
                        self.gas_network_settings["minimize_head_losses"] = True
                    # if statements below are currently not used, potential use in the future
                    elif head_loss_option_setting == HeadLossOption.LINEARIZED_ONE_LINE_EQUALITY:
                        self.gas_network_settings["minimize_head_losses"] = True
                    elif (
                        head_loss_option_setting
                        == HeadLossOption.LINEARIZED_N_LINES_WEAK_INEQUALITY
                    ):
                        self.gas_network_settings["n_linearization_lines"] = 2
                        self.gas_network_settings["minimize_head_losses"] = True

                    return options

            solution = run_optimization_problem(
                TestSourceSink,
                base_folder=base_folder,
                esdl_file_name="source_sink.esdl",
                esdl_parser=ESDLFileParser,
                profile_reader=ProfileReaderFromFile,
                input_timeseries_file="timeseries.csv",
            )
            results = solution.extract_results()

            # Check the head loss variable
            np.testing.assert_allclose(
                results["Pipe1.GasOut.H"] - results["Pipe1.GasIn.H"],
                results["Pipe1.dH"],
            )
            np.testing.assert_allclose(-results["Pipe1.dH"], results["Pipe1.__head_loss"])

            pipes = ["Pipe1"]
            v_max = solution.gas_network_settings["maximum_velocity"]
            pipe_diameter = solution.parameters(0)[f"{pipes[0]}.diameter"]
            pipe_wall_roughness = solution.heat_network_options()["wall_roughness"]
            temperature = 20.0
            pipe_length = solution.parameters(0)[f"{pipes[0]}.length"]
            v_points = np.linspace(
                0.0,
                v_max,
                solution.gas_network_settings["n_linearization_lines"] + 1,
            )
            v_inspect = results[f"{pipes[0]}.GasOut.Q"] / solution.parameters(0)[f"{pipes[0]}.area"]

            # Approximate dH [m] vs Q [m3/s] with a linear line between between v_points
            # dH_manual_linear = a*Q + b
            # Then use this linear function to calculate the head loss
            delta_dh_theory = []
            delta_volumetric_flow = []
            a = []
            b = []
            dh_manual_linear = []
            for ii in range(solution.gas_network_settings["n_linearization_lines"]):
                delta_dh_theory.append(
                    darcy_weisbach.head_loss(
                        v_points[ii + 1],
                        pipe_diameter,
                        pipe_length,
                        pipe_wall_roughness,
                        temperature,
                        network_type=NetworkSettings.NETWORK_TYPE_GAS,
                        pressure=solution.parameters(0)[f"{pipes[0]}.pressure"],
                    )
                    - darcy_weisbach.head_loss(
                        v_points[ii],
                        pipe_diameter,
                        pipe_length,
                        pipe_wall_roughness,
                        temperature,
                        network_type=NetworkSettings.NETWORK_TYPE_GAS,
                        pressure=solution.parameters(0)[f"{pipes[0]}.pressure"],
                    )
                )

                delta_volumetric_flow.append(
                    (v_points[ii + 1] * np.pi * pipe_diameter**2 / 4.0)
                    - (v_points[ii] * np.pi * pipe_diameter**2 / 4.0)
                )

                a.append(delta_dh_theory[ii] / delta_volumetric_flow[ii])
                b.append(sum(delta_dh_theory[0:ii]) - a[ii] * sum(delta_volumetric_flow[0:ii]))

            # dh for the 2 data point on the 1st linear line segment
            dh_manual_linear.append(a[0] * (v_inspect[0] * np.pi * pipe_diameter**2 / 4.0) + b[0])
            dh_manual_linear.append(a[0] * (v_inspect[1] * np.pi * pipe_diameter**2 / 4.0) + b[0])
            # dh for the 2 data point on the 2nd linear line segment
            dh_manual_linear.append(a[1] * (v_inspect[2] * np.pi * pipe_diameter**2 / 4.0) + b[1])
            dh_manual_linear.append(a[1] * (v_inspect[3] * np.pi * pipe_diameter**2 / 4.0) + b[1])

            # Gas flow balance
            np.testing.assert_allclose(
                results["GasDemand_a2d8.Gas_demand_mass_flow"],
                solution.get_timeseries("GasDemand_a2d8.target_gas_demand").values,
            )
            # demand_matching_test(solution, results)  # TODO still to be updated for gas networks

            # Check that the aproximated head loss matches the maunally calculated value
            np.testing.assert_allclose(dh_manual_linear, -results["Pipe1.dH"], atol=1e-6)

            for pipe in pipes:
                velocities = results[f"{pipe}.Q"] / solution.parameters(0)[f"{pipe}.area"]
                np.testing.assert_array_less(
                    darcy_weisbach.head_loss(
                        velocities[0], pipe_diameter, pipe_length, pipe_wall_roughness, temperature
                    ),
                    -results[f"{pipe}.dH"][0],
                )

                # Check that only one linear line segment is active for the head loss linearization
                np.testing.assert_allclose(
                    results[f"{pipe}__pipe_linear_line_segment_num_1_neg_discharge"],
                    0.0,
                )
                np.testing.assert_allclose(
                    results[f"{pipe}__pipe_linear_line_segment_num_2_neg_discharge"],
                    0.0,
                )
                # Gas demand for the 1st 2 timesteps fall on the 1st linear line segment
                np.testing.assert_allclose(
                    results[f"{pipe}__pipe_linear_line_segment_num_1_pos_discharge"][0:2],
                    1.0,
                )
                np.testing.assert_allclose(
                    results[f"{pipe}__pipe_linear_line_segment_num_1_pos_discharge"][2:4],
                    0.0,
                )
                # Gas demand for the last 2 timesteps fall on the 2nd linear line segment
                np.testing.assert_allclose(
                    results[f"{pipe}__pipe_linear_line_segment_num_2_pos_discharge"][0:2],
                    0.0,
                )
                np.testing.assert_allclose(
                    results[f"{pipe}__pipe_linear_line_segment_num_2_pos_discharge"][2:4],
                    1.0,
                )

    def test_gas_substation(self):
        """
        Test to check if the gas substation reduces the pressure and the head loss computation
        are correctly performed at the two pressure levels.

        Checks:
        - That the two pipes are at two different pressure levels
        _ That the pipes have the expected head loss given their reference pressures
        """
        import models.multiple_gas_carriers.src.run_multiple_gas_carriers as example
        from models.multiple_gas_carriers.src.run_multiple_gas_carriers import GasProblem

        base_folder = Path(example.__file__).resolve().parent.parent

        solution = run_optimization_problem(
            GasProblem,
            base_folder=base_folder,
            esdl_file_name="multiple_carriers.esdl",
            esdl_parser=ESDLFileParser,
            profile_reader=ProfileReaderFromFile,
            input_timeseries_file="timeseries.csv",
        )
        results = solution.extract_results()
        parameters = solution.parameters(0)

        assert parameters["Pipe1.pressure"] != parameters["Pipe2.pressure"]

        for pipe in solution.energy_system_components.get("gas_pipe", []):
            dh = results[f"{pipe}.dH"]
            vel = results[f"{pipe}.Q"] / (np.pi * (parameters[f"{pipe}.diameter"] / 2.0) ** 2)
            for i in range(len(solution.times())):
                analytical_dh = (
                    vel[i]
                    / solution.gas_network_settings["maximum_velocity"]
                    * darcy_weisbach.head_loss(
                        solution.gas_network_settings["maximum_velocity"],
                        parameters[f"{pipe}.diameter"],
                        parameters[f"{pipe}.length"],
                        solution.energy_system_options()["wall_roughness"],
                        20.0,
                        network_type=NetworkSettings.NETWORK_TYPE_GAS,
                        pressure=parameters[f"{pipe}.pressure"],
                    )
                )
                np.testing.assert_allclose(abs(dh[i]), abs(analytical_dh), atol=1.0e-6)


if __name__ == "__main__":
    import time

    start_time = time.time()
    a = TestHeadLoss()
    # a.test_heat_network_head_loss()
    # a.test_heat_network_pipe_split_head_loss()
    # a.test_gas_network_head_loss()
    a.test_gas_network_pipe_split_head_loss()
    # a.test_gas_substation()
    print("Execution time: " + time.strftime("%M:%S", time.gmtime(time.time() - start_time)))<|MERGE_RESOLUTION|>--- conflicted
+++ resolved
@@ -40,24 +40,14 @@
 
         base_folder = Path(example.__file__).resolve().parent.parent
 
-<<<<<<< HEAD
         for head_loss_option_setting in [
             HeadLossOption.LINEARIZED_N_LINES_WEAK_INEQUALITY,
             HeadLossOption.LINEARIZED_N_LINES_EQUALITY,
         ]:
             # Added for case where head loss is modelled via DW
             class SourcePipeSinkDW(SourcePipeSink):
-                def heat_network_options(self):
-                    options = super().heat_network_options()
-=======
-        # Added for case where head loss is modelled via DW
-        class SourcePipeSinkDW(SourcePipeSink):
-            def energy_system_options(self):
-                options = super().energy_system_options()
-                self.heat_network_settings["head_loss_option"] = HeadLossOption.LINEARIZED_DW
-                self.heat_network_settings["n_linearization_lines"] = 5
-                self.heat_network_settings["minimize_head_losses"] = True
->>>>>>> fd8a771e
+                def energy_system_options(self):
+                    options = super().energy_system_options()
 
                     nonlocal head_loss_option_setting
                     head_loss_option_setting = head_loss_option_setting
@@ -78,7 +68,6 @@
                         self.heat_network_settings["minimize_head_losses"] = True
                         self.heat_network_settings["minimum_velocity"] = 1.0e-6
 
-<<<<<<< HEAD
                     return options
 
             solution = run_optimization_problem(
@@ -88,25 +77,6 @@
                 esdl_parser=ESDLFileParser,
                 profile_reader=ProfileReaderFromFile,
                 input_timeseries_file="timeseries_import.csv",
-=======
-        pipes = ["Pipe1", "Pipe1_ret"]
-        v_max = solution.heat_network_settings["maximum_velocity"]
-        pipe_diameter = solution.parameters(0)[f"{pipes[0]}.diameter"]
-        pipe_wall_roughness = solution.energy_system_options()["wall_roughness"]
-        temperature = solution.parameters(0)[f"{pipes[0]}.temperature"]
-        pipe_length = solution.parameters(0)[f"{pipes[0]}.length"]
-        v_points = [0.0, v_max / solution.heat_network_settings["n_linearization_lines"]]
-        v_inspect = v_points[0] + (v_points[1] - v_points[0]) / 2.0
-
-        # Theoretical head loss calc, dH =
-        # friction_factor * 8 * pipe_length * volumetric_flow^2 / ( pipe_diameter^5 * g * pi^2)
-        dh_theory = (
-            darcy_weisbach.friction_factor(
-                v_inspect,
-                pipe_diameter,
-                pipe_wall_roughness,
-                temperature,
->>>>>>> fd8a771e
             )
             results = solution.extract_results()
 
@@ -427,14 +397,8 @@
         ]:
 
             class TestSourceSink(GasProblem):
-<<<<<<< HEAD
-                def heat_network_options(self):
-                    options = super().heat_network_options()
-=======
                 def energy_system_options(self):
                     options = super().energy_system_options()
-                    self.gas_network_settings["minimize_head_losses"] = True
->>>>>>> fd8a771e
 
                     nonlocal head_loss_option_setting
                     head_loss_option_setting = head_loss_option_setting
