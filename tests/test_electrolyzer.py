--- conflicted
+++ resolved
@@ -51,8 +51,6 @@
 
         results = solution.extract_results()
 
-<<<<<<< HEAD
-=======
         # TODO: potential move this code to the head loss test case (does not contain a hydrogen
         # network optimization). For now this was not done, because it would imply adding a
         # hydrogen network solve purely for the checks below which seems unnecessary
@@ -78,7 +76,6 @@
             )
             np.testing.assert_allclose(-results["Pipe_6ba6.dH"][iv], 2.173724632)
 
->>>>>>> d533fcbb
         gas_price_profile = "Hydrogen.price_profile"
         state = "GasDemand_0cf3.Gas_demand_mass_flow"
         nominal = solution.variable_nominal(state) * np.median(
