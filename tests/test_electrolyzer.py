from pathlib import Path
from unittest import TestCase

import mesido._darcy_weisbach as darcy_weisbach
from mesido.esdl.esdl_parser import ESDLFileParser
from mesido.esdl.profile_parser import ProfileReaderFromFile
from mesido.network_common import NetworkSettings
from mesido.util import run_esdl_mesido_optimization

import numpy as np


class TestElectrolyzer(TestCase):
    def test_electrolyzer_inequality(self):
        """
        This test is to check the functioning the example with an offshore wind farm in combination
        with an electrolyzer and hydrogen storage. The electrolyzer is modelled as the option
        LINEARIZED_THREE_LINES_WEAK_INEQUALITY.

        Checks:
        - The objective value with the revenue included
        - Check the bounds on the electrolyzer
        - Check the setpoint for the windfarm
        - Check the max production profile of the windfarm
        - Check the electrolyzer inequality constraints formulation
        - The water kinematic viscosity of hydrogen by comparing head loss to a hard-coded value
        - The pipe head loss constraint for a hydrogen network
        """
        import models.unit_cases_electricity.electrolyzer.src.example as example
        from models.unit_cases_electricity.electrolyzer.src.example import MILPProblemInequality

        base_folder = Path(example.__file__).resolve().parent.parent

        solution = run_esdl_mesido_optimization(
            MILPProblemInequality,
            base_folder=base_folder,
            esdl_file_name="h2.esdl",
            esdl_parser=ESDLFileParser,
            profile_reader=ProfileReaderFromFile,
            input_timeseries_file="timeseries.csv",
        )

        results = solution.extract_results()

        # TODO: potential move this code to the head loss test case (does not contain a hydrogen
        # network optimization). For now this was not done, because it would imply adding a
        # hydrogen network solve purely for the checks below which seems unnecessary
        # Check:
        # - Compare the head loss to hard-coded values. Difference expected if an error
        # occours in the calculation of the gas kinematic viscosity.
        # - Check head loss contraint
        v_inspect = results["Pipe_6ba6.GasOut.Q"] / solution.parameters(0)["Pipe_6ba6.area"]
        head_loss_max = darcy_weisbach.head_loss(
            solution.gas_network_settings["maximum_velocity"],
            solution.parameters(0)["Pipe_6ba6.diameter"],
            solution.parameters(0)["Pipe_6ba6.length"],
            solution.energy_system_options()["wall_roughness"],
            20.0,
            network_type=NetworkSettings.NETWORK_TYPE_HYDROGEN,
            pressure=solution.parameters(0)["Pipe_6ba6.pressure"],
        )
<<<<<<< HEAD
        for iv in range(len(v_inspect)):
            if iv == 0:
                np.testing.assert_allclose(
                    v_inspect[iv] / solution.gas_network_settings["maximum_velocity"]
                    * head_loss_max,
                    2.173724632
                )
                np.testing.assert_allclose(-results["Pipe_6ba6.dH"][iv], 2.173724632)
            elif iv == 1:
                np.testing.assert_allclose(
                    v_inspect[iv] / solution.gas_network_settings["maximum_velocity"]
                    * head_loss_max,
                    0.0
                )
                np.testing.assert_allclose(-results["Pipe_6ba6.dH"][iv], 0.0)
            elif iv == 2:
                np.testing.assert_allclose(
                    v_inspect[iv] / solution.gas_network_settings["maximum_velocity"]
                    * head_loss_max,
                    4.347449263
                )
                np.testing.assert_allclose(-results["Pipe_6ba6.dH"][iv], 4.347449263)
=======
        np.testing.assert_allclose(head_loss_v_inspect, 104.06961666355383)
>>>>>>> 45285873

        gas_price_profile = "Hydrogen.price_profile"
        state = "GasDemand_0cf3.Gas_demand_mass_flow"
        nominal = solution.variable_nominal(state) * np.median(
            solution.get_timeseries(gas_price_profile).values
        )
        gas_revenue = (
            np.sum(
                solution.get_timeseries(gas_price_profile).values
                * results["GasDemand_0cf3.Gas_demand_mass_flow"]
            )
            / nominal
        )

        elec_price_profile = "elec.price_profile"
        state = "ElectricityDemand_9d15.ElectricityIn.Power"
        nominal = solution.variable_nominal(state) * np.median(
            solution.get_timeseries(elec_price_profile).values
        )
        electricity_revenue = (
            np.sum(
                solution.get_timeseries(elec_price_profile).values
                * results["ElectricityDemand_9d15.ElectricityIn.Power"]
            )
            / nominal
        )
        # Check that goal is larger than the revenues as costs are taken into account
        np.testing.assert_array_less(
            -(gas_revenue + electricity_revenue),
            solution.objective_value,
        )
        tol = 1.0e-6
        # Check that the electrolyzer only consumes electricity and does not produce.
        np.testing.assert_array_less(-results["Electrolyzer_fc66.ElectricityIn.Power"], tol)

        # Check that windfarm does not produce more than the specified maximum profile
        ub = solution.get_timeseries("WindPark_7f14.maximum_electricity_source").values
        np.testing.assert_array_less(results["WindPark_7f14.ElectricityOut.Power"], ub + tol)

        # Check that the wind farm setpoint matches with the production
        np.testing.assert_allclose(
            results["WindPark_7f14.ElectricityOut.Power"], ub * results["WindPark_7f14__set_point"]
        )

        # Checks on the storage
        timestep = 3600.0
        np.testing.assert_allclose(
            np.diff(results["GasStorage_e492.Stored_gas_mass"]),
            results["GasStorage_e492.Gas_tank_flow"][1:] * timestep,
            rtol=1e-6,
            atol=1e-8,
        )
        np.testing.assert_allclose(results["GasStorage_e492.Stored_gas_mass"][0], 0.0)
        np.testing.assert_allclose(results["GasStorage_e492.Gas_tank_flow"][0], 0.0)

        for cable in solution.energy_system_components.get("electricity_cable", []):
            ub = solution.esdl_assets[solution.esdl_asset_name_to_id_map[f"{cable}"]].attributes[
                "capacity"
            ]
            np.testing.assert_array_less(results[f"{cable}.ElectricityOut.Power"], ub + tol)
            lb = (
                solution.esdl_assets[solution.esdl_asset_name_to_id_map[f"{cable}"]]
                .in_ports[0]
                .carrier.voltage
            )
            tol = 1.0e-2
            np.testing.assert_array_less(lb - tol, results[f"{cable}.ElectricityOut.V"])
            np.testing.assert_array_less(
                results[f"{cable}.ElectricityOut.Power"],
                results[f"{cable}.ElectricityOut.V"] * results[f"{cable}.ElectricityOut.I"] + tol,
            )

        # Electrolyser
        coef_a = solution.parameters(0)["Electrolyzer_fc66.a_eff_coefficient"]
        coef_b = solution.parameters(0)["Electrolyzer_fc66.b_eff_coefficient"]
        coef_c = solution.parameters(0)["Electrolyzer_fc66.c_eff_coefficient"]
        a, b = solution._get_linear_coef_electrolyzer_mass_vs_epower_fit(
            coef_a,
            coef_b,
            coef_c,
            n_lines=3,
            electrical_power_min=0.0,
            electrical_power_max=solution.bounds()["Electrolyzer_fc66.ElectricityIn.Power"][1],
        )
        # TODO: Add test below once the mass flow is coupled to the volumetric flow rate. Currently
        #  the gas network is non-limiting (mass flow not coupled to volumetric flow rate)
        #  np.testing.assert_allclose(results["Electrolyzer_fc66.Gas_mass_flow_out"],
        #                            results["Electrolyzer_fc66.GasOut.Q"] *
        #                            milp_problem.parameters(0)["Electrolyzer_fc66.density"])
        for i in range(len(a)):
            np.testing.assert_array_less(
                results["Electrolyzer_fc66.Gas_mass_flow_out"],
                results["Electrolyzer_fc66.ElectricityIn.Power"] * a[i] + b[i] + 1.0e-3,
            )

        #  -----------------------------------------------------------------------------------------
        # Do cost checks

        # Check variable opex: transport cost 0.1 euro/kg H2
        gas_tranport_cost = sum(
            (
                solution.get_timeseries(elec_price_profile).times[1:]
                - solution.get_timeseries(elec_price_profile).times[0:-1]
            )
            / 3600.0
            * results["Pipe_6ba6.GasOut.mass_flow"][1:]
            * 0.1,
        )
        np.testing.assert_allclose(
            gas_tranport_cost,
            results["GasDemand_0cf3__variable_operational_cost"],
        )

        # Check storage cost fix opex 10 euro/kgH2/year -> 10*23.715 = 237.15euro/m3
        # Storage reserved size = 500m3
        storage_fixed_opex = 237.15 * 500000.0
        np.testing.assert_allclose(
            storage_fixed_opex,
            sum(results["GasStorage_e492__fixed_operational_cost"]),
        )

        # Check electrolyzer fixed opex, based on installed size of 500MW and 10euro/kW
        electrolyzer_fixed_opex = 1.0 * 500.0e6 / 1.0e3
        np.testing.assert_allclose(
            electrolyzer_fixed_opex,
            sum(results["Electrolyzer_fc66__fixed_operational_cost"]),
        )

        # Check electrolyzer investment cost, based on installed size of 500MW and 20euro/kW
        electrolyzer_investment_cost = 20.0 * 500.0e6 / 1.0e3
        np.testing.assert_allclose(
            electrolyzer_investment_cost,
            sum(results["Electrolyzer_fc66__investment_cost"]),
        )
        #  -----------------------------------------------------------------------------------------
        # TODO: add check on the electricity power conservation

    def test_electrolyzer_minimum_power(self):
        """
        This test is to check that the electrolyzer is switched off when input power is below
        the minimum power. The electrolyzer is modelled as the option
        LINEARIZED_THREE_LINES_WEAK_INEQUALITY.

        Checks:
        - Input power to the electrolyzer is 0
        - Output gas is 0
        - Electrolyzer is switched off

        """
        import models.unit_cases_electricity.electrolyzer.src.example as example
        from models.unit_cases_electricity.electrolyzer.src.example import MILPProblemInequality

        base_folder = Path(example.__file__).resolve().parent.parent

        solution = run_esdl_mesido_optimization(
            MILPProblemInequality,
            base_folder=base_folder,
            esdl_file_name="h2.esdl",
            esdl_parser=ESDLFileParser,
            profile_reader=ProfileReaderFromFile,
            input_timeseries_file="timeseries_minimum_electrolyzer_power.csv",
        )

        results = solution.extract_results()

        # Check that the input power is 0
        np.testing.assert_allclose(
            results["Electrolyzer_fc66.ElectricityIn.Power"][-1],
            0.0,
        )
        # Check that the output gas is 0
        np.testing.assert_allclose(
            results["Electrolyzer_fc66.Gas_mass_flow_out"][-1],
            0.0,
        )
        # Check that the electrolyzer is switched off
        np.testing.assert_allclose(
            results["Electrolyzer_fc66__asset_is_switched_on"][-1],
            0,
        )

    def test_electrolyzer_constant_efficiency(self):
        """
        This test is to check the functioning the example with an offshore wind farm in combination
        with an electrolyzer and hydrogen storage. The electrolyzer is modelled as the option
        CONSTANT_EFFICIENCY.

        Checks:
        - Check the constant efficiency formulation of the electrolyzer

        """
        import models.unit_cases_electricity.electrolyzer.src.example as example
        from models.unit_cases_electricity.electrolyzer.src.example import (
            MILPProblemConstantEfficiency,
        )

        base_folder = Path(example.__file__).resolve().parent.parent

        solution = run_esdl_mesido_optimization(
            MILPProblemConstantEfficiency,
            base_folder=base_folder,
            esdl_file_name="h2.esdl",
            esdl_parser=ESDLFileParser,
            profile_reader=ProfileReaderFromFile,
            input_timeseries_file="timeseries.csv",
        )

        results = solution.extract_results()

        # Electrolyser
        efficiency = solution.parameters(0)["Electrolyzer_fc66.efficiency"]
        np.testing.assert_allclose(
            results["Electrolyzer_fc66.Gas_mass_flow_out"] * efficiency * 3600,
            results["Electrolyzer_fc66.ElectricityIn.Power"],
        )


if __name__ == "__main__":
    import time

    start_time = time.time()
    a = TestElectrolyzer()
    a.test_electrolyzer_inequality()
    print("Execution time: " + time.strftime("%M:%S", time.gmtime(time.time() - start_time)))<|MERGE_RESOLUTION|>--- conflicted
+++ resolved
@@ -59,7 +59,6 @@
             network_type=NetworkSettings.NETWORK_TYPE_HYDROGEN,
             pressure=solution.parameters(0)["Pipe_6ba6.pressure"],
         )
-<<<<<<< HEAD
         for iv in range(len(v_inspect)):
             if iv == 0:
                 np.testing.assert_allclose(
@@ -82,9 +81,6 @@
                     4.347449263
                 )
                 np.testing.assert_allclose(-results["Pipe_6ba6.dH"][iv], 4.347449263)
-=======
-        np.testing.assert_allclose(head_loss_v_inspect, 104.06961666355383)
->>>>>>> 45285873
 
         gas_price_profile = "Hydrogen.price_profile"
         state = "GasDemand_0cf3.Gas_demand_mass_flow"
