--- conflicted
+++ resolved
@@ -31,7 +31,6 @@
 
         base_folder = Path(example.__file__).resolve().parent.parent
 
-<<<<<<< HEAD
         class MILPProblemSolve(MILPProblem):
             def heat_network_options(self):
                 options = super().heat_network_options()
@@ -39,8 +38,6 @@
                 self.gas_network_settings["pipe_minimum_pressure"] = 0.0
                 return options
 
-        milp_problem = run_optimization_problem(MILPProblemSolve, base_folder=base_folder)
-=======
         solution = run_optimization_problem(
             MILPProblem,
             base_folder=base_folder,
@@ -49,7 +46,6 @@
             profile_reader=ProfileReaderFromFile,
             input_timeseries_file="timeseries.csv",
         )
->>>>>>> d75a0ff7
 
         results = solution.extract_results()
 
