--- conflicted
+++ resolved
@@ -154,14 +154,6 @@
 
 
 if __name__ == "__main__":
-<<<<<<< HEAD
-    from pathlib import Path
-
-    base_folder = Path(__file__).resolve().parent.parent
-    solution = run_optimization_problem(HeatProblem, base_folder=base_folder)
-    results = solution.extract_results()
-    print("Finished")
-=======
     solution = run_optimization_problem(
         HeatProblem,
         esdl_file_name="annualized_test_case_discount5.esdl",
@@ -170,4 +162,4 @@
         input_timeseries_file="Warmte_test.csv",
     )
     results = solution.extract_results()
->>>>>>> 9465357c
+    print("Finished")