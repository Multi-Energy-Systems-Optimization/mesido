import numpy as np

from rtctools.optimization.collocated_integrated_optimization_problem import (
    CollocatedIntegratedOptimizationProblem,
)
from rtctools.optimization.goal_programming_mixin import Goal
from rtctools.optimization.homotopy_mixin import HomotopyMixin
from rtctools.optimization.linearized_order_goal_programming_mixin import (
    LinearizedOrderGoalProgrammingMixin,
)
from rtctools.optimization.single_pass_goal_programming_mixin import SinglePassGoalProgrammingMixin

from rtctools_heat_network.esdl.esdl_mixin import ESDLMixin
from rtctools_heat_network.esdl.esdl_parser import ESDLFileParser
from rtctools_heat_network.esdl.profile_parser import ProfileReaderFromFile
from rtctools_heat_network.physics_mixin import PhysicsMixin
from rtctools_heat_network.qth_not_maintained.qth_mixin import QTHMixin
from rtctools_heat_network.techno_economic_mixin import TechnoEconomicMixin


class TargetDemandGoal(Goal):
    priority = 1

    order = 2

    def __init__(self, state, target):
        self.state = state

        self.target_min = target
        self.target_max = target
        self.function_range = (0.0, 2.0 * max(target.values))
        self.function_nominal = np.median(target.values)

    def function(self, optimization_problem, ensemble_member):
        return optimization_problem.state(self.state)


class ConstantGeothermalSource(Goal):
    priority = 2

    order = 2

    def __init__(self, optimization_problem, source, target, lower_fac=0.9, upper_fac=1.1):
        self.target_min = lower_fac * target
        self.target_max = upper_fac * target
        self.function_range = (0.0, 2.0 * target)
        self.state = f"{source}.Q"
        self.function_nominal = optimization_problem.variable_nominal(self.state)

    def function(self, optimization_problem, ensemble_member):
        return optimization_problem.state(self.state)


class MinimizeSourcesHeatGoal(Goal):
    priority = 3

    order = 1

    def __init__(self, source):
        self.target_max = 0.0
        self.function_range = (0.0, 10e6)
        self.source = source
        self.function_nominal = 1e6

    def function(self, optimization_problem, ensemble_member):
        return optimization_problem.state(f"{self.source}.Heat_source")


class MinimizeSourcesFlowGoal(Goal):
    priority = 4

    order = 2

    def __init__(self, source, nominal=1.0):
        self.target_max = 0.0
        self.function_range = (0.0, 1.0e3)
        self.source = source
        self.function_nominal = nominal

    def function(self, optimization_problem, ensemble_member):
        return optimization_problem.state(f"{self.source}.Q") * 1.0e3


class MinimizeSourcesQTHGoal(Goal):
    priority = 3

    order = 2

    def __init__(self, source):
        self.source = source
        self.function_nominal = 1e6

    def function(self, optimization_problem, ensemble_member):
        return optimization_problem.state(f"{self.source}.Heat_source")


class _GoalsAndOptions:
    def path_goals(self):
        goals = super().path_goals().copy()

        for demand in self.energy_system_components["heat_demand"]:
            target = self.get_timeseries(f"{demand}.target_heat_demand")
            state = f"{demand}.Heat_demand"

            goals.append(TargetDemandGoal(state, target))

        # for s in self.energy_system_components["heat_source"]:
        #     try:
        #         target_flow_rate = parameters[f"{s}.target_flow_rate"]
        #         goals.append(ConstantGeothermalSource(self, s, target_flow_rate))
        #     except KeyError:
        #         pass

        return goals

    def energy_system_options(self):
        options = super().energy_system_options()
        self.heat_network_settings["minimum_velocity"] = 0.0001
        # options["heat_loss_disconnected_pipe"] = False
        # options["neglect_pipe_heat_losses"] = False
        return options


class HeatProblem(
    _GoalsAndOptions,
    TechnoEconomicMixin,
    LinearizedOrderGoalProgrammingMixin,
    SinglePassGoalProgrammingMixin,
    ESDLMixin,
    CollocatedIntegratedOptimizationProblem,
):
    def path_goals(self):
        goals = super().path_goals().copy()

        for s in self.energy_system_components["heat_source"]:
            goals.append(MinimizeSourcesHeatGoal(s))

        return goals

    def solver_options(self):
        options = super().solver_options()
        options["solver"] = "highs"
        highs_options = options["highs"] = {}
        highs_options["mip_rel_gap"] = 0.005
        # options["gurobi"] = gurobi_options = {}
        # gurobi_options["MIPgap"] = 0.0001
        return options

    def energy_system_options(self):
        options = super().energy_system_options()
        self.heat_network_settings["minimum_velocity"] = 0.0001
        # options["heat_loss_disconnected_pipe"] = False
        options["neglect_pipe_heat_losses"] = True
        return options


class HeatProblemSetPointConstraints(
    _GoalsAndOptions,
    TechnoEconomicMixin,
    LinearizedOrderGoalProgrammingMixin,
    SinglePassGoalProgrammingMixin,
    ESDLMixin,
    CollocatedIntegratedOptimizationProblem,
):
    def path_goals(self):
        goals = super().path_goals().copy()

        for s in self.energy_system_components["heat_source"]:
            goals.append(MinimizeSourcesHeatGoal(s))

        return goals

    def solver_options(self):
        options = super().solver_options()
        options["solver"] = "highs"
        return options


class HeatProblemTvarsup(
    _GoalsAndOptions,
    PhysicsMixin,
    LinearizedOrderGoalProgrammingMixin,
    SinglePassGoalProgrammingMixin,
    ESDLMixin,
):
    def path_goals(self):
        goals = super().path_goals().copy()

        for s in self.energy_system_components["heat_source"]:
            goals.append(MinimizeSourcesHeatGoal(s))

        return goals

    def temperature_carriers(self):
        return self.esdl_carriers  # geeft terug de carriers met multiple temperature options

    def temperature_regimes(self, carrier):
        temperatures = []
        if carrier == 4195016129475469474608:
            # supply
            temperatures = [80.0, 120.0]

        return temperatures

    def times(self, variable=None):
        times = super().times(variable)
        return times[:2]

    def constraints(self, ensemble_member):
        constraints = super().constraints(ensemble_member)
        # These constraints are added to allow for a quicker solve
        for _carrier, temperatures in self.temperature_carriers().items():
            carrier_id_number_mapping = str(temperatures["id_number_mapping"])
            temperature_regimes = self.temperature_regimes(int(carrier_id_number_mapping))
            if len(temperature_regimes) > 0:
                for temperature in temperature_regimes:
                    selected_temp_vec = self.state_vector(
                        f"{int(carrier_id_number_mapping)}_{temperature}"
                    )
                    for i in range(1, len(self.times())):
                        constraints.append(
                            (selected_temp_vec[i] - selected_temp_vec[i - 1], 0.0, 0.0)
                        )

        return constraints


class HeatProblemTvarret(
    _GoalsAndOptions,
    PhysicsMixin,
    LinearizedOrderGoalProgrammingMixin,
    SinglePassGoalProgrammingMixin,
    ESDLMixin,
    CollocatedIntegratedOptimizationProblem,
):
    def path_goals(self):
        goals = super().path_goals().copy()

        for s in self.energy_system_components["heat_source"]:
            goals.append(MinimizeSourcesFlowGoal(s))

        return goals

    def temperature_carriers(self):
        return self.esdl_carriers  # geeft terug de carriers met multiple temperature options

    def temperature_regimes(self, carrier):
        temperatures = []
        if carrier == 4195016129475469474608000:
            # return
            temperatures = [30.0, 40.0]

        return temperatures

    def times(self, variable=None):
        times = super().times(variable)
        return times[:2]

    def constraints(self, ensemble_member):
        constraints = super().constraints(ensemble_member)
        # These constraints are added to allow for a quicker solve
        for carrier, temperatures in self.temperature_carriers().items():
            if "id_number_mapping" in temperatures.keys():
                carrier_id_number_mapping = str(temperatures["id_number_mapping"])
            else:
                number_list = [int(s) for s in carrier if s.isdigit()]
                number = ""
                for nr in number_list:
                    number = number + str(nr)
                carrier_type = temperatures["__rtc_type"]
                if carrier_type == "return":
                    number = number + "000"
                carrier_id_number_mapping = number
            temperature_regimes = self.temperature_regimes(int(carrier_id_number_mapping))
            if len(temperature_regimes) > 0:
                for temperature in temperature_regimes:
                    selected_temp_vec = self.state_vector(
                        f"{int(carrier_id_number_mapping)}_{temperature}"
                    )
                    for i in range(1, len(self.times())):
                        constraints.append(
                            (selected_temp_vec[i] - selected_temp_vec[i - 1], 0.0, 0.0)
                        )

        return constraints


class HeatProblemProdProfile(
    _GoalsAndOptions,
    TechnoEconomicMixin,
    LinearizedOrderGoalProgrammingMixin,
    SinglePassGoalProgrammingMixin,
    ESDLMixin,
    CollocatedIntegratedOptimizationProblem,
):
    def read(self):
        super().read()

        for s in self.energy_system_components["heat_source"]:
            demand_timeseries = self.get_timeseries("HeatingDemand_a3b8.target_heat_demand")
            new_timeseries = np.ones(len(demand_timeseries.values)) * 1
            ind_hlf = int(len(demand_timeseries.values) / 2)
            new_timeseries[ind_hlf : ind_hlf + 4] = np.ones(4) * 0.10
            self.set_timeseries(f"{s}.maximum_heat_source", new_timeseries)

    def energy_system_options(self):
        options = super().energy_system_options()
        options["heat_loss_disconnected_pipe"] = True

        return options

    def path_goals(self):
        goals = super().path_goals().copy()

        for demand in self.energy_system_components["heat_demand"]:
            target = self.get_timeseries(f"{demand}.target_heat_demand")
            state = f"{demand}.Heat_demand"

            goals.append(TargetDemandGoal(state, target))

        for s in self.energy_system_components["heat_source"]:
            goals.append(MinimizeSourcesHeatGoal(s))

        return goals


class QTHProblem(
    QTHMixin,
    HomotopyMixin,
    SinglePassGoalProgrammingMixin,
    ESDLMixin,
    CollocatedIntegratedOptimizationProblem,
):
    def path_goals(self):
        goals = super().path_goals().copy()

        for demand in self.energy_system_components["heat_demand"]:
            target = self.get_timeseries(f"{demand}.target_heat_demand")
            state = f"{demand}.Heat_demand"

            goals.append(TargetDemandGoal(state, target))

        for s in self.energy_system_components["heat_source"]:
            goals.append(MinimizeSourcesQTHGoal(s))

        return goals

    def energy_system_options(self):
        options = super().energy_system_options()
        from rtctools_heat_network.head_loss_class import HeadLossOption

        self.heat_network_settings["head_loss_option"] = HeadLossOption.NO_HEADLOSS
        return options


if __name__ == "__main__":
    from rtctools.util import run_optimization_problem

<<<<<<< HEAD
    sol = run_optimization_problem(HeatProblem)
=======
    sol = run_optimization_problem(
        HeatProblem,
        esdl_file_name="3a.esdl",
        esdl_parser=ESDLFileParser,
        profile_reader=ProfileReaderFromFile,
        input_timeseries_file="timeseries_import.xml",
    )
>>>>>>> 0323c5b9
    # sol = run_optimization_problem(
    #     HeatProblemSetPointConstraints, **{"timed_setpoints": {"GeothermalSource_b702": (45, 0)}}
    # )
    results = sol.extract_results()
    # import matplotlib.pyplot as plt
    #
    # plt.figure()
    # plt.plot(results["HeatStorage_4b0c.Heat_buffer"])
    # plt.figure()
    # plt.plot(results["HeatStorage_4b0c.Stored_heat"])
    # plt.show()
    a = 1
    # run_heat_network_optimization(HeatProblem, QTHProblem)<|MERGE_RESOLUTION|>--- conflicted
+++ resolved
@@ -356,9 +356,6 @@
 if __name__ == "__main__":
     from rtctools.util import run_optimization_problem
 
-<<<<<<< HEAD
-    sol = run_optimization_problem(HeatProblem)
-=======
     sol = run_optimization_problem(
         HeatProblem,
         esdl_file_name="3a.esdl",
@@ -366,7 +363,6 @@
         profile_reader=ProfileReaderFromFile,
         input_timeseries_file="timeseries_import.xml",
     )
->>>>>>> 0323c5b9
     # sol = run_optimization_problem(
     #     HeatProblemSetPointConstraints, **{"timed_setpoints": {"GeothermalSource_b702": (45, 0)}}
     # )
