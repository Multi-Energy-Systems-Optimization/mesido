import numpy as np

from rtctools.optimization.collocated_integrated_optimization_problem import (
    CollocatedIntegratedOptimizationProblem,
)
from rtctools.optimization.goal_programming_mixin import Goal, GoalProgrammingMixin
from rtctools.optimization.homotopy_mixin import HomotopyMixin
from rtctools.optimization.linearized_order_goal_programming_mixin import (
    LinearizedOrderGoalProgrammingMixin,
)
from rtctools.util import run_optimization_problem

from rtctools_heat_network.esdl.esdl_mixin import ESDLMixin
<<<<<<< HEAD
from rtctools_heat_network.head_loss_class import HeadLossOption
=======
from rtctools_heat_network.esdl.esdl_parser import ESDLFileParser
from rtctools_heat_network.esdl.profile_parser import ProfileReaderFromFile
>>>>>>> d75a0ff7
from rtctools_heat_network.physics_mixin import PhysicsMixin
from rtctools_heat_network.qth_not_maintained.qth_mixin import QTHMixin


class TargetDemandGoal(Goal):
    priority = 1

    order = 2

    def __init__(self, state, target):
        self.state = state

        self.target_min = target
        self.target_max = target
        self.function_range = (0.0, 2.0 * max(target.values))
        self.function_nominal = np.median(target.values)

    def function(self, optimization_problem, ensemble_member):
        return optimization_problem.state(self.state)


class _GoalsAndOptions:
    def path_goals(self):
        goals = super().path_goals().copy()

        for demand in self.heat_network_components["demand"]:
            target = self.get_timeseries(f"{demand}.target_heat_demand")
            state = f"{demand}.Heat_demand"

            goals.append(TargetDemandGoal(state, target))

        return goals


class HeatProblem(
    _GoalsAndOptions,
    PhysicsMixin,
    LinearizedOrderGoalProgrammingMixin,
    GoalProgrammingMixin,
    ESDLMixin,
    CollocatedIntegratedOptimizationProblem,
):
    def solver_options(self):
        options = super().solver_options()
        options["solver"] = "highs"
        return options


class HeatProblemHydraulic(HeatProblem):

    def heat_network_options(self):
        options = super().heat_network_options()
        options["head_loss_option"] = HeadLossOption.LINEARIZED_DW
        options["minimize_head_losses"] = True

        return options


class HeatProblemTvar(HeatProblem):
    def heat_network_options(self):
        options = super().heat_network_options()
        # We set a low maximum velocity to force the optimization to select a dT of more then 20 deg
        # this is to avoid specifying a new demand profile
        options["maximum_velocity"] = 0.25
        return options

    def temperature_carriers(self):
        return self.esdl_carriers  # geeft terug de carriers met multiple temperature options

    def temperature_regimes(self, carrier):
        temperatures = []
        if carrier == 3625334968694477359:
            # supply
            temperatures = [80.0, 85.0]

        if carrier == 3625334968694477359000:
            # return
            temperatures = [60.0, 65.0]

        return temperatures

    def constraints(self, ensemble_member):
        constraints = super().constraints(ensemble_member)
        # These constraints are added to allow for a quicker solve
        for carrier, temperatures in self.temperature_carriers().items():
            if "id_number_mapping" in temperatures.keys():
                carrier_id_number_mapping = str(temperatures["id_number_mapping"])
            else:
                number_list = [int(s) for s in carrier if s.isdigit()]
                number = ""
                for nr in number_list:
                    number = number + str(nr)
                carrier_type = temperatures["__rtc_type"]
                if carrier_type == "return":
                    number = number + "000"
                carrier_id_number_mapping = number
            temperature_regimes = self.temperature_regimes(int(carrier_id_number_mapping))
            if len(temperature_regimes) > 0:
                for temperature in temperature_regimes:
                    selected_temp_vec = self.state_vector(
                        f"{int(carrier_id_number_mapping)}_{temperature}"
                    )
                    for i in range(1, len(self.times())):
                        constraints.append(
                            (selected_temp_vec[i] - selected_temp_vec[i - 1], 0.0, 0.0)
                        )

        return constraints


class QTHProblem(
    _GoalsAndOptions,
    QTHMixin,
    HomotopyMixin,
    GoalProgrammingMixin,
    ESDLMixin,
    CollocatedIntegratedOptimizationProblem,
):
    pass


if __name__ == "__main__":
<<<<<<< HEAD
    sol = run_optimization_problem(HeatProblemHydraulic)
=======
    sol = run_optimization_problem(
        HeatProblemTvar,
        esdl_file_name="1a.esdl",
        esdl_parser=ESDLFileParser,
        profile_reader=ProfileReaderFromFile,
        input_timeseries_file="timeseries_import.xml",
    )
>>>>>>> d75a0ff7
    results = sol.extract_results()
    a = 1<|MERGE_RESOLUTION|>--- conflicted
+++ resolved
@@ -11,12 +11,9 @@
 from rtctools.util import run_optimization_problem
 
 from rtctools_heat_network.esdl.esdl_mixin import ESDLMixin
-<<<<<<< HEAD
-from rtctools_heat_network.head_loss_class import HeadLossOption
-=======
 from rtctools_heat_network.esdl.esdl_parser import ESDLFileParser
 from rtctools_heat_network.esdl.profile_parser import ProfileReaderFromFile
->>>>>>> d75a0ff7
+from rtctools_heat_network.head_loss_class import HeadLossOption
 from rtctools_heat_network.physics_mixin import PhysicsMixin
 from rtctools_heat_network.qth_not_maintained.qth_mixin import QTHMixin
 
@@ -139,16 +136,13 @@
 
 
 if __name__ == "__main__":
-<<<<<<< HEAD
     sol = run_optimization_problem(HeatProblemHydraulic)
-=======
     sol = run_optimization_problem(
-        HeatProblemTvar,
+        HeatProblemHydraulic,
         esdl_file_name="1a.esdl",
         esdl_parser=ESDLFileParser,
         profile_reader=ProfileReaderFromFile,
         input_timeseries_file="timeseries_import.xml",
     )
->>>>>>> d75a0ff7
     results = sol.extract_results()
     a = 1