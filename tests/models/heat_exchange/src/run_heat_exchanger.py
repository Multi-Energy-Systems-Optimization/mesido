--- conflicted
+++ resolved
@@ -11,13 +11,6 @@
     CollocatedIntegratedOptimizationProblem,
 )
 from rtctools.optimization.goal_programming_mixin import Goal
-<<<<<<< HEAD
-from rtctools.optimization.single_pass_goal_programming_mixin import (
-    SinglePassGoalProgrammingMixin,
-    CachingQPSol,
-)
-=======
->>>>>>> f9ab7516
 from rtctools.optimization.linearized_order_goal_programming_mixin import (
     LinearizedOrderGoalProgrammingMixin,
 )
@@ -121,9 +114,7 @@
         return goals
 
     def temperature_carriers(self):
-        return (
-            self.esdl_carriers
-        )  # geeft terug de carriers met multiple temperature options
+        return self.esdl_carriers  # geeft terug de carriers met multiple temperature options
 
     def energy_system_options(self):
         options = super().energy_system_options()
@@ -149,9 +140,7 @@
         # These constraints are added to allow for a quicker solve
         for _carrier, temperatures in self.temperature_carriers().items():
             carrier_id_number_mapping = str(temperatures["id_number_mapping"])
-            temperature_regimes = self.temperature_regimes(
-                int(carrier_id_number_mapping)
-            )
+            temperature_regimes = self.temperature_regimes(int(carrier_id_number_mapping))
             if len(temperature_regimes) > 0:
                 for temperature in temperature_regimes:
                     selected_temp_vec = self.state_vector(
@@ -182,9 +171,7 @@
         return goals
 
     def temperature_carriers(self):
-        return (
-            self.esdl_carriers
-        )  # geeft terug de carriers met multiple temperature options
+        return self.esdl_carriers  # geeft terug de carriers met multiple temperature options
 
     def energy_system_options(self):
         options = super().energy_system_options()
@@ -205,9 +192,7 @@
         # These constraints are added to allow for a quicker solve
         for _carrier, temperatures in self.temperature_carriers().items():
             carrier_id_number_mapping = str(temperatures["id_number_mapping"])
-            temperature_regimes = self.temperature_regimes(
-                int(carrier_id_number_mapping)
-            )
+            temperature_regimes = self.temperature_regimes(int(carrier_id_number_mapping))
             if len(temperature_regimes) > 0:
                 for temperature in temperature_regimes:
                     selected_temp_vec = self.state_vector(
@@ -230,9 +215,7 @@
     CollocatedIntegratedOptimizationProblem,
 ):
     def temperature_carriers(self):
-        return (
-            self.esdl_carriers
-        )  # geeft terug de carriers met multiple temperature options
+        return self.esdl_carriers  # geeft terug de carriers met multiple temperature options
 
     def energy_system_options(self):
         options = super().energy_system_options()
@@ -262,9 +245,7 @@
         # These constraints are added to allow for a quicker solve
         for _carrier, temperatures in self.temperature_carriers().items():
             carrier_id_number_mapping = str(temperatures["id_number_mapping"])
-            temperature_regimes = self.temperature_regimes(
-                int(carrier_id_number_mapping)
-            )
+            temperature_regimes = self.temperature_regimes(int(carrier_id_number_mapping))
             if len(temperature_regimes) > 0:
                 for temperature in temperature_regimes:
                     selected_temp_vec = self.state_vector(
