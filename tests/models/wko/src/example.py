import logging

import casadi as ca

from mesido.esdl.esdl_mixin import ESDLMixin
from mesido.esdl.esdl_parser import ESDLFileParser
from mesido.esdl.profile_parser import ProfileReaderFromFile
from mesido.head_loss_class import HeadLossOption
from mesido.potential_errors import MesidoAssetIssueType, get_potential_errors
from mesido.techno_economic_mixin import TechnoEconomicMixin

import numpy as np

from rtctools.optimization.collocated_integrated_optimization_problem import (
    CollocatedIntegratedOptimizationProblem,
)
from rtctools.optimization.goal_programming_mixin_base import Goal
from rtctools.optimization.linearized_order_goal_programming_mixin import (
    LinearizedOrderGoalProgrammingMixin,
)
from rtctools.optimization.single_pass_goal_programming_mixin import SinglePassGoalProgrammingMixin
from rtctools.optimization.timeseries import Timeseries
from rtctools.util import run_optimization_problem

logger = logging.getLogger("WarmingUP-MPC")
logger.setLevel(logging.INFO)


class TargetDemandGoal(Goal):
    """
    Goal class for matching a timeseries of values, we use it to match the time series of a demand
    profile. We use order 2 to match the profile at every time-step. We set the target in the
    constructor and function() method will return the state which should match the target.
    """

    priority = 1

    order = 2

    def __init__(self, state: str, target: Timeseries):
        """
        The constructor for the class where we pass the name of the state that should be matched to
        the target.

        Parameters
        ----------
        state : string for the name of the state.
        target : Timeseries to match with the state.
        """
        self.state = state

        self.target_min = target
        self.target_max = target
        self.function_range = (-2.0 * max(target.values), 2.0 * max(target.values))
        self.function_nominal = (
            np.median(target.values) if np.median(target.values) else max(abs(target.values)) / 2.0
        )

    def function(
        self, optimization_problem: CollocatedIntegratedOptimizationProblem, ensemble_member: int
    ) -> ca.MX:
        """
        This function returns the state to which will be tried to match to the target.

        Parameters
        ----------
        optimization_problem : The optimization class containing the variables'
        ensemble_member : the ensemble member

        Returns
        -------
        The optimization problem state, the Heat_demand, which should be matched to the time-series
        """
        return optimization_problem.state(self.state)


class MinimizeSourcesHeatGoal(Goal):
    """
    A minimization goal for source milp production. We use order 1 here as we want to minimize milp
    over the full horizon and not per time-step.
    """

    priority = 3

    order = 1

    def __init__(self, source: str):
        """
        The constructor of the goal.

        Parameters
        ----------
        source : string of the source name that is going to be minimized
        """
        self.source = source

    def function(
        self, optimization_problem: CollocatedIntegratedOptimizationProblem, ensemble_member: int
    ) -> ca.MX:
        """
        This function returns the state variable to which should to be matched to the target
        specified in the __init__.

        Parameters
        ----------
        optimization_problem : The optimization class containing the variables'.
        ensemble_member : the ensemble member.

        Returns
        -------
        The Heat_source state of the optimization problem.
        """
        return optimization_problem.state(f"{self.source}.Heat_source")


class _GoalsAndOptions:
    """
    A goals class that we often use if we specify multiple problem classes.
    """

    def path_goals(self):
        """
        In this method we add the goals for matching the demand.

        Returns
        -------
        The appended goals list of goals
        """
        goals = super().path_goals().copy()

        for demand in self.energy_system_components.get("heat_demand", []):
            target = self.get_timeseries(f"{demand}.target_heat_demand")
            state = f"{demand}.Heat_demand"

            goals.append(TargetDemandGoal(state, target))

        for demand in self.energy_system_components.get("cold_demand", []):
            target = self.get_timeseries(f"{demand}.target_cold_demand")
            state = f"{demand}.Cold_demand"

            goals.append(TargetDemandGoal(state, target))

        return goals


class HeatProblem(
    _GoalsAndOptions,
    TechnoEconomicMixin,
    LinearizedOrderGoalProgrammingMixin,
    SinglePassGoalProgrammingMixin,
    ESDLMixin,
    CollocatedIntegratedOptimizationProblem,
):
    """
    This problem class is for the absolute milp tests. Meaning that this problem class
    is applied to an esdl where there is no dedicated supply or return line. For this test case
    we just match heating demand (_GoalsAndOptions) and minimize the energy production to have a
    representative result.
    """

    def __init__(self, *args, **kwargs):
        super().__init__(*args, **kwargs)
        self.heat_network_settings["head_loss_option"] = HeadLossOption.NO_HEADLOSS
        self.heat_network_settings["minimum_velocity"] = 0.0

    def read(self):
        """
        Reads the yearly profile with hourly time steps and adapt to a daily averaged profile
        except for the day with the peak demand.
        """
        super().read()

        # Error checking:
        # - installed capacity/power of a heating/cooling demand is sufficient for the specified
        #   demand profile
        potential_error_type = [
            MesidoAssetIssueType.HEAT_DEMAND_POWER,
            MesidoAssetIssueType.COLD_DEMAND_POWER,
        ]
<<<<<<< HEAD
        is_potential_error = get_potential_errors().have_issues_for(potential_error_type)
=======
>>>>>>> c80a5403
        for etype in potential_error_type:
            if POTENTIAL_ERRORS.have_issues_for(etype):
                if etype is not MesidoAssetIssueType.HEAT_DEMAND_TYPE:
                    get_potential_errors().convert_to_exception(
                        etype,
                        "Asset insufficient installed capacity: please increase the installed power"
                        " or reduce the demand profile peak value of the demand(s) listed.",
                    )
                else:
                    get_potential_errors().convert_to_exception(
                        etype,
                        "Incorrect asset type: please update.",
                    )
        # end error checking

    def path_goals(self):
        """
        This function adds the minimization goal for minimizing the milp production.

        Returns
        -------
        The appended list of goals
        """
        goals = super().path_goals().copy()

        for s in self.energy_system_components["heat_source"]:
            goals.append(MinimizeSourcesHeatGoal(s))

        return goals

    def solver_options(self):
        """
        This function does not add anything at the moment but during debugging we use this.

        Returns
        -------
        solver options dict
        """
        options = super().solver_options()
        options["solver"] = "highs"
        return options

    def constraints(self, ensemble_member):
        constraints = super().constraints(ensemble_member)

        for a in self.energy_system_components.get("ates", []):
            stored_heat = self.state_vector(f"{a}.Stored_heat")
            constraints.append((stored_heat[0], 0.0, 0.0))

        return constraints

    def energy_system_options(self):
        """
        This function does not add anything at the moment but during debugging we use this.

        Returns
        -------
        Options dict for the physics modelling
        """
        options = super().energy_system_options()
        options["neglect_pipe_heat_losses"] = False
        options["heat_loss_disconnected_pipe"] = False

        return options


if __name__ == "__main__":
    elect = run_optimization_problem(
        HeatProblem,
        esdl_file_name="airco.esdl",
        esdl_parser=ESDLFileParser,
        profile_reader=ProfileReaderFromFile,
        input_timeseries_file="timeseries.csv",
    )
    results = elect.extract_results()
    # print(results["CoolingDemand_15e8.Cold_demand"])
    # print(results["HeatingDemand_9b90.Heat_demand"])
    # print(results["HeatPump_b97e.Heat_source"])
    # print(results["ATES_226d.Heat_low_temperature_ates"])
    # for p in elect.energy_system_components.get("heat_pipe", []):
    #     print(p, results[f"{p}__hn_heat_loss"])
    #     print(p, elect.bounds()[f"{p}__hn_heat_loss"])

    a = 1<|MERGE_RESOLUTION|>--- conflicted
+++ resolved
@@ -177,12 +177,9 @@
             MesidoAssetIssueType.HEAT_DEMAND_POWER,
             MesidoAssetIssueType.COLD_DEMAND_POWER,
         ]
-<<<<<<< HEAD
-        is_potential_error = get_potential_errors().have_issues_for(potential_error_type)
-=======
->>>>>>> c80a5403
+
         for etype in potential_error_type:
-            if POTENTIAL_ERRORS.have_issues_for(etype):
+            if get_potential_errors.have_issues_for(etype):
                 if etype is not MesidoAssetIssueType.HEAT_DEMAND_TYPE:
                     get_potential_errors().convert_to_exception(
                         etype,
