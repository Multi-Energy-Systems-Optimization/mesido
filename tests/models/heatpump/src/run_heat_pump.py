--- conflicted
+++ resolved
@@ -139,13 +139,9 @@
 
 
 if __name__ == "__main__":
-<<<<<<< HEAD
     solution = run_optimization_problem(
-        HeatProblem, esdl_file_name="heat_pump.esdl",
+        HeatProblemTvar, esdl_file_name="heat_pump.esdl",
         esdl_parser=ESDLFileParser, profile_reader=ProfileReaderFromFile,
         input_timeseries_file="timeseries_import.xml"
     )
-=======
-    solution = run_optimization_problem(HeatProblemTvar)
->>>>>>> 0cb0e82a
     results = solution.extract_results()