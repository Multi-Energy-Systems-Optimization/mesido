--- conflicted
+++ resolved
@@ -536,10 +536,6 @@
             head_loss_full_var = results[f"{pipe}.__head_loss"]
             # If this test fails there is most likely a scaling issue.
             indexes = np.abs(v_pipe) > 0.0
-<<<<<<< HEAD
-=======
-
->>>>>>> 086ea25d
             indexes[0] = False
             np.testing.assert_allclose(
                 np.abs(np.asarray(head_loss[indexes])), head_loss_full_var[indexes]
