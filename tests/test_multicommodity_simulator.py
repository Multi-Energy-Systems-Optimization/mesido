from pathlib import Path
from unittest import TestCase

import mesido._darcy_weisbach as darcy_weisbach
from mesido.electricity_physics_mixin import ElectrolyzerOption
from mesido.esdl.esdl_parser import ESDLFileParser
from mesido.esdl.profile_parser import ProfileReaderFromFile
from mesido.network_common import NetworkSettings
from mesido.workflows.multicommodity_simulator_workflow import (
    MultiCommoditySimulator,
    MultiCommoditySimulatorNoLosses,
    run_sequatially_staged_simulation,
)

import numpy as np

from rtctools.util import run_optimization_problem

from utils_test_scaling import create_problem_with_debug_info, problem_scaling_check

from utils_tests import (
    demand_matching_test,
    electric_power_conservation_test,
    energy_conservation_test,
    feasibility_test,
)


def check_electrolyzer_efficiency(tol, electrolyzer_gas, electrolyzer_power, esdl_electrolyzer):
    efficiency = electrolyzer_power / electrolyzer_gas  # W/(g/s) = Ws/g
    efficiency = efficiency / 3600  # Wh/g
    provided_efficiencies = (
        esdl_electrolyzer.attributes["effMaxLoad"],
        esdl_electrolyzer.attributes["effMinLoad"],
        esdl_electrolyzer.attributes["efficiency"],
    )
    np.testing.assert_array_less(min(provided_efficiencies), efficiency[electrolyzer_power > 1])
    np.testing.assert_array_less(
        efficiency[electrolyzer_power > 0], max(provided_efficiencies) + tol
    )


def checks_all_mc_simulations(solution, results):
    # General checks
    demand_matching_test(solution, results)
    energy_conservation_test(solution, results)

    for prod in solution.energy_system_components.get("electricity_source", []):
        prod_profile_name = f"{prod}.maximum_electricity_source"
        energy_prod = results[f"{prod}.Electricity_source"]
        if prod_profile_name in solution.io.get_timeseries_names():
            target = solution.get_timeseries(prod_profile_name).values[: len(energy_prod)]
            np.testing.assert_allclose(target, energy_prod, atol=1.0e-3, rtol=1.0e-6)
        # print(prod, energy_prod)

    for demand in solution.energy_system_components.get("electricity_demand", []):
        energy_demand = results[f"{demand}.Electricity_demand"]
        if f"{demand}.target_electricity_demand" in solution.io.get_timeseries_names():
            target = solution.get_timeseries(f"{demand}.target_electricity_demand").values
            np.testing.assert_allclose(target, energy_demand, atol=1.0e-3, rtol=1.0e-6)
        #     print(demand, target, energy_demand)
        # else:
        #     print(demand, energy_demand)

    for demand in solution.energy_system_components.get("gas_demand", []):
        energy_demand = results[f"{demand}.Gas_demand_mass_flow"]
        if f"{demand}.target_gas_demand" in solution.io.get_timeseries_names():
            target = solution.get_timeseries(f"{demand}.target_gas_demand").values
            np.testing.assert_allclose(target, energy_demand, atol=1.0e-3, rtol=1.0e-6)
        #     print(demand, target, energy_demand)
        # else:
        #     print(demand, energy_demand)


class TestMultiCommoditySimulator(TestCase):
    # TODO: update docstring
    """
    In this test case several producers and consumers as well as conversion assets are applied, for
    the two commodities Hydrogen and electricity.
    The priority of the consumers, producers and conversion assets is set using the marginal costs
    in the ESDL file, allowing for flexible customised operation.

    Checks:
    - General checks namely demand matching, energy conservation and asset milp variable vs
      calculated milp (based on flow rate)
    - Check that producer 1 (merit oder = 2) is only used for the supply of milp lossed in the
      connected and is does not contribute to the heating demands 1, 2 and 3
    - Check that the ATES is not delivering any milp to the network during the 1st time step
    """

    def test_multi_commodity_simulator_priorities_el(self):
        import models.unit_cases_electricity.bus_networks.src.example as example

        base_folder = Path(example.__file__).resolve().parent.parent

        multicommoditysimulatorscaling, logger, logs_list = create_problem_with_debug_info(
            MultiCommoditySimulator
        )

        solution = run_optimization_problem(
            multicommoditysimulatorscaling,
            base_folder=base_folder,
            esdl_file_name="Electric_bus4_priorities.esdl",
            esdl_parser=ESDLFileParser,
            profile_reader=ProfileReaderFromFile,
            input_timeseries_file="timeseries_2.csv",
        )

        problem_scaling_check(logs_list, logger)
        bounds = solution.bounds()
        results = solution.extract_results()

        checks_all_mc_simulations(solution, results)

        prod_1 = results["ElectricityProducer_a215.Electricity_source"]
        prod_2 = results["ElectricityProducer_17a1.Electricity_source"]
        dem_1 = results["ElectricityDemand_e527.Electricity_demand"]
        dem_2 = results["ElectricityDemand_281a.Electricity_demand"]

        # check producer with highest priority (lowest marginal costs is maximizing production)
        np.testing.assert_allclose(
            prod_1, bounds["ElectricityProducer_a215.Electricity_source"][1], atol=1e-3, rtol=1e-6
        )
        # check producer with second highest priority is only producing to meet profile of demand
        prod_2_target = dem_1 - prod_1
        prod_2_target[prod_2_target < 0] = 0
        np.testing.assert_allclose(prod_2, prod_2_target, atol=1e-3, rtol=1e-6)
        # check demand with lowest marginal cost is only consuming if electricity left from producer
        # with highest priority after the matching of demand profile
        demand_2_target = prod_1 - dem_1
        demand_2_target[demand_2_target < 0] = 0
        np.testing.assert_allclose(dem_2, demand_2_target, atol=1e-3, rtol=1e-6)

    def test_multi_commodity_simulator_prod_profile(self):
        import models.unit_cases_electricity.bus_networks.src.example as example

        base_folder = Path(example.__file__).resolve().parent.parent

        solution = run_optimization_problem(
            MultiCommoditySimulator,
            base_folder=base_folder,
            esdl_file_name="Electric_bus4_priorities.esdl",
            esdl_parser=ESDLFileParser,
            profile_reader=ProfileReaderFromFile,
            input_timeseries_file="timeseries_2_prod.csv",
        )

        bounds = solution.bounds()
        results = solution.extract_results()

        checks_all_mc_simulations(solution, results)

        prod_1 = results["ElectricityProducer_a215.Electricity_source"]
        prod_2 = results["ElectricityProducer_17a1.Electricity_source"]
        dem_1 = results["ElectricityDemand_e527.Electricity_demand"]
        dem_2 = results["ElectricityDemand_281a.Electricity_demand"]

        # check producer with highest priority (lowest marginal costs is maximizing production) is
        # producing at max capacity, except when demand profile + max demand of other demand is
        # lower than prod_2 profile and max capacity prod_1
        np.testing.assert_allclose(
            prod_1[1:],
            bounds["ElectricityProducer_a215.Electricity_source"][1],
            atol=1e-3,
            rtol=1e-6,
        )
        np.testing.assert_allclose(
            prod_1[0],
            bounds["ElectricityDemand_281a.Electricity_demand"][1] + dem_1[0] - prod_2[0],
            atol=1e-3,
            rtol=1e-6,
        )

        # check demand with lowest marginal cost is only consuming if electricity left from producer
        # with highest priority and producer with profile, after the matching of demand profile
        demand_2_target = prod_1 + prod_2 - dem_1
        demand_2_target[demand_2_target < 0] = 0
        np.testing.assert_allclose(dem_2, demand_2_target, atol=1e-3, rtol=1e-6)

        # Check that producer 1 (merit oder = 2) is not used
        # and is does not contribute to the heating demands 1, 2 and 3
        # TODO: these tests need to be updated for elec/gas

        import models.unit_cases_gas.multi_demand_source_node.src.run_test as example

        base_folder = Path(example.__file__).resolve().parent.parent

        solution = run_optimization_problem(
            MultiCommoditySimulator,
            base_folder=base_folder,
            esdl_file_name="test_priorities.esdl",
            esdl_parser=ESDLFileParser,
            profile_reader=ProfileReaderFromFile,
            input_timeseries_file="timeseries.csv",
        )

        results = solution.extract_results()
        bounds = solution.bounds()

        checks_all_mc_simulations(solution, results)

        prod_1 = results["GasProducer_3573.Gas_source_mass_flow"]
        prod_2 = results["GasProducer_a977.Gas_source_mass_flow"]
        dem_1 = results["GasDemand_47d0.Gas_demand_mass_flow"]
        dem_2 = results["GasDemand_7979.Gas_demand_mass_flow"]
        prod_1_bound = bounds["GasProducer_3573.Gas_source_mass_flow"][1]
        dem_2_bound = bounds["GasDemand_7979.Gas_demand_mass_flow"]

        # check producer with highest marginal cost (prod_2) is only producing to match demand
        # profile of dem_1 + the max of dem_2,
        # check producer_1 is maxed out
        prod_2_target = dem_1 + dem_2 - prod_1
        prod_2_target[prod_2_target < 0] = 0
        np.testing.assert_allclose(prod_2, prod_2_target, atol=1e-3, rtol=1e-6)
        np.testing.assert_allclose(prod_1, prod_1_bound)

        # check demand 1 is matching the profile (in check_all_mc_simulations) and that demand 2
        # is maxed out
        checks_all_mc_simulations(solution, results)
        np.testing.assert_allclose(dem_2, dem_2_bound[1], atol=1e-3, rtol=1e-6)

    def test_multi_commodity_simulator_emerge(self):
        import models.emerge.src.example as example

        base_folder = Path(example.__file__).resolve().parent.parent

        solution = run_optimization_problem(
            MultiCommoditySimulatorNoLosses,
            base_folder=base_folder,
            esdl_file_name="emerge_priorities_withoutstorage.esdl",
            esdl_parser=ESDLFileParser,
            profile_reader=ProfileReaderFromFile,
            input_timeseries_file="timeseries_short.csv",
        )

        bounds = solution.bounds()
        results = solution.extract_results()

        # all_mc_checks cannot be used because max electricity production of windfarm is larger
        # than the max electricity take off at electrolyzer (due to mas gas demand) and the max
        # electricity demand.
        # checks_all_mc_simulations(solution, results)
        tol = 1.0e-6

        esdl_electrolyzer = solution._esdl_assets[
            solution.esdl_asset_name_to_id_map["Electrolyzer_6327"]
        ]
        demand_gas = results["GasDemand_4146.Gas_demand_mass_flow"]
        demand_el = results["ElectricityDemand_f833.Electricity_demand"]
        electrolyzer_power = results["Electrolyzer_6327.Power_consumed"]
        electrolyzer_gas = results["Electrolyzer_6327.Gas_mass_flow_out"]
        windfarm_power = results["WindPark_9074.Electricity_source"]
        windfarm_target = solution.get_timeseries(
            "WindPark_9074.maximum_electricity_source"
        ).values[: len(windfarm_power)]
        # cap on el consumption by electricity_demand (due to cap, 1.3GW) and by electrolyzer
        # (due to cap of gas demand)
        cap_el_consumption = 2.1e9
        windfarm_target = np.minimum(
            np.ones(len(windfarm_target)) * cap_el_consumption, windfarm_target
        )
        np.testing.assert_allclose(windfarm_target, windfarm_power, atol=1.0e-3, rtol=tol)

        check_electrolyzer_efficiency(tol, electrolyzer_gas, electrolyzer_power, esdl_electrolyzer)

        # demand gas maximised when sufficient power available to convert electricity to gas
        cap_electrolyzer_power = (
            cap_el_consumption - bounds["ElectricityDemand_f833.Electricity_demand"][1]
        )
        index_gas_max = windfarm_power >= cap_electrolyzer_power
        np.testing.assert_allclose(
            demand_gas[index_gas_max], bounds["Electrolyzer_6327.Gas_mass_flow_out"][1]
        )
        # due to priority settings, electricity demand only consuming if demand_gas maximised and
        # enough windfarm power
        demand_el_calc = windfarm_power - electrolyzer_power
        demand_el_calc[demand_el_calc < 0] = 0
        np.testing.assert_allclose(demand_el_calc, demand_el)

    def test_multi_commodity_simulator_emerge_lowprod(self):
        import models.emerge.src.example as example

        base_folder = Path(example.__file__).resolve().parent.parent

        class MCSimulatorShortSmallProd(MultiCommoditySimulatorNoLosses):

            def read(self, variable=None):
                super().read()

                for asset in self.energy_system_components["wind_park"]:
                    new_timeseries = (
                        self.get_timeseries(f"{asset}.maximum_electricity_source").values * 0.5
                    )
                    self.set_timeseries(f"{asset}.maximum_electricity_source", new_timeseries)

            def energy_system_options(self):
                options = super().energy_system_options()

                options["electrolyzer_efficiency"] = (
                    ElectrolyzerOption.LINEARIZED_THREE_LINES_WEAK_INEQUALITY
                )

                return options

        solution = run_optimization_problem(
            MCSimulatorShortSmallProd,
            base_folder=base_folder,
            esdl_file_name="emerge_priorities_withoutstorage_2prod.esdl",
            esdl_parser=ESDLFileParser,
            profile_reader=ProfileReaderFromFile,
            input_timeseries_file="timeseries_short.csv",
        )

        results = solution.extract_results()
        bounds = solution.bounds()

        tol = 1.0e-6

        checks_all_mc_simulations(solution, results)

        esdl_electrolyzer = solution._esdl_assets[
            solution.esdl_asset_name_to_id_map["Electrolyzer_6327"]
        ]
        demand_gas = results["GasDemand_4146.Gas_demand_mass_flow"]
        demand_el = results["ElectricityDemand_f833.Electricity_demand"]
        electrolyzer_power = results["Electrolyzer_6327.Power_consumed"]
        electrolyzer_gas = results["Electrolyzer_6327.Gas_mass_flow_out"]
        windfarm_power = results["WindPark_9074.Electricity_source"]
        prod_power = results["ElectricityProducer_4850.Electricity_source"]
        prod_power_cap = 3e8  # W

        check_electrolyzer_efficiency(tol, electrolyzer_gas, electrolyzer_power, esdl_electrolyzer)

        # demand gas maximised when sufficient power available to convert electricity to gas
        cap_electrolyzer_power = 444880000.0
        index_gas_max = windfarm_power >= cap_electrolyzer_power
        np.testing.assert_allclose(
            demand_gas[index_gas_max], bounds["Electrolyzer_6327.Gas_mass_flow_out"][1]
        )
        # due to priority settings, electricity demand only consuming if demand_gas maximised and
        # enough windfarm power
        demand_el_calc = windfarm_power - electrolyzer_power
        demand_el_calc[demand_el_calc < 0] = 0
        np.testing.assert_allclose(demand_el_calc, demand_el, atol=1e-5 * max(demand_el))
        # electricity_producer only producing upto its own cap if windfarm_power is insufficient to
        # fullfill demand_gas
        el_prod_calc = np.maximum(
            np.minimum(max(electrolyzer_power) - windfarm_power, prod_power_cap), 0.0
        )
        np.testing.assert_allclose(el_prod_calc, prod_power, atol=1e-5 * max(demand_el))

    def test_multi_commodity_simulator_emerge_storage(self):
        """
        Test to run the multicommodity simulator including a gas_storage.
        Checks:
        - feasibility
        - power conservation
        - efficiency of electrolyzer
        - gas mass balance
        - gas storage charges when additional production of hydrogen is possible and discharges
        when no production is possible.
        """

        import models.emerge.src.example as example

        base_folder = Path(example.__file__).resolve().parent.parent

        solution = run_optimization_problem(
            MultiCommoditySimulatorNoLosses,
            base_folder=base_folder,
            esdl_file_name="emerge_priorities.esdl",
            esdl_parser=ESDLFileParser,
            profile_reader=ProfileReaderFromFile,
            input_timeseries_file="timeseries_short.csv",
        )

        results = solution.extract_results()

        feasibility_test(solution)
        electric_power_conservation_test(solution, results)

        # checks_all_mc_simulations(solution, results)
        tol = 1.0e-6

        esdl_electrolyzer = solution._esdl_assets[
            solution.esdl_asset_name_to_id_map["Electrolyzer_6327"]
        ]
        demand_gas = results["GasDemand_4146.Gas_demand_mass_flow"]
        electrolyzer_power = results["Electrolyzer_6327.Power_consumed"]
        electrolyzer_gas = results["Electrolyzer_6327.Gas_mass_flow_out"]
        storage_gas_mass_flow = results["GasStorage_9172.Gas_tank_flow"]

        check_electrolyzer_efficiency(tol, electrolyzer_gas, electrolyzer_power, esdl_electrolyzer)

        # gas mass balance including storage
        np.testing.assert_allclose(
            electrolyzer_gas - storage_gas_mass_flow, demand_gas, rtol=tol, atol=tol
        )
        # timestep 7 & 8 electrolyzer should be producing more hydrogen then the demand can take.
        # gas_demand is limited by pipe size.
        # storage is not charging if gas demand is not maximised at bound
        # storage is charging if electrolyzer produces more gas than max of demand.
        gas_demand_bound = solution.bounds()["GasDemand_4146.Gas_demand_mass_flow"]
        storage_not_charging = demand_gas != gas_demand_bound[1]
        np.testing.assert_array_less(storage_gas_mass_flow[storage_not_charging], 0.0 + tol)
        storage_charging = electrolyzer_gas >= gas_demand_bound[1]
        np.testing.assert_array_less(0.0 - tol, storage_gas_mass_flow[storage_charging])

    def test_multi_commodity_simulator_emerge_battery(self):
        """
        Test to run the multicommodity simulator including a battery and gas storage.
        Checks:
        - matching of profiles consumer and producers (checks_all_mc_simulations)
        - feasibility
        - power conservation
        - efficiency of electrolyzer
        - gas mass balance
        - battery charges when over production of electricity and discharges when not enough
        electrical power is produced for the electrolyzer.
        - gas storage is not charged/discharged due to priority level.
        """
        import models.emerge.src.example as example

        base_folder = Path(example.__file__).resolve().parent.parent

        multicommoditysimulatornolossesscaling, logger, logs_list = create_problem_with_debug_info(
            MultiCommoditySimulatorNoLosses
        )

        solution = run_optimization_problem(
            multicommoditysimulatornolossesscaling,
            base_folder=base_folder,
            esdl_file_name="emerge_battery_priorities.esdl",
            esdl_parser=ESDLFileParser,
            profile_reader=ProfileReaderFromFile,
            input_timeseries_file="timeseries_short.csv",
        )
        problem_scaling_check(logs_list, logger, order_diff=1e7)
        results = solution.extract_results()

        feasibility_test(solution)
        electric_power_conservation_test(solution, results)

        checks_all_mc_simulations(solution, results)
        tol = 1.0e-6

        esdl_electrolyzer = solution._esdl_assets[
            solution.esdl_asset_name_to_id_map["Electrolyzer_6327"]
        ]
        demand_gas = results["GasDemand_4146.Gas_demand_mass_flow"]
        electrolyzer_power = results["Electrolyzer_6327.Power_consumed"]
        electrolyzer_power_bound = solution.bounds()["Electrolyzer_6327.Power_consumed"][1]
        electrolyzer_gas = results["Electrolyzer_6327.Gas_mass_flow_out"]
        windfarm_power = results["WindPark_9074.Electricity_source"]
        storage_gas_mass_flow = results["GasStorage_9172.Gas_tank_flow"]
        battery_power = results["Battery_4688.ElectricityIn.Power"]

        check_electrolyzer_efficiency(tol, electrolyzer_gas, electrolyzer_power, esdl_electrolyzer)

        # gas mass balance including storage
        np.testing.assert_allclose(
            electrolyzer_gas - storage_gas_mass_flow, demand_gas, rtol=tol, atol=tol
        )

        # check battery only discharged if not enough windpower for electrolyzer
        discharge_battery = windfarm_power < electrolyzer_power_bound
        np.testing.assert_array_less(battery_power[discharge_battery], 0.0 + tol)
        charge_battery = windfarm_power > electrolyzer_power_bound
        np.testing.assert_array_less(0.0, battery_power[charge_battery])

        # gas_storage not used due to low priority
        np.testing.assert_allclose(storage_gas_mass_flow[1:], 0.0, atol=tol)

    def test_multi_commodity_simulator_emerge_head_losses(self):
        """
        Test to run the multicommodity simulator including a battery and gas storage.
        Checks:
        - feasibility
        - power conservation
        - efficiency of electrolyzer
        - gas mass balance
        - battery charges when over production of electricity and discharges when not enough
        electrical power is produced for the electrolyzer.
        - gas storage is not charged/discharged due to priority level.
        """
        import models.emerge.src.example as example

        base_folder = Path(example.__file__).resolve().parent.parent

        solution = run_optimization_problem(
            MultiCommoditySimulator,
            base_folder=base_folder,
            esdl_file_name="emerge_battery_priorities.esdl",
            esdl_parser=ESDLFileParser,
            profile_reader=ProfileReaderFromFile,
            input_timeseries_file="timeseries_short_2.csv",
        )

        results = solution.extract_results()
        parameters = solution.parameters(0)

        feasibility_test(solution)
        electric_power_conservation_test(solution, results)

        checks_all_mc_simulations(solution, results)
        tol = 1.0e-6

        esdl_electrolyzer = solution._esdl_assets[
            solution.esdl_asset_name_to_id_map["Electrolyzer_6327"]
        ]
        demand_gas = results["GasDemand_4146.Gas_demand_mass_flow"]
        electrolyzer_power = results["Electrolyzer_6327.Power_consumed"]
        electrolyzer_power_bound = solution.bounds()["Electrolyzer_6327.Power_consumed"][1]
        electrolyzer_gas = results["Electrolyzer_6327.Gas_mass_flow_out"]
        windfarm_power = results["WindPark_9074.Electricity_source"]
        storage_gas_mass_flow = results["GasStorage_9172.Gas_tank_flow"]
        battery_power = results["Battery_4688.ElectricityIn.Power"]

        check_electrolyzer_efficiency(tol, electrolyzer_gas, electrolyzer_power, esdl_electrolyzer)

        # gas mass balance including storage
        np.testing.assert_allclose(
            electrolyzer_gas - storage_gas_mass_flow, demand_gas, rtol=tol, atol=tol
        )

        # check battery only discharged if not enough windpower for electrolyzer
        discharge_battery = windfarm_power < electrolyzer_power_bound
        np.testing.assert_array_less(battery_power[discharge_battery], 1.0)
        charge_battery = windfarm_power > electrolyzer_power_bound
        np.testing.assert_array_less(0.0, battery_power[charge_battery])

        # gas_storage not used due to low priority
        np.testing.assert_allclose(storage_gas_mass_flow[1:], 0.0, atol=tol)

        # linearized dw_headloss calculations
        linear_lines = 5
<<<<<<< HEAD
        velocities = np.linspace(0, 60, linear_lines + 1)
=======
        v_max = solution.gas_network_settings["maximum_velocity"]
        velocities = np.linspace(0, v_max, linear_lines + 1)
>>>>>>> 65802aff

        for pipe in solution.energy_system_components.get("gas_pipe"):
            length = parameters[f"{pipe}.length"]
            diameter = parameters[f"{pipe}.diameter"]
            vol_flow_rate = results[f"{pipe}.GasIn.Q"]
            v_pipe = vol_flow_rate / (3.14 * (diameter / 2) ** 2)
            wall_roughness = solution.energy_system_options()["wall_roughness"]
            head_loss = results[f"{pipe}.dH"]
            head_loss_full_var = results[f"{pipe}.__head_loss"]
            # If this test fails there is most likely a scaling issue.
            indexes = np.abs(v_pipe) > 1e-11
            indexes[0] = False
            np.testing.assert_allclose(
                np.abs(np.asarray(head_loss[indexes])), head_loss_full_var[indexes]
            )
            for i in range(1, len(v_pipe)):
                v = v_pipe[i]
                line_num = velocities.searchsorted(abs(v))
                if abs(v) > 1e-8:
                    dw_headloss_max = darcy_weisbach.head_loss(
                        velocities[line_num],
                        diameter,
                        length,
                        wall_roughness,
                        20,
                        NetworkSettings.NETWORK_TYPE_HYDROGEN,
                        15e5,
                    )
                    dw_headloss_min = darcy_weisbach.head_loss(
                        velocities[line_num - 1],
                        diameter,
                        length,
                        wall_roughness,
                        20,
                        NetworkSettings.NETWORK_TYPE_HYDROGEN,
                        15e5,
                    )
                    a = (dw_headloss_max - dw_headloss_min) / (
                        velocities[line_num] - velocities[line_num - 1]
                    )
                    b = dw_headloss_min - a * velocities[line_num - 1]
                    headloss_calc = a * v + b
                    np.testing.assert_allclose(abs(head_loss[i]), headloss_calc, 0.1)

    def test_multi_commodity_simulator_sequential_staged(self):
        """
        Test to run the multicommodity simulator including a battery and gas storage using
        the sequential staged optimization approach. The results between the staged and unstaaged
        approach should be equal if the assets in the system do not have an internal state that
        makes timesteps interdependent (like Stored_energy for a battery) or when the bounds on
        those states do not limit the problem.

        Checks:
        - that the staged approach results in same values as the unstaged approach.
        - Verify that under limited case bounds are set correctly.
        """
        import models.emerge.src.example as example

        base_folder = Path(example.__file__).resolve().parent.parent

        solution_staged_unbounded = run_sequatially_staged_simulation(
            multi_commodity_simulator_class=MultiCommoditySimulatorNoLosses,
            simulation_window_size=20,
            base_folder=base_folder,
            esdl_file_name="emerge_battery_priorities.esdl",
            esdl_parser=ESDLFileParser,
            profile_reader=ProfileReaderFromFile,
            input_timeseries_file="timeseries_short.csv",
        )

        results_staged = solution_staged_unbounded.results

        solution_unstaged = run_optimization_problem(
            MultiCommoditySimulatorNoLosses,
            base_folder=base_folder,
            esdl_file_name="emerge_battery_priorities.esdl",
            esdl_parser=ESDLFileParser,
            profile_reader=ProfileReaderFromFile,
            input_timeseries_file="timeseries_short.csv",
        )

        results_unstaged = solution_unstaged.extract_results()

        # Checking that the results are the same.
        for key, value in results_unstaged.items():
            value_staged = results_staged[key]
            np.testing.assert_allclose(value, value_staged)

        solution_staged_bounded = run_sequatially_staged_simulation(
            multi_commodity_simulator_class=MultiCommoditySimulatorNoLosses,
            simulation_window_size=20,
            base_folder=base_folder,
            esdl_file_name="emerge_battery_priorities_limited_capacity.esdl",
            esdl_parser=ESDLFileParser,
            profile_reader=ProfileReaderFromFile,
            input_timeseries_file="timeseries_short.csv",
        )

        results_staged_bounded = solution_staged_bounded.results

        solution_unstaged_bounded = run_optimization_problem(
            MultiCommoditySimulatorNoLosses,
            base_folder=base_folder,
            esdl_file_name="emerge_battery_priorities_limited_capacity.esdl",
            esdl_parser=ESDLFileParser,
            profile_reader=ProfileReaderFromFile,
            input_timeseries_file="timeseries_short.csv",
        )

        results_unstaged_bounded = solution_unstaged_bounded.extract_results()

        check_different = np.sum(
            np.abs(
                results_staged_bounded["Battery_4688.Stored_electricity"]
                - results_unstaged_bounded["Battery_4688.Stored_electricity"]
            )
        )

        assert check_different > 0

        class MultiCommoditySimulatorNoLossesWin(MultiCommoditySimulatorNoLosses):
            def times(self, variable=None) -> np.ndarray:
                return super().times(variable)[:20]

        solution_unstaged_bounded_win = run_optimization_problem(
            MultiCommoditySimulatorNoLossesWin,
            base_folder=base_folder,
            esdl_file_name="emerge_battery_priorities_limited_capacity.esdl",
            esdl_parser=ESDLFileParser,
            profile_reader=ProfileReaderFromFile,
            input_timeseries_file="timeseries_short.csv",
        )

        results_unstaged_bounded_win = solution_unstaged_bounded_win.extract_results()

        np.testing.assert_allclose(
            results_staged_bounded["Battery_4688.Stored_electricity"][20],
            results_unstaged_bounded_win["Battery_4688.Stored_electricity"][-1],
        )


if __name__ == "__main__":
    import time

    start_time = time.time()
    a = TestMultiCommoditySimulator()
    a.test_multi_commodity_simulator_priorities_el()
    a.test_multi_commodity_simulator_prod_profile()
    a.test_multi_commodity_simulator_emerge()
    a.test_multi_commodity_simulator_emerge_lowprod()

    print("Execution time: " + time.strftime("%M:%S", time.gmtime(time.time() - start_time)))<|MERGE_RESOLUTION|>--- conflicted
+++ resolved
@@ -534,12 +534,8 @@
 
         # linearized dw_headloss calculations
         linear_lines = 5
-<<<<<<< HEAD
-        velocities = np.linspace(0, 60, linear_lines + 1)
-=======
         v_max = solution.gas_network_settings["maximum_velocity"]
         velocities = np.linspace(0, v_max, linear_lines + 1)
->>>>>>> 65802aff
 
         for pipe in solution.energy_system_components.get("gas_pipe"):
             length = parameters[f"{pipe}.length"]
