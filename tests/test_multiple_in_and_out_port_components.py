--- conflicted
+++ resolved
@@ -62,11 +62,8 @@
         # Note that we are not testing the last element as we exploit the last timestep for
         # checking the disabled boolean and the assert statement doesn't work for a difference of
         # zero
-<<<<<<< HEAD
-        np.testing.assert_allclose(prim_heat[-1], 0.0, atol=1e-6)
-=======
         np.testing.assert_allclose(prim_heat[-1], 0.0, atol=1e-5)
->>>>>>> head-loss
+        np.testing.assert_allclose(prim_heat[-1], 0.0, atol=1e-5)
         np.testing.assert_allclose(disabled[-1], 1.0)
         np.testing.assert_allclose(disabled[:-1], 0.0)
         # Check that milp is flowing through the hex
