from pathlib import Path
from unittest import TestCase

from mesido.esdl.esdl_parser import ESDLFileParser
from mesido.esdl.profile_parser import ProfileReaderFromFile
from mesido.util import run_esdl_mesido_optimization

import numpy as np

from utils_tests import demand_matching_test, energy_conservation_test, heat_to_discharge_test


class TestProducerMaxProfile(TestCase):
    """
    A test to verify that the producer can have a given scaled profile, where the producer will
    always produce equal or less than said profile. This constraint is checked for a producer,
    where the producer's profile was also intentionally reduced for a couple of time-steps
    (reducing the profile value at a few time steps).

    Checks:
    - Standard checks demand matching, energy conservation and heat to discharge
    - check that heat_source <= scaled_profile * size_source.

    """

    def test_max_producer_profile(self):
        import models.unit_cases.case_3a.src.run_3a as run_3a
        from models.unit_cases.case_3a.src.run_3a import HeatProblemProdProfile

        base_folder = Path(run_3a.__file__).resolve().parent.parent

        # solution = run_esdl_mesido_optimization(
        #     HeatProblemProdProfile,
        #     base_folder=base_folder,
        #     esdl_file_name="3a.esdl",
        #     esdl_parser=ESDLFileParser,
        #     profile_reader=ProfileReaderFromFile,
        #     input_timeseries_file="timeseries_import.xml",
        # )
        # solution = run_esdl_mesido_optimization(
        #     HeatProblemProdProfile,
        #     base_folder=base_folder,
        #     esdl_file_name="3a_esdl_source_profile_testdemandprofile_efvc_.esdl",
        #     esdl_parser=ESDLFileParser,
        # )
        solution = run_esdl_mesido_optimization(
            HeatProblemProdProfile,
            base_folder=base_folder,
<<<<<<< HEAD
            # esdl_file_name="3a.esdl",
            esdl_file_name="3a_esdl_profile.esdl",
            esdl_parser=ESDLFileParser,
            # profile_reader=ProfileReaderFromFile,
            # input_timeseries_file="timeseries_import.xml",
        )
        results = solution.extract_results()

        demand_matching_test(solution, results)
        energy_conservation_test(solution, results)
        heat_to_discharge_test(solution, results)
        tol = 1e-8
        heat_producer = results["GeothermalSource_b702.Heat_source"]
        size_producer = results["GeothermalSource_b702__max_size"]

        heat_producer_profile_scaled = solution.get_timeseries(
            "GeothermalSource_b702.maximum_heat_source"
        ).values
        heat_producer_profile_full = heat_producer_profile_scaled * size_producer

        # check that heat produced is smaller than the profile
        biggerthen = all(heat_producer_profile_full + tol >= heat_producer)
        self.assertTrue(biggerthen)

    def test_max_producer_esdl_profile(self):
        import models.unit_cases.case_3a.src.run_3a as run_3a
        from models.unit_cases.case_3a.src.run_3a import HeatProblemNoProfile, HeatProblemProdProfile

        base_folder = Path(run_3a.__file__).resolve().parent.parent

        solution = run_esdl_mesido_optimization(
            HeatProblemProdProfile,
            # HeatProblemNoProfile,
            base_folder=base_folder,
            esdl_file_name="3a_esdl_profile.esdl",
=======
            esdl_file_name="3a_esdl_source_profile.esdl",
>>>>>>> 1836394a
            esdl_parser=ESDLFileParser,
        )
        # solution = run_esdl_mesido_optimization(
        #     HeatProblemProdProfile,
        #     base_folder=base_folder,
        #     esdl_file_name="3a_esdl_source_profile.esdl",
        #     esdl_parser=ESDLFileParser,
        #     profile_reader=ProfileReaderFromFile,
        #     input_timeseries_file="timeseries_import.xml",
        # )
        results = solution.extract_results()

        demand_matching_test(solution, results)
        energy_conservation_test(solution, results)
        heat_to_discharge_test(solution, results)
        tol = 1e-8
        heat_producer = results["GeothermalSource_b702.Heat_source"]
        size_producer = results["GeothermalSource_b702__max_size"]

        heat_producer_profile_scaled = solution.get_timeseries(
            "GeothermalSource_b702.maximum_heat_source"
        ).values
        heat_producer_profile_full = heat_producer_profile_scaled * size_producer

        # check that heat produced is smaller than the profile
        biggerthen = all(heat_producer_profile_full + tol >= heat_producer)
        self.assertTrue(biggerthen)


if __name__ == "__main__":

    a = TestProducerMaxProfile()
    # a.test_max_producer_profile()
    a.test_max_producer_esdl_profile()

<|MERGE_RESOLUTION|>--- conflicted
+++ resolved
@@ -1,122 +1,105 @@
-from pathlib import Path
-from unittest import TestCase
-
-from mesido.esdl.esdl_parser import ESDLFileParser
-from mesido.esdl.profile_parser import ProfileReaderFromFile
-from mesido.util import run_esdl_mesido_optimization
-
-import numpy as np
-
-from utils_tests import demand_matching_test, energy_conservation_test, heat_to_discharge_test
-
-
-class TestProducerMaxProfile(TestCase):
-    """
-    A test to verify that the producer can have a given scaled profile, where the producer will
-    always produce equal or less than said profile. This constraint is checked for a producer,
-    where the producer's profile was also intentionally reduced for a couple of time-steps
-    (reducing the profile value at a few time steps).
-
-    Checks:
-    - Standard checks demand matching, energy conservation and heat to discharge
-    - check that heat_source <= scaled_profile * size_source.
-
-    """
-
-    def test_max_producer_profile(self):
-        import models.unit_cases.case_3a.src.run_3a as run_3a
-        from models.unit_cases.case_3a.src.run_3a import HeatProblemProdProfile
-
-        base_folder = Path(run_3a.__file__).resolve().parent.parent
-
-        # solution = run_esdl_mesido_optimization(
-        #     HeatProblemProdProfile,
-        #     base_folder=base_folder,
-        #     esdl_file_name="3a.esdl",
-        #     esdl_parser=ESDLFileParser,
-        #     profile_reader=ProfileReaderFromFile,
-        #     input_timeseries_file="timeseries_import.xml",
-        # )
-        # solution = run_esdl_mesido_optimization(
-        #     HeatProblemProdProfile,
-        #     base_folder=base_folder,
-        #     esdl_file_name="3a_esdl_source_profile_testdemandprofile_efvc_.esdl",
-        #     esdl_parser=ESDLFileParser,
-        # )
-        solution = run_esdl_mesido_optimization(
-            HeatProblemProdProfile,
-            base_folder=base_folder,
-<<<<<<< HEAD
-            # esdl_file_name="3a.esdl",
-            esdl_file_name="3a_esdl_profile.esdl",
-            esdl_parser=ESDLFileParser,
-            # profile_reader=ProfileReaderFromFile,
-            # input_timeseries_file="timeseries_import.xml",
-        )
-        results = solution.extract_results()
-
-        demand_matching_test(solution, results)
-        energy_conservation_test(solution, results)
-        heat_to_discharge_test(solution, results)
-        tol = 1e-8
-        heat_producer = results["GeothermalSource_b702.Heat_source"]
-        size_producer = results["GeothermalSource_b702__max_size"]
-
-        heat_producer_profile_scaled = solution.get_timeseries(
-            "GeothermalSource_b702.maximum_heat_source"
-        ).values
-        heat_producer_profile_full = heat_producer_profile_scaled * size_producer
-
-        # check that heat produced is smaller than the profile
-        biggerthen = all(heat_producer_profile_full + tol >= heat_producer)
-        self.assertTrue(biggerthen)
-
-    def test_max_producer_esdl_profile(self):
-        import models.unit_cases.case_3a.src.run_3a as run_3a
-        from models.unit_cases.case_3a.src.run_3a import HeatProblemNoProfile, HeatProblemProdProfile
-
-        base_folder = Path(run_3a.__file__).resolve().parent.parent
-
-        solution = run_esdl_mesido_optimization(
-            HeatProblemProdProfile,
-            # HeatProblemNoProfile,
-            base_folder=base_folder,
-            esdl_file_name="3a_esdl_profile.esdl",
-=======
-            esdl_file_name="3a_esdl_source_profile.esdl",
->>>>>>> 1836394a
-            esdl_parser=ESDLFileParser,
-        )
-        # solution = run_esdl_mesido_optimization(
-        #     HeatProblemProdProfile,
-        #     base_folder=base_folder,
-        #     esdl_file_name="3a_esdl_source_profile.esdl",
-        #     esdl_parser=ESDLFileParser,
-        #     profile_reader=ProfileReaderFromFile,
-        #     input_timeseries_file="timeseries_import.xml",
-        # )
-        results = solution.extract_results()
-
-        demand_matching_test(solution, results)
-        energy_conservation_test(solution, results)
-        heat_to_discharge_test(solution, results)
-        tol = 1e-8
-        heat_producer = results["GeothermalSource_b702.Heat_source"]
-        size_producer = results["GeothermalSource_b702__max_size"]
-
-        heat_producer_profile_scaled = solution.get_timeseries(
-            "GeothermalSource_b702.maximum_heat_source"
-        ).values
-        heat_producer_profile_full = heat_producer_profile_scaled * size_producer
-
-        # check that heat produced is smaller than the profile
-        biggerthen = all(heat_producer_profile_full + tol >= heat_producer)
-        self.assertTrue(biggerthen)
-
-
-if __name__ == "__main__":
-
-    a = TestProducerMaxProfile()
-    # a.test_max_producer_profile()
-    a.test_max_producer_esdl_profile()
-
+from pathlib import Path
+from unittest import TestCase
+
+from mesido.esdl.esdl_parser import ESDLFileParser
+from mesido.esdl.profile_parser import ProfileReaderFromFile
+from mesido.util import run_esdl_mesido_optimization
+
+import numpy as np
+
+from utils_tests import demand_matching_test, energy_conservation_test, heat_to_discharge_test
+
+
+class TestProducerMaxProfile(TestCase):
+    """
+    A test to verify that the producer can have a given scaled profile, where the producer will
+    always produce equal or less than said profile. This constraint is checked for a producer,
+    where the producer's profile was also intentionally reduced for a couple of time-steps
+    (reducing the profile value at a few time steps).
+
+    Checks:
+    - Standard checks demand matching, energy conservation and heat to discharge
+    - check that heat_source <= scaled_profile * size_source.
+
+    """
+
+    def test_max_producer_profile(self):
+        import models.unit_cases.case_3a.src.run_3a as run_3a
+        from models.unit_cases.case_3a.src.run_3a import HeatProblemProdProfile
+
+        base_folder = Path(run_3a.__file__).resolve().parent.parent
+
+        solution = run_esdl_mesido_optimization(
+            HeatProblemProdProfile,
+            base_folder=base_folder,
+            esdl_file_name="3a.esdl",
+            esdl_parser=ESDLFileParser,
+            profile_reader=ProfileReaderFromFile,
+            input_timeseries_file="timeseries_import.xml",
+        )
+        results = solution.extract_results()
+
+        demand_matching_test(solution, results)
+        energy_conservation_test(solution, results)
+        heat_to_discharge_test(solution, results)
+        tol = 1e-8
+        heat_producer = results["GeothermalSource_b702.Heat_source"]
+        size_producer = results["GeothermalSource_b702__max_size"]
+
+        heat_producer_profile_scaled = solution.get_timeseries(
+            "GeothermalSource_b702.maximum_heat_source"
+        ).values
+        heat_producer_profile_full = heat_producer_profile_scaled * size_producer
+
+        # check that heat produced is smaller than the profile
+        biggerthen = all(heat_producer_profile_full + tol >= heat_producer)
+        self.assertTrue(biggerthen)
+
+    def test_max_producer_esdl_profile(self):
+        import models.unit_cases.case_3a.src.run_3a as run_3a
+        from models.unit_cases.case_3a.src.run_3a import HeatProblemNoProfile, HeatProblemProdProfile
+
+        base_folder = Path(run_3a.__file__).resolve().parent.parent
+
+        solution = run_esdl_mesido_optimization(
+            HeatProblemProdProfile,
+            # HeatProblemNoProfile,
+            base_folder=base_folder,
+            esdl_file_name="3a_esdl_profile.esdl",
+
+            # esdl_file_name="3a_esdl_source_profile.esdl",
+            esdl_parser=ESDLFileParser,
+        )
+        # solution = run_esdl_mesido_optimization(
+        #     HeatProblemProdProfile,
+        #     base_folder=base_folder,
+        #     esdl_file_name="3a_esdl_source_profile.esdl",
+        #     esdl_parser=ESDLFileParser,
+        #     profile_reader=ProfileReaderFromFile,
+        #     input_timeseries_file="timeseries_import.xml",
+        # )
+        results = solution.extract_results()
+
+        demand_matching_test(solution, results)
+        energy_conservation_test(solution, results)
+        heat_to_discharge_test(solution, results)
+        tol = 1e-8
+        heat_producer = results["GeothermalSource_b702.Heat_source"]
+        size_producer = results["GeothermalSource_b702__max_size"]
+
+        heat_producer_profile_scaled = solution.get_timeseries(
+            "GeothermalSource_b702.maximum_heat_source"
+        ).values
+        heat_producer_profile_full = heat_producer_profile_scaled * size_producer
+
+        # check that heat produced is smaller than the profile
+        biggerthen = all(heat_producer_profile_full + tol >= heat_producer)
+        self.assertTrue(biggerthen)
+
+
+if __name__ == "__main__":
+
+    a = TestProducerMaxProfile()
+    # a.test_max_producer_profile()
+    a.test_max_producer_esdl_profile()
+