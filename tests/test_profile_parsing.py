import datetime
import unittest
from pathlib import Path
from typing import Optional

import esdl

from mesido.esdl.esdl_parser import ESDLFileParser
from mesido.esdl.profile_parser import InfluxDBProfileReader, ProfileReaderFromFile
<<<<<<< HEAD
from mesido.exceptions import MesidoAssetIssueError
from mesido.potential_errors import MesidoAssetIssueType
from mesido.workflows import EndScenarioSizingStagedHIGHS
=======
from mesido.workflows import EndScenarioSizingStaged
>>>>>>> 3a882337

import numpy as np

import pandas as pd

from utils_test_scaling import create_log_list_scaling


class MockInfluxDBProfileReader(InfluxDBProfileReader):
    def __init__(self, energy_system: esdl.EnergySystem, file_path: Optional[Path]):
        super().__init__(energy_system, file_path)
        self._loaded_profiles = pd.read_csv(
            file_path,
            index_col="DateTime",
            date_parser=lambda x: pd.to_datetime(x).tz_convert(datetime.timezone.utc),
        )

    def _load_profile_timeseries_from_database(self, profile: esdl.InfluxDBProfile) -> pd.Series:
        return self._loaded_profiles[profile.id]


class TestPotentialErros(unittest.TestCase):
    def test_asset_potential_errors(self):
        """
        This test checks that the error checks in the code for sufficient installed cool/heatig
        capacity of a cold/heat demand is sufficient (grow_workflow)

        Checks:
        1. Correct error is raised
        2. That the error is due to insufficient heat specified capacities
        """
        import models.unit_cases.case_1a.src.run_1a as run_1a

        base_folder = Path(run_1a.__file__).resolve().parent.parent
        model_folder = base_folder / "model"
        input_folder = base_folder / "input"

        logger, logs_list = create_log_list_scaling("WarmingUP-MPC")

<<<<<<< HEAD
        with self.assertRaises(MesidoAssetIssueError) as cm:
            problem = EndScenarioSizingStagedHIGHS(
=======
        with self.assertRaises(SystemExit) as cm:
            problem = EndScenarioSizingStaged(
>>>>>>> 3a882337
                esdl_parser=ESDLFileParser,
                base_folder=base_folder,
                model_folder=model_folder,
                input_folder=input_folder,
                esdl_file_name="1a_with_influx_profiles_error_check.esdl",
                profile_reader=MockInfluxDBProfileReader,
                input_timeseries_file="influx_mock.csv",
            )
            problem.pre()

        # Check that the heat demand had an error
        np.testing.assert_equal(cm.exception.error_type, MesidoAssetIssueType.HEAT_DEMAND_POWER)
        np.testing.assert_equal(
            cm.exception.general_issue,
            "Asset insufficient installed capacity: please increase the installed power or reduce"
            " the demand profile peak value of the demand(s) listed.",
        )
        np.testing.assert_equal(
            cm.exception.message_per_asset_id["2ab92324-f86e-4976-9a6e-f7454b77ba3c"],
            "Asset named HeatingDemand_2ab9: The installed capacity of 6.0MW should be larger than"
            " the maximum of the heat demand profile 5175.717MW",
        )
        np.testing.assert_equal(
            cm.exception.message_per_asset_id["506c41ac-d415-4482-bf10-bf12f17aeac6"],
            "Asset named HeatingDemand_506c: The installed capacity of 2.0MW should be larger than"
            " the maximum of the heat demand profile 1957.931MW",
        )
        np.testing.assert_equal(
            cm.exception.message_per_asset_id["6662aebb-f85e-4df3-9f7e-c58993586fba"],
            "Asset named HeatingDemand_6662: The installed capacity of 2.0MW should be larger than"
            " the maximum of the heat demand profile 1957.931MW",
        )
        # This is needed, else the POTENTIAL_ERRORS from this test still exists in the following
        # tests
        yield
        # TODO: add test for other raised errors
        # np.testing.assert_equal(
        #     logs_list[4].msg == "Asset HeatingDemand_2ab9: This asset is currently a"
        #     " GenericConsumer please change it to a HeatingDemand",
        #     True,
        # )
        # np.testing.assert_equal(
        #     logs_list[5].msg == "Incorrect asset type: please update.",
        #     True,
        # )


class TestProfileLoading(unittest.TestCase):

    def test_loading_from_influx(self):
        """
        This test checks if loading an ESDL with influxDB profiles works. Since
        the test environment doesn't always have access to an influxDB server,
        a connection is mocked and profiles are instead loaded from the file
        "influx_mock.csv" in the models/unit_cases/case_1a/input folder.
        EndScenarioSizing is called thus the checks done are on profile lenghts
        and some values. This is because this scenario should also do aggragation
        of the profiles for non-peak days.

        Also check:
            - that the timezone setting from the "influx_mock.csv" is correct
        """
        import models.unit_cases.case_1a.src.run_1a as run_1a

        base_folder = Path(run_1a.__file__).resolve().parent.parent
        model_folder = base_folder / "model"
        input_folder = base_folder / "input"
        problem = EndScenarioSizingStaged(
            esdl_parser=ESDLFileParser,
            base_folder=base_folder,
            model_folder=model_folder,
            input_folder=input_folder,
            esdl_file_name="1a_with_influx_profiles.esdl",
            profile_reader=MockInfluxDBProfileReader,
            input_timeseries_file="influx_mock.csv",
        )
        problem.pre()

        np.testing.assert_equal(problem.io.reference_datetime.tzinfo, datetime.timezone.utc)

        # the three demands in the test ESDL
        for demand_name in ["HeatingDemand_2ab9", "HeatingDemand_6662", "HeatingDemand_506c"]:
            profile_values = problem.get_timeseries(f"{demand_name}.target_heat_demand").values
            self.assertEqual(profile_values[0], profile_values[1])
            self.assertEqual(len(profile_values), 26)

        heat_price_profile = problem.get_timeseries("Heat.price_profile").values
        self.assertEqual(heat_price_profile[0], heat_price_profile[1])
        self.assertLess(max(heat_price_profile), 1.0)

    def test_loading_from_csv(self):
        """
        This test constructs a problem with input profiles read from a CSV file.
        The test checks if the profiles read match the profiles from the CVS file and that the
        default UTC timezone has been set.
        """
        import models.unit_cases_electricity.electrolyzer.src.example as example
        from models.unit_cases_electricity.electrolyzer.src.example import MILPProblemInequality

        base_folder = Path(example.__file__).resolve().parent.parent
        model_folder = base_folder / "model"
        input_folder = base_folder / "input"
        problem = MILPProblemInequality(
            esdl_parser=ESDLFileParser,
            base_folder=base_folder,
            model_folder=model_folder,
            input_folder=input_folder,
            esdl_file_name="h2.esdl",
            profile_reader=ProfileReaderFromFile,
            input_timeseries_file="timeseries.csv",
        )
        problem.pre()

        np.testing.assert_equal(problem.io.reference_datetime.tzinfo, datetime.timezone.utc)

        expected_array = np.array([1.0e8] * 3)
        np.testing.assert_equal(
            expected_array,
            problem.get_timeseries("WindPark_7f14.maximum_electricity_source").values,
        )

        expected_array = np.array([1.0] * 3)
        np.testing.assert_equal(expected_array, problem.get_timeseries("elec.price_profile").values)

        expected_array = np.array([1.0e6] * 3)
        np.testing.assert_equal(
            expected_array, problem.get_timeseries("Hydrogen.price_profile").values
        )

    def test_loading_from_xml(self):
        """
        This test loads a simple problem using an XML file for input profiles.
        The test checks if the load profiles match those specified in the XML file and that the
        default UTC timezone has been set.
        """
        import models.basic_source_and_demand.src.heat_comparison as heat_comparison
        from models.basic_source_and_demand.src.heat_comparison import HeatESDL

        base_folder = Path(heat_comparison.__file__).resolve().parent.parent
        model_folder = base_folder / "model"
        input_folder = base_folder / "input"
        problem = HeatESDL(
            esdl_parser=ESDLFileParser,
            base_folder=base_folder,
            model_folder=model_folder,
            input_folder=input_folder,
            esdl_file_name="model.esdl",
            profile_reader=ProfileReaderFromFile,
            input_timeseries_file="timeseries.xml",
        )
        problem.pre()

        np.testing.assert_equal(problem.io.reference_datetime.tzinfo, datetime.timezone.utc)

        expected_array = np.array([1.5e5] * 16 + [1.0e5] * 13 + [0.5e5] * 16)
        np.testing.assert_equal(
            expected_array, problem.get_timeseries("demand.target_heat_demand").values
        )

    def test_loading_from_csv_with_influx_profiles_given(self):
        """
        This test loads a problem using an ESDL file which has influxDB profiles
        specified. Furthermore, the problem is given a csv file to load profiles
        from. This test thus checks if the ESDL_mixin correctly loads the profiles
        from the csv instead of trying to get them from influxDB. The test check
        if the loaded profiles match those specified in the csv.
        """
        import models.unit_cases_electricity.electrolyzer.src.example as example
        from models.unit_cases_electricity.electrolyzer.src.example import MILPProblemInequality

        base_folder = Path(example.__file__).resolve().parent.parent
        model_folder = base_folder / "model"
        input_folder = base_folder / "input"
        problem = MILPProblemInequality(
            esdl_parser=ESDLFileParser,
            base_folder=base_folder,
            model_folder=model_folder,
            input_folder=input_folder,
            esdl_file_name="h2_profiles_added_dummy_values.esdl",
            profile_reader=ProfileReaderFromFile,
            input_timeseries_file="timeseries.csv",
        )
        problem.pre()

        np.testing.assert_equal(problem.io.reference_datetime.tzinfo, datetime.timezone.utc)

        expected_array = np.array([1.0e8] * 3)
        np.testing.assert_equal(
            expected_array,
            problem.get_timeseries("WindPark_7f14.maximum_electricity_source").values,
        )

        expected_array = np.array([1.0] * 3)
        np.testing.assert_equal(expected_array, problem.get_timeseries("elec.price_profile").values)

        expected_array = np.array([1.0e6] * 3)
        np.testing.assert_equal(
            expected_array, problem.get_timeseries("Hydrogen.price_profile").values
        )


if __name__ == "__main__":
    # unittest.main()
    a = TestProfileLoading()
    b = TestPotentialErros()
    b.test_asset_potential_errors()
    a.test_loading_from_influx()
    a.test_loading_from_csv()
    a.test_loading_from_xml()
    a.test_loading_from_csv_with_influx_profiles_given()<|MERGE_RESOLUTION|>--- conflicted
+++ resolved
@@ -7,13 +7,9 @@
 
 from mesido.esdl.esdl_parser import ESDLFileParser
 from mesido.esdl.profile_parser import InfluxDBProfileReader, ProfileReaderFromFile
-<<<<<<< HEAD
 from mesido.exceptions import MesidoAssetIssueError
 from mesido.potential_errors import MesidoAssetIssueType
-from mesido.workflows import EndScenarioSizingStagedHIGHS
-=======
 from mesido.workflows import EndScenarioSizingStaged
->>>>>>> 3a882337
 
 import numpy as np
 
@@ -53,13 +49,8 @@
 
         logger, logs_list = create_log_list_scaling("WarmingUP-MPC")
 
-<<<<<<< HEAD
         with self.assertRaises(MesidoAssetIssueError) as cm:
-            problem = EndScenarioSizingStagedHIGHS(
-=======
-        with self.assertRaises(SystemExit) as cm:
             problem = EndScenarioSizingStaged(
->>>>>>> 3a882337
                 esdl_parser=ESDLFileParser,
                 base_folder=base_folder,
                 model_folder=model_folder,
