--- conflicted
+++ resolved
@@ -1,242 +1,234 @@
-from pathlib import Path
-from unittest import TestCase
-
-import numpy as np
-
-
-from rtctools.util import run_optimization_problem
-
-from utils_tests import demand_matching_test, energy_conservation_test, heat_to_discharge_test
-
-from rtctools_heat_network.esdl.esdl_parser import ESDLFileParser
-from rtctools_heat_network.esdl.profile_parser import ProfileReaderFromFile
-
-
-class TestMultiCommodityHeatPump(TestCase):
-    """Test to verify that the optimisation problem can handle multicommodity problems, relating
-    electricity and heat"""
-
-    def test_heat_pump_elec_min_heat(self):
-        """
-        Verify that the minimisation of the heat_source used, and thus the optimization should
-        exploit the heatpump as much as possible, and minimum use of heat source at secondary
-        side.
-
-        Checks:
-        - Demand matching
-        - Checks for sufficient production
-        - Checks for heat pump energy conservation and COP modelling
-        - Checks for Power = I * V at the heatpump
-
-        Missing:
-        - Replace checks for sufficient production with energy balance
-
-        """
-        import models.unit_cases_electricity.heat_pump_elec.src.run_hp_elec as run_hp_elec
-        from models.unit_cases_electricity.heat_pump_elec.src.run_hp_elec import HeatProblem2
-
-        base_folder = Path(run_hp_elec.__file__).resolve().parent.parent
-
-        solution = run_optimization_problem(
-            HeatProblem2, base_folder=base_folder, esdl_file_name="heat_pump_elec.esdl",
-            esdl_parser=ESDLFileParser, profile_reader=ProfileReaderFromFile,
-            input_timeseries_file="timeseries_import.xml"
-        )
-        results = solution.extract_results()
-
-        v_min_hp = solution.parameters(0)["GenericConversion_3d3f.min_voltage"]
-        i_max = solution.parameters(0)["ElectricityCable_9d3b.max_current"]
-        cop = solution.parameters(0)["GenericConversion_3d3f.COP"]
-
-        demand_matching_test(solution, results)
-        heat_to_discharge_test(solution, results)
-        energy_conservation_test(solution, results)
-
-        heatsource_prim = results["ResidualHeatSource_61b8.Heat_source"]
-        heatsource_sec = results["ResidualHeatSource_aec9.Heat_source"]
-        heatpump_power = results["GenericConversion_3d3f.Power_elec"]
-        heatpump_heat_prim = results["GenericConversion_3d3f.Primary_heat"]
-        heatpump_heat_sec = results["GenericConversion_3d3f.Secondary_heat"]
-        heatdemand_sec = results["HeatingDemand_18aa.Heat_demand"]
-        heatdemand_prim = results["HeatingDemand_3322.Heat_demand"]
-        elec_prod_power = results["ElectricityProducer_ac2e.ElectricityOut.Power"]
-
-        heatdemand_prim_target = solution.get_timeseries(
-            "HeatingDemand_3322.target_heat_demand"
-        ).values
-        heatdemand_sec_target = solution.get_timeseries(
-            "HeatingDemand_18aa.target_heat_demand"
-        ).values
-
-        heatpump_voltage = results["GenericConversion_3d3f.ElectricityIn.V"]
-        heatpump_current = results["GenericConversion_3d3f.ElectricityIn.I"]
-
-        np.testing.assert_allclose(heatsource_sec, 0.0, atol=1.0e-3)
-
-        # first check if demands are met
-        np.testing.assert_allclose(heatdemand_sec_target, heatdemand_sec)
-        np.testing.assert_allclose(heatdemand_prim_target, heatdemand_prim)
-
-        # check that heatpump is providing more energy to secondary side than demanded
-        np.testing.assert_array_less(heatdemand_sec - heatpump_heat_sec, 0)
-        # check that producer is providing more energy to heatpump and primary demand
-        np.testing.assert_array_less(heatdemand_prim - (heatsource_prim - heatpump_heat_prim), 0)
-
-        # check that heatpumppower*COP==secondaryheat heatpump
-        np.testing.assert_allclose(heatpump_power * cop, heatpump_heat_sec)
-        # check power consumption with current and voltage heatpump
-        np.testing.assert_allclose(heatpump_power, heatpump_current * heatpump_voltage)
-        np.testing.assert_array_less(heatpump_power, elec_prod_power)
-        # check if current and voltage limits are satisfied
-        np.testing.assert_array_less(heatpump_current, i_max * np.ones(len(heatpump_current)))
-        np.testing.assert_allclose(v_min_hp * np.ones(len(heatpump_voltage)), heatpump_voltage)
-
-    def test_heat_pump_elec_min_heat_curr_limit(self):
-        """
-        Verify the minimization of the heat_source used. However, due to limitations in the
-        electricity transport through the cables, the power to the heatpump is limited. This in
-        turn limits the heat produced by the heatpump which is then not sufficient for the total
-        heating demand, resulting in heat production by the secondary heatsource (heat produced by
-        this asset is not 0).
-
-        Checks:
-        - Demand matching
-        - Checks for sufficient production
-        - Checks for heat pump energy conservation and COP modelling
-        - Checks for Power = I * V at the heatpump
-
-        Missing:
-        - I think this test is obsolete given the first and third test in this file.
-
-        """
-        import models.unit_cases_electricity.heat_pump_elec.src.run_hp_elec as run_hp_elec
-        from models.unit_cases_electricity.heat_pump_elec.src.run_hp_elec import HeatProblem
-
-        base_folder = Path(run_hp_elec.__file__).resolve().parent.parent
-
-<<<<<<< HEAD
-        v_min = 230
-        i_max = 142
-        cop = 4
-
-        solution = run_optimization_problem(
-            HeatProblem, base_folder=base_folder, esdl_file_name="heat_pump_elec.esdl",
-            esdl_parser=ESDLFileParser, profile_reader=ProfileReaderFromFile,
-            input_timeseries_file="timeseries_import.xml"
-        )
-=======
-        solution = run_optimization_problem(HeatProblem, base_folder=base_folder)
->>>>>>> 6d6a984f
-        results = solution.extract_results()
-
-        v_min_hp = solution.parameters(0)["GenericConversion_3d3f.min_voltage"]
-        i_max = solution.parameters(0)["ElectricityCable_9d3b.max_current"]
-        cop = solution.parameters(0)["GenericConversion_3d3f.COP"]
-
-        heatsource_prim = results["ResidualHeatSource_61b8.Heat_source"]
-        heatsource_sec = results["ResidualHeatSource_aec9.Heat_source"]
-        heatpump_power = results["GenericConversion_3d3f.Power_elec"]
-        heatpump_heat_prim = results["GenericConversion_3d3f.Primary_heat"]
-        heatpump_heat_sec = results["GenericConversion_3d3f.Secondary_heat"]
-        heatdemand_sec = results["HeatingDemand_18aa.Heat_demand"]
-        heatdemand_prim = results["HeatingDemand_3322.Heat_demand"]
-        elec_prod_power = results["ElectricityProducer_ac2e.ElectricityOut.Power"]
-
-        heatdemand_prim_target = solution.get_timeseries(
-            "HeatingDemand_3322.target_heat_demand"
-        ).values
-        heatdemand_sec_target = solution.get_timeseries(
-            "HeatingDemand_18aa.target_heat_demand"
-        ).values
-
-        heatpump_voltage = results["GenericConversion_3d3f.ElectricityIn.V"]
-        heatpump_current = results["GenericConversion_3d3f.ElectricityIn.I"]
-
-        np.testing.assert_allclose(heatdemand_sec_target, heatdemand_sec)
-        np.testing.assert_allclose(heatdemand_prim_target, heatdemand_prim)
-
-        # check that heatpump isnot providing enough energy to secondary side for demanded
-        np.testing.assert_array_less(
-            np.zeros(len(heatdemand_sec)), heatdemand_sec - heatpump_heat_sec
-        )
-        np.testing.assert_array_less(
-            heatdemand_sec - (heatpump_heat_sec + heatsource_sec), np.zeros(len(heatdemand_sec))
-        )
-        # check that heatpump is limited by electric transport power limitations:
-        np.testing.assert_allclose(heatpump_power, i_max * v_min_hp * np.ones(len(heatpump_power)))
-        # check that prim producer is providing more energy to heatpump and primary demand
-        np.testing.assert_array_less(heatdemand_prim - (heatsource_prim - heatpump_heat_prim), 0)
-        # check that heatpumppower*COP==secondaryheat heatpump
-        np.testing.assert_allclose(heatpump_power * cop, heatpump_heat_sec)
-        # check power consumption with current and voltage heatpump
-        np.testing.assert_allclose(heatpump_power, heatpump_current * heatpump_voltage)
-        np.testing.assert_array_less(heatpump_power, elec_prod_power)
-        # check if current and voltage limits are satisfied
-        np.testing.assert_allclose(heatpump_current, i_max * np.ones(len(heatpump_current)))
-        np.testing.assert_allclose(v_min_hp * np.ones(len(heatpump_voltage)), heatpump_voltage)
-        # TODO: currently connecting pipes at HPs can not be disabled, these don't have the
-        # functionality as this causes other problems with HP tests, have to adjust this later.
-        # This option would be added/changed in asset_to_component_base
-
-    def test_heat_pump_elec_min_elec(self):
-        """
-        Verify that minimisation of the electricity power used, and thus
-        exploiting the heatpump only for heat that cannot directly be covered by other sources.
-
-        Checks:
-        - Demand matching
-        - Checks for sufficient production
-        - Checks for heat pump energy conservation and COP modelling
-        - Checks for Power = I * V at the heatpump
-
-        Missing:
-        - Replace checks for sufficient production with energy balance
-
-        """
-        import models.unit_cases_electricity.heat_pump_elec.src.run_hp_elec as run_hp_elec
-        from models.unit_cases_electricity.heat_pump_elec.src.run_hp_elec import (
-            ElectricityProblem,
-        )
-
-        base_folder = Path(run_hp_elec.__file__).resolve().parent.parent
-
-        solution = run_optimization_problem(
-            ElectricityProblem, base_folder=base_folder,
-            esdl_file_name="heat_pump_elec.esdl",
-            esdl_parser=ESDLFileParser, profile_reader=ProfileReaderFromFile,
-            input_timeseries_file="timeseries_import.xml"
-        )
-        results = solution.extract_results()
-
-        tol = 1e-6
-        heatsource_prim = results["ResidualHeatSource_61b8.Heat_source"]
-        # heatsource_sec = results["ResidualHeatSource_aec9.Heat_source"]
-        heatpump_power = results["GenericConversion_3d3f.Power_elec"]
-        heatpump_heat_prim = results["GenericConversion_3d3f.Primary_heat"]
-        heatpump_heat_sec = results["GenericConversion_3d3f.Secondary_heat"]
-        heatpump_disabled = results["GenericConversion_3d3f__disabled"]
-        heatdemand_sec = results["HeatingDemand_18aa.Heat_demand"]
-        heatdemand_prim = results["HeatingDemand_3322.Heat_demand"]
-        elec_prod_power = results["ElectricityProducer_ac2e.ElectricityOut.Power"]
-        # pipe_sec_out_hp_disconnected = results["Pipe_408e__is_disconnected"]
-
-        heatdemand_prim_target = solution.get_timeseries(
-            "HeatingDemand_3322.target_heat_demand"
-        ).values
-        heatdemand_sec_target = solution.get_timeseries(
-            "HeatingDemand_18aa.target_heat_demand"
-        ).values
-
-        np.testing.assert_allclose(heatdemand_sec_target, heatdemand_sec)
-        np.testing.assert_allclose(heatdemand_prim_target, heatdemand_prim)
-
-        # check that heatpump is not used:
-        np.testing.assert_allclose(heatpump_power, np.zeros(len(heatpump_power)), atol=tol)
-        np.testing.assert_allclose(heatpump_heat_sec, np.zeros(len(heatpump_heat_sec)), atol=tol)
-        np.testing.assert_allclose(heatpump_heat_prim, np.zeros(len(heatpump_heat_prim)), atol=tol)
-
-        np.testing.assert_allclose(elec_prod_power, np.zeros(len(heatpump_heat_prim)), atol=tol)
-        np.testing.assert_allclose(heatpump_disabled, np.ones(len(heatpump_heat_prim)), atol=tol)
-
-        # check that prim producer is providing more energy to heatpump and primary demand
-        np.testing.assert_array_less(heatdemand_prim - (heatsource_prim - heatpump_heat_prim), 0)
+from pathlib import Path
+from unittest import TestCase
+
+import numpy as np
+
+
+from rtctools.util import run_optimization_problem
+
+from utils_tests import demand_matching_test, energy_conservation_test, heat_to_discharge_test
+
+from rtctools_heat_network.esdl.esdl_parser import ESDLFileParser
+from rtctools_heat_network.esdl.profile_parser import ProfileReaderFromFile
+
+
+class TestMultiCommodityHeatPump(TestCase):
+    """Test to verify that the optimisation problem can handle multicommodity problems, relating
+    electricity and heat"""
+
+    def test_heat_pump_elec_min_heat(self):
+        """
+        Verify that the minimisation of the heat_source used, and thus the optimization should
+        exploit the heatpump as much as possible, and minimum use of heat source at secondary
+        side.
+
+        Checks:
+        - Demand matching
+        - Checks for sufficient production
+        - Checks for heat pump energy conservation and COP modelling
+        - Checks for Power = I * V at the heatpump
+
+        Missing:
+        - Replace checks for sufficient production with energy balance
+
+        """
+        import models.unit_cases_electricity.heat_pump_elec.src.run_hp_elec as run_hp_elec
+        from models.unit_cases_electricity.heat_pump_elec.src.run_hp_elec import HeatProblem2
+
+        base_folder = Path(run_hp_elec.__file__).resolve().parent.parent
+
+        solution = run_optimization_problem(
+            HeatProblem2, base_folder=base_folder, esdl_file_name="heat_pump_elec.esdl",
+            esdl_parser=ESDLFileParser, profile_reader=ProfileReaderFromFile,
+            input_timeseries_file="timeseries_import.xml"
+        )
+        results = solution.extract_results()
+
+        v_min_hp = solution.parameters(0)["GenericConversion_3d3f.min_voltage"]
+        i_max = solution.parameters(0)["ElectricityCable_9d3b.max_current"]
+        cop = solution.parameters(0)["GenericConversion_3d3f.COP"]
+
+        demand_matching_test(solution, results)
+        heat_to_discharge_test(solution, results)
+        energy_conservation_test(solution, results)
+
+        heatsource_prim = results["ResidualHeatSource_61b8.Heat_source"]
+        heatsource_sec = results["ResidualHeatSource_aec9.Heat_source"]
+        heatpump_power = results["GenericConversion_3d3f.Power_elec"]
+        heatpump_heat_prim = results["GenericConversion_3d3f.Primary_heat"]
+        heatpump_heat_sec = results["GenericConversion_3d3f.Secondary_heat"]
+        heatdemand_sec = results["HeatingDemand_18aa.Heat_demand"]
+        heatdemand_prim = results["HeatingDemand_3322.Heat_demand"]
+        elec_prod_power = results["ElectricityProducer_ac2e.ElectricityOut.Power"]
+
+        heatdemand_prim_target = solution.get_timeseries(
+            "HeatingDemand_3322.target_heat_demand"
+        ).values
+        heatdemand_sec_target = solution.get_timeseries(
+            "HeatingDemand_18aa.target_heat_demand"
+        ).values
+
+        heatpump_voltage = results["GenericConversion_3d3f.ElectricityIn.V"]
+        heatpump_current = results["GenericConversion_3d3f.ElectricityIn.I"]
+
+        np.testing.assert_allclose(heatsource_sec, 0.0, atol=1.0e-3)
+
+        # first check if demands are met
+        np.testing.assert_allclose(heatdemand_sec_target, heatdemand_sec)
+        np.testing.assert_allclose(heatdemand_prim_target, heatdemand_prim)
+
+        # check that heatpump is providing more energy to secondary side than demanded
+        np.testing.assert_array_less(heatdemand_sec - heatpump_heat_sec, 0)
+        # check that producer is providing more energy to heatpump and primary demand
+        np.testing.assert_array_less(heatdemand_prim - (heatsource_prim - heatpump_heat_prim), 0)
+
+        # check that heatpumppower*COP==secondaryheat heatpump
+        np.testing.assert_allclose(heatpump_power * cop, heatpump_heat_sec)
+        # check power consumption with current and voltage heatpump
+        np.testing.assert_allclose(heatpump_power, heatpump_current * heatpump_voltage)
+        np.testing.assert_array_less(heatpump_power, elec_prod_power)
+        # check if current and voltage limits are satisfied
+        np.testing.assert_array_less(heatpump_current, i_max * np.ones(len(heatpump_current)))
+        np.testing.assert_allclose(v_min_hp * np.ones(len(heatpump_voltage)), heatpump_voltage)
+
+    def test_heat_pump_elec_min_heat_curr_limit(self):
+        """
+        Verify the minimization of the heat_source used. However, due to limitations in the
+        electricity transport through the cables, the power to the heatpump is limited. This in
+        turn limits the heat produced by the heatpump which is then not sufficient for the total
+        heating demand, resulting in heat production by the secondary heatsource (heat produced by
+        this asset is not 0).
+
+        Checks:
+        - Demand matching
+        - Checks for sufficient production
+        - Checks for heat pump energy conservation and COP modelling
+        - Checks for Power = I * V at the heatpump
+
+        Missing:
+        - I think this test is obsolete given the first and third test in this file.
+
+        """
+        import models.unit_cases_electricity.heat_pump_elec.src.run_hp_elec as run_hp_elec
+        from models.unit_cases_electricity.heat_pump_elec.src.run_hp_elec import HeatProblem
+
+        base_folder = Path(run_hp_elec.__file__).resolve().parent.parent
+
+        solution = run_optimization_problem(
+            HeatProblem, base_folder=base_folder, esdl_file_name="heat_pump_elec.esdl",
+            esdl_parser=ESDLFileParser, profile_reader=ProfileReaderFromFile,
+            input_timeseries_file="timeseries_import.xml"
+        )
+        results = solution.extract_results()
+
+        v_min_hp = solution.parameters(0)["GenericConversion_3d3f.min_voltage"]
+        i_max = solution.parameters(0)["ElectricityCable_9d3b.max_current"]
+        cop = solution.parameters(0)["GenericConversion_3d3f.COP"]
+
+        heatsource_prim = results["ResidualHeatSource_61b8.Heat_source"]
+        heatsource_sec = results["ResidualHeatSource_aec9.Heat_source"]
+        heatpump_power = results["GenericConversion_3d3f.Power_elec"]
+        heatpump_heat_prim = results["GenericConversion_3d3f.Primary_heat"]
+        heatpump_heat_sec = results["GenericConversion_3d3f.Secondary_heat"]
+        heatdemand_sec = results["HeatingDemand_18aa.Heat_demand"]
+        heatdemand_prim = results["HeatingDemand_3322.Heat_demand"]
+        elec_prod_power = results["ElectricityProducer_ac2e.ElectricityOut.Power"]
+
+        heatdemand_prim_target = solution.get_timeseries(
+            "HeatingDemand_3322.target_heat_demand"
+        ).values
+        heatdemand_sec_target = solution.get_timeseries(
+            "HeatingDemand_18aa.target_heat_demand"
+        ).values
+
+        heatpump_voltage = results["GenericConversion_3d3f.ElectricityIn.V"]
+        heatpump_current = results["GenericConversion_3d3f.ElectricityIn.I"]
+
+        np.testing.assert_allclose(heatdemand_sec_target, heatdemand_sec)
+        np.testing.assert_allclose(heatdemand_prim_target, heatdemand_prim)
+
+        # check that heatpump isnot providing enough energy to secondary side for demanded
+        np.testing.assert_array_less(
+            np.zeros(len(heatdemand_sec)), heatdemand_sec - heatpump_heat_sec
+        )
+        np.testing.assert_array_less(
+            heatdemand_sec - (heatpump_heat_sec + heatsource_sec), np.zeros(len(heatdemand_sec))
+        )
+        # check that heatpump is limited by electric transport power limitations:
+        np.testing.assert_allclose(heatpump_power, i_max * v_min_hp * np.ones(len(heatpump_power)))
+        # check that prim producer is providing more energy to heatpump and primary demand
+        np.testing.assert_array_less(heatdemand_prim - (heatsource_prim - heatpump_heat_prim), 0)
+        # check that heatpumppower*COP==secondaryheat heatpump
+        np.testing.assert_allclose(heatpump_power * cop, heatpump_heat_sec)
+        # check power consumption with current and voltage heatpump
+        np.testing.assert_allclose(heatpump_power, heatpump_current * heatpump_voltage)
+        np.testing.assert_array_less(heatpump_power, elec_prod_power)
+        # check if current and voltage limits are satisfied
+        np.testing.assert_allclose(heatpump_current, i_max * np.ones(len(heatpump_current)))
+        np.testing.assert_allclose(v_min_hp * np.ones(len(heatpump_voltage)), heatpump_voltage)
+        # TODO: currently connecting pipes at HPs can not be disabled, these don't have the
+        # functionality as this causes other problems with HP tests, have to adjust this later.
+        # This option would be added/changed in asset_to_component_base
+
+    def test_heat_pump_elec_min_elec(self):
+        """
+        Verify that minimisation of the electricity power used, and thus
+        exploiting the heatpump only for heat that cannot directly be covered by other sources.
+
+        Checks:
+        - Demand matching
+        - Checks for sufficient production
+        - Checks for heat pump energy conservation and COP modelling
+        - Checks for Power = I * V at the heatpump
+
+        Missing:
+        - Replace checks for sufficient production with energy balance
+
+        """
+        import models.unit_cases_electricity.heat_pump_elec.src.run_hp_elec as run_hp_elec
+        from models.unit_cases_electricity.heat_pump_elec.src.run_hp_elec import (
+            ElectricityProblem,
+        )
+
+        base_folder = Path(run_hp_elec.__file__).resolve().parent.parent
+
+        solution = run_optimization_problem(
+            ElectricityProblem, base_folder=base_folder,
+            esdl_file_name="heat_pump_elec.esdl",
+            esdl_parser=ESDLFileParser, profile_reader=ProfileReaderFromFile,
+            input_timeseries_file="timeseries_import.xml"
+        )
+        results = solution.extract_results()
+
+        tol = 1e-6
+        heatsource_prim = results["ResidualHeatSource_61b8.Heat_source"]
+        # heatsource_sec = results["ResidualHeatSource_aec9.Heat_source"]
+        heatpump_power = results["GenericConversion_3d3f.Power_elec"]
+        heatpump_heat_prim = results["GenericConversion_3d3f.Primary_heat"]
+        heatpump_heat_sec = results["GenericConversion_3d3f.Secondary_heat"]
+        heatpump_disabled = results["GenericConversion_3d3f__disabled"]
+        heatdemand_sec = results["HeatingDemand_18aa.Heat_demand"]
+        heatdemand_prim = results["HeatingDemand_3322.Heat_demand"]
+        elec_prod_power = results["ElectricityProducer_ac2e.ElectricityOut.Power"]
+        # pipe_sec_out_hp_disconnected = results["Pipe_408e__is_disconnected"]
+
+        heatdemand_prim_target = solution.get_timeseries(
+            "HeatingDemand_3322.target_heat_demand"
+        ).values
+        heatdemand_sec_target = solution.get_timeseries(
+            "HeatingDemand_18aa.target_heat_demand"
+        ).values
+
+        np.testing.assert_allclose(heatdemand_sec_target, heatdemand_sec)
+        np.testing.assert_allclose(heatdemand_prim_target, heatdemand_prim)
+
+        # check that heatpump is not used:
+        np.testing.assert_allclose(heatpump_power, np.zeros(len(heatpump_power)), atol=tol)
+        np.testing.assert_allclose(heatpump_heat_sec, np.zeros(len(heatpump_heat_sec)), atol=tol)
+        np.testing.assert_allclose(heatpump_heat_prim, np.zeros(len(heatpump_heat_prim)), atol=tol)
+
+        np.testing.assert_allclose(elec_prod_power, np.zeros(len(heatpump_heat_prim)), atol=tol)
+        np.testing.assert_allclose(heatpump_disabled, np.ones(len(heatpump_heat_prim)), atol=tol)
+
+        # check that prim producer is providing more energy to heatpump and primary demand
+        np.testing.assert_array_less(heatdemand_prim - (heatsource_prim - heatpump_heat_prim), 0)