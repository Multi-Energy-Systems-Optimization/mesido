from pathlib import Path
from unittest import TestCase

import numpy as np

from rtctools.util import run_optimization_problem

from rtctools_heat_network.esdl.esdl_parser import ESDLFileParser
from rtctools_heat_network.esdl.profile_parser import ProfileReaderFromFile
from rtctools_heat_network.head_loss_class import HeadLossOption

from utils_tests import demand_matching_test, energy_conservation_test, heat_to_discharge_test


class TestHeat(TestCase):
    def test_heat_loss(self):
        """
        This is a test to check whether the network (pipes) are dissipating milp as we expect.

        Checks:
        - Check that the produced milp is strictly higher than the consumed milp
        - Check for energy conservation in the network

        """
        import models.source_pipe_sink.src.double_pipe_heat as double_pipe_heat
        from models.source_pipe_sink.src.double_pipe_heat import SourcePipeSink

        base_folder = Path(double_pipe_heat.__file__).resolve().parent.parent

        case = run_optimization_problem(
            SourcePipeSink,
            base_folder=base_folder,
            esdl_file_name="sourcesink.esdl",
            esdl_parser=ESDLFileParser,
            profile_reader=ProfileReaderFromFile,
            input_timeseries_file="timeseries_import.csv",
        )
        results = case.extract_results()

        source = results["source.Heat_source"]
        demand = results["demand.Heat_demand"]

        # With non-zero milp losses in pipes, the demand should always be
        # strictly lower than what is produced.
        np.testing.assert_array_less(demand, source)

        demand_matching_test(case, results)
        energy_conservation_test(case, results)
        heat_to_discharge_test(case, results)

    def test_zero_heat_loss(self):
        """
        Check the optimiziation function when the zero milp loss is used.

        Checks:
        - Should check that produced equals consumed.
        - Should check the milp loss variable being zero

        """
        import models.source_pipe_sink.src.double_pipe_heat as double_pipe_heat
        from models.source_pipe_sink.src.double_pipe_heat import SourcePipeSink

        class Model(SourcePipeSink):
            def energy_system_options(self):
                options = super().energy_system_options()
                options["neglect_pipe_heat_losses"] = True

                return options

        base_folder = Path(double_pipe_heat.__file__).resolve().parent.parent

        case = run_optimization_problem(
            Model,
            base_folder=base_folder,
            esdl_file_name="sourcesink.esdl",
            esdl_parser=ESDLFileParser,
            profile_reader=ProfileReaderFromFile,
            input_timeseries_file="timeseries_import.csv",
        )

        results = case.extract_results()
        parameters = case.parameters(0)

        for pipe in case.energy_system_components.get("heat_pipe", []):
            np.testing.assert_allclose(results[f"{pipe}__hn_heat_loss"], 0.0)
            np.testing.assert_allclose(parameters[f"{pipe}.Heat_loss"], 0.0)

        demand_matching_test(case, results)
        energy_conservation_test(case, results)
        heat_to_discharge_test(case, results)


class TestMinMaxPressureOptions(TestCase):
    import models.source_pipe_sink.src.double_pipe_heat as double_pipe_heat
    from models.source_pipe_sink.src.double_pipe_heat import SourcePipeSink

    base_folder = Path(double_pipe_heat.__file__).resolve().parent.parent
    min_pressure = 4.0
    max_pressure = 12.0
    esdl_file = "sourcesink.esdl"
    input_time_series_file = "timeseries_import.csv"

    class SmallerPipes(SourcePipeSink):
        # We want to force the dynamic pressure in the system to be higher
        # than 12 - 4 = 8 bar (typical upper and lower bounds). We make the
        # pipes smaller in diameter/area to accomplish this. We also adjust
        # the minimum milp delivered by the source, such that a maximum
        # pressure range can force this to go lower than usual.
        def parameters(self, ensemble_member):
            parameters = super().parameters(ensemble_member)
            for p in self.energy_system_components["heat_pipe"]:
                parameters[f"{p}.diameter"] = 0.04
                parameters[f"{p}.area"] = 0.25 * 3.14159265 * parameters[f"{p}.diameter"] ** 2
            return parameters

        def bounds(self):
            bounds = super().bounds()
            bounds["source.Heat_source"] = (0.0, 125_000.0)
            return bounds

        def goals(self):
            return []

    class MinPressure(SmallerPipes):
        def energy_system_options(self):
            options = super().energy_system_options()
            assert "pipe_minimum_pressure" in self.heat_network_settings
            self.heat_network_settings["pipe_minimum_pressure"] = (
                TestMinMaxPressureOptions.min_pressure
            )
            return options

    class MaxPressure(SmallerPipes):
        def energy_system_options(self):
            options = super().energy_system_options()
            assert "pipe_maximum_pressure" in self.heat_network_settings
            options["pipe_maximum_pressure"] = TestMinMaxPressureOptions.max_pressure
            return options

    class MinMaxPressure(SmallerPipes):
        def energy_system_options(self):
            options = super().energy_system_options()
            self.heat_network_settings["pipe_minimum_pressure"] = (
                TestMinMaxPressureOptions.min_pressure
            )
            self.heat_network_settings["pipe_maximum_pressure"] = (
                TestMinMaxPressureOptions.max_pressure
            )
            return options

    def test_min_max_pressure_options(self):
        """
        Check if the min and max pressure options are correctly enforced on the
        optimization. This is achieved by creating a problem where the pressure drop needed
        to match demands is infeasible under the desired pressured range.

        Checks:
        - unbounded problem has requires more pressure drop than allowed by the min and max pressure
        - min pressure
        - max pressure

        """
        case_default = run_optimization_problem(
            self.SmallerPipes,
            base_folder=self.base_folder,
            esdl_file_name=self.esdl_file,
            esdl_parser=ESDLFileParser,
            profile_reader=ProfileReaderFromFile,
            input_timeseries_file=self.input_time_series_file,
        )
        case_min_pressure = run_optimization_problem(
            self.MinPressure,
            base_folder=self.base_folder,
            esdl_file_name=self.esdl_file,
            esdl_parser=ESDLFileParser,
            profile_reader=ProfileReaderFromFile,
            input_timeseries_file=self.input_time_series_file,
        )
        case_max_pressure = run_optimization_problem(
            self.MaxPressure,
            base_folder=self.base_folder,
            esdl_file_name=self.esdl_file,
            esdl_parser=ESDLFileParser,
            profile_reader=ProfileReaderFromFile,
            input_timeseries_file=self.input_time_series_file,
        )
        case_min_max_pressure = run_optimization_problem(
            self.MinMaxPressure,
            base_folder=self.base_folder,
            esdl_file_name=self.esdl_file,
            esdl_parser=ESDLFileParser,
            profile_reader=ProfileReaderFromFile,
            input_timeseries_file=self.input_time_series_file,
        )

        def _get_min_max_pressure(case):
            min_head = np.inf
            max_head = -np.inf

            results = case.extract_results()
            for p in case.energy_system_components["heat_pipe"]:
                min_head_in = min(results[f"{p}.HeatIn.H"])
                min_head_out = min(results[f"{p}.HeatOut.H"])
                min_head = min([min_head, min_head_in, min_head_out])

                max_head_in = max(results[f"{p}.HeatIn.H"])
                max_head_out = max(results[f"{p}.HeatOut.H"])
                max_head = max([max_head, max_head_in, max_head_out])

            return min_head / 10.2, max_head / 10.2

        min_, max_ = _get_min_max_pressure(case_default)
        self.assertGreater(max_ - min_, self.max_pressure - self.min_pressure)
        base_objective_value = case_default.objective_value

        min_, max_ = _get_min_max_pressure(case_min_pressure)
        self.assertGreater(min_, self.min_pressure * 0.99)
        self.assertGreater(max_, self.max_pressure)
        self.assertAlmostEqual(case_min_pressure.objective_value, base_objective_value, 4)

        min_, max_ = _get_min_max_pressure(case_max_pressure)
        self.assertLess(min_, self.min_pressure)
        self.assertLess(max_, self.max_pressure * 1.01)
        self.assertAlmostEqual(case_max_pressure.objective_value, base_objective_value, 4)

        min_, max_ = _get_min_max_pressure(case_min_max_pressure)
        self.assertGreater(min_, self.min_pressure * 0.99)
        self.assertLess(max_, self.max_pressure * 1.01)
        target = case_default.get_timeseries("demand.target_heat_demand").values
        self.assertLess(
            np.sum((case_default.extract_results()["demand.Heat_demand"] - target) ** 2),
            np.sum((case_min_max_pressure.extract_results()["demand.Heat_demand"] - target) ** 2),
        )


class TestDisconnectablePipe(TestCase):
    import models.source_pipe_sink.src.double_pipe_heat as double_pipe_heat
    from models.source_pipe_sink.src.double_pipe_heat import SourcePipeSink

    base_folder = Path(double_pipe_heat.__file__).resolve().parent.parent

    class ModelConnected(SourcePipeSink):
        # We allow the pipe to be disconnectable. We need to be sure that
        # the solution is still feasible (source delivering no milp), so we
        # lower the lower bound.

        def parameters(self, ensemble_member):
            parameters = super().parameters(ensemble_member)
            for p in self.energy_system_components["heat_pipe"]:
                parameters[f"{p}.disconnectable"] = True
            return parameters

        def bounds(self):
            bounds = super().bounds()
            bounds["source.Heat_source"] = (0.0, 125_000.0)
            return bounds

    class ModelDisconnected(ModelConnected):
        def constraints(self, ensemble_member):
            constraints = super().constraints(ensemble_member)

            # Note that we still enforce a _minimum_ velocity in the pipe, if it
            # is connected. So if we force the discharge to zero, that means we
            # force it to be disconnected.
            times = self.times()
            q = self.state_at("Pipe1.Q", times[1], ensemble_member)
            constraints.append((q, 0.0, 0.0))

            return constraints

        def energy_system_options(self):
            options = super().energy_system_options()
            options["heat_loss_disconnected_pipe"] = False
            return options

    class ModelDisconnectedNoHeatLoss(ModelDisconnected):
        def energy_system_options(self):
            options = super().energy_system_options()
            options["heat_loss_disconnected_pipe"] = False
            return options

    def test_disconnected_network_pipe(self):
        """
        Check whether the is_disconnected variable behaves as expected. This variable should be
        True=1 when the flow through the pipe is zero. This is done by running two problems, one
        where the flow is forced to zero and it is expected that the optimization should make the
        pipe disconnected, and one where it is expected for the pipe to stay connected to match
        demand although the pipe is allowed to be disconnected.

        Checks:
        - Sanity check that min velocity is >0
        - Check that pipe stays connected when flow is not forced to zero
        - Check that pipe becomes disconnected when flow is forced to zero

        """
        case_connected = run_optimization_problem(
            self.ModelConnected,
            base_folder=self.base_folder,
            esdl_file_name="sourcesink.esdl",
            esdl_parser=ESDLFileParser,
            profile_reader=ProfileReaderFromFile,
            input_timeseries_file="timeseries_import.csv",
        )
        results_connected = case_connected.extract_results()
        q_connected = results_connected["Pipe1.Q"]

        case_disconnected = run_optimization_problem(
            self.ModelDisconnected,
            base_folder=self.base_folder,
            esdl_file_name="sourcesink.esdl",
            esdl_parser=ESDLFileParser,
            profile_reader=ProfileReaderFromFile,
            input_timeseries_file="timeseries_import.csv",
        )
        results_disconnected = case_disconnected.extract_results()
        q_disconnected = results_disconnected["Pipe1.Q"]

        # Sanity check, as we rely on the minimum velocity being strictly
        # larger than zero for the discharge constraint to disconnect the
        # pipe.
        self.assertGreater(case_connected.heat_network_settings["minimum_velocity"], 0.0)

        self.assertLess(q_disconnected[1], q_connected[1])
        self.assertAlmostEqual(q_disconnected[1], 0.0, 5)
        np.testing.assert_allclose(results_connected["Pipe1__is_disconnected"], 0.0)
        np.testing.assert_allclose(results_disconnected["Pipe1__is_disconnected"][1], 1.0)

        np.testing.assert_allclose(q_connected[2:], q_disconnected[2:])

    class ModelDisconnectedDarcyWeisbach(ModelDisconnected):
<<<<<<< HEAD
        def heat_network_options(self):
            options = super().heat_network_options()
            self.heat_network_settings["head_loss_option"] = (
                HeadLossOption.LINEARIZED_N_LINES_WEAK_INEQUALITY
            )
=======
        def energy_system_options(self):
            options = super().energy_system_options()
            self.heat_network_settings["head_loss_option"] = HeadLossOption.LINEARIZED_DW
>>>>>>> fd8a771e
            return options

    def test_disconnected_pipe_darcy_weisbach(self):
        """
        Just a sanity check that the head loss constraints for disconnectable
        pipes works with LINEARIZED_ONE_LINE_EQUALITY as well as LINEARIZED_N_LINES_WEAK_INEQUALITY.

        Checks:
        - That the flow is equal for both types of head loss constraint settings.
        - Check that is_disconnected is set correctly.

        """

        case_linear = run_optimization_problem(
            self.ModelDisconnected,
            base_folder=self.base_folder,
            esdl_file_name="sourcesink.esdl",
            esdl_parser=ESDLFileParser,
            profile_reader=ProfileReaderFromFile,
            input_timeseries_file="timeseries_import.csv",
        )
        results_linear = case_linear.extract_results()
        q_linear = results_linear["Pipe1.Q"]

        case_dw = run_optimization_problem(
            self.ModelDisconnectedDarcyWeisbach,
            base_folder=self.base_folder,
            esdl_file_name="sourcesink.esdl",
            esdl_parser=ESDLFileParser,
            profile_reader=ProfileReaderFromFile,
            input_timeseries_file="timeseries_import.csv",
        )
        results_dw = case_dw.extract_results()
        q_dw = results_dw["Pipe1.Q"]

        # Without any constraints on the maximum or minimum head/pressure
        # (loss) in the system, we expect equal results.
        np.testing.assert_allclose(q_linear, q_dw)
        np.testing.assert_allclose(results_dw["Pipe1__is_disconnected"][1], 1.0)<|MERGE_RESOLUTION|>--- conflicted
+++ resolved
@@ -328,17 +328,11 @@
         np.testing.assert_allclose(q_connected[2:], q_disconnected[2:])
 
     class ModelDisconnectedDarcyWeisbach(ModelDisconnected):
-<<<<<<< HEAD
-        def heat_network_options(self):
-            options = super().heat_network_options()
+        def energy_system_options(self):
+            options = super().energy_system_options()
             self.heat_network_settings["head_loss_option"] = (
                 HeadLossOption.LINEARIZED_N_LINES_WEAK_INEQUALITY
             )
-=======
-        def energy_system_options(self):
-            options = super().energy_system_options()
-            self.heat_network_settings["head_loss_option"] = HeadLossOption.LINEARIZED_DW
->>>>>>> fd8a771e
             return options
 
     def test_disconnected_pipe_darcy_weisbach(self):
