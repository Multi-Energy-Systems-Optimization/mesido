--- conflicted
+++ resolved
@@ -260,11 +260,6 @@
 if __name__ == "__main__":
     test_cold_demand = TestColdDemand()
     test_cold_demand.test_insufficient_capacity()
-<<<<<<< HEAD
-    # test_cold_demand.test_cold_demand()
-    # test_cold_demand.test_wko()
-=======
     test_cold_demand.test_cold_demand()
     test_cold_demand.test_wko()
-    test_cold_demand.test_airco()
->>>>>>> 3a882337
+    test_cold_demand.test_airco()