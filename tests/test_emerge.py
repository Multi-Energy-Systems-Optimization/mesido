--- conflicted
+++ resolved
@@ -27,15 +27,9 @@
             esdl_parser=ESDLFileParser,
             profile_reader=ProfileReaderFromFile,
             input_timeseries_file="timeseries.csv",
-<<<<<<< HEAD
             __init_gas_storage_mass=1.0e3, #g
             __init_battery_storage_elec=1.0e3, #J
         )
-        results = _.extract_results()
-        print(results['GasStorage_9172.Stored_gas_mass'])
-=======
-        )
 
         # TODO: checks on values need to be added, not sure if cost values now make sense, scaling
-        #  is not too bad, but if presolve of HIGHS is on, it becomes infeasible.
->>>>>>> 13e5379c
+        #  is not too bad, but if presolve of HIGHS is on, it becomes infeasible.