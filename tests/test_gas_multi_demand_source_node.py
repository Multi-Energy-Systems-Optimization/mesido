--- conflicted
+++ resolved
@@ -28,17 +28,12 @@
 
         base_folder = Path(example.__file__).resolve().parent.parent
 
-<<<<<<< HEAD
-        results = run_optimization_problem(
+        heat_problem = run_optimization_problem(
             GasProblem, base_folder=base_folder, esdl_file_name="test.esdl",
             esdl_parser=ESDLFileParser, profile_reader=ProfileReaderFromFile,
             input_timeseries_file="timeseries.csv"
-        ).extract_results()
-=======
-        heat_problem = run_optimization_problem(GasProblem, base_folder=base_folder)
-
+        )
         results = heat_problem.extract_results()
->>>>>>> 0cb0e82a
 
         # Test head at node
         for node, connected_pipes in heat_problem.heat_network_topology.gas_nodes.items():
