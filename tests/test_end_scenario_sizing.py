--- conflicted
+++ resolved
@@ -91,31 +91,7 @@
                 if i < peak_day_indx or i > (peak_day_indx + 23):
                     np.testing.assert_allclose(heat_buffer[i], 0.0, atol=1.0e-6)
 
-<<<<<<< HEAD
         obj = self.get_objective_value_end_scenario_sizing(self.solution)
-=======
-        obj = 0.0
-        years = self.solution.parameters(0)["number_of_years"]
-        for asset in [
-            *self.solution.energy_system_components.get("heat_source", []),
-            *self.solution.energy_system_components.get("ates", []),
-            *self.solution.energy_system_components.get("heat_buffer", []),
-            *self.solution.energy_system_components.get("heat_demand", []),
-            *self.solution.energy_system_components.get("heat_exchanger", []),
-            *self.solution.energy_system_components.get("heat_pump", []),
-            *self.solution.energy_system_components.get("heat_pipe", []),
-        ]:
-            technical_lifetime = self.solution.parameters(0)[f"{asset}.technical_life"]
-            factor = years / technical_lifetime
-            if factor < 1.0:
-                factor = 1.0
-            obj += self.results[f"{self.solution._asset_fixed_operational_cost_map[asset]}"] * years
-            obj += (
-                self.results[f"{self.solution._asset_variable_operational_cost_map[asset]}"] * years
-            )
-            obj += self.results[f"{self.solution._asset_investment_cost_map[asset]}"] * factor
-            obj += self.results[f"{self.solution._asset_installation_cost_map[asset]}"] * factor
->>>>>>> 119cace6
 
         np.testing.assert_allclose(obj / 1.0e6, self.solution.objective_value)
 
@@ -190,29 +166,7 @@
                 if i < peak_day_indx or i > (peak_day_indx + 23):
                     np.testing.assert_allclose(heat_buffer[i], 0.0, atol=1.0e-6)
 
-<<<<<<< HEAD
         obj = self.get_objective_value_end_scenario_sizing(solution_staged)
-=======
-        obj = 0.0
-        years = solution_staged.parameters(0)["number_of_years"]
-        for asset in [
-            *solution_staged.energy_system_components.get("heat_source", []),
-            *solution_staged.energy_system_components.get("ates", []),
-            *solution_staged.energy_system_components.get("heat_buffer", []),
-            *solution_staged.energy_system_components.get("heat_demand", []),
-            *solution_staged.energy_system_components.get("heat_exchanger", []),
-            *solution_staged.energy_system_components.get("heat_pump", []),
-            *solution_staged.energy_system_components.get("heat_pipe", []),
-        ]:
-            technical_lifetime = solution_staged.parameters(0)[f"{asset}.technical_life"]
-            factor = years / technical_lifetime
-            if factor < 1.0:
-                factor = 1.0
-            obj += results[f"{solution_staged._asset_fixed_operational_cost_map[asset]}"] * years
-            obj += results[f"{solution_staged._asset_variable_operational_cost_map[asset]}"] * years
-            obj += results[f"{solution_staged._asset_investment_cost_map[asset]}"] * factor
-            obj += results[f"{solution_staged._asset_installation_cost_map[asset]}"] * factor
->>>>>>> 119cace6
 
         np.testing.assert_allclose(obj / 1.0e6, solution_staged.objective_value)
 
@@ -381,18 +335,13 @@
             # part of the TCO calculation. This is because we do not size heating demand assets in
             # the optimization
             asset_id = self.solution.esdl_asset_name_to_id_map[asset]
-            asset_state = self.solution.parameters(0)[f"{asset}.state"]
+            asset_state = self.solution.esdl_assets[asset_id].attributes["state"]
             asset_type = self.solution.esdl_assets[asset_id].asset_type
             if not (
                 (asset_type == "HeatingDemand") and (asset_state == esdl.AssetStateEnum.ENABLED)
             ):
-                obj += (
-                        results[f"{solution._asset_fixed_operational_cost_map[asset]}"] * years
-                )
-                obj += (
-                    results[f"{solution._asset_variable_operational_cost_map[asset]}"]
-                    * years
-                )
+                obj += results[f"{solution._asset_fixed_operational_cost_map[asset]}"] * years
+                obj += results[f"{solution._asset_variable_operational_cost_map[asset]}"] * years
                 obj += results[f"{solution._asset_investment_cost_map[asset]}"]
                 obj += results[f"{solution._asset_installation_cost_map[asset]}"]
 
