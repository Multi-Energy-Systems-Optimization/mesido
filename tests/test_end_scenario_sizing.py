--- conflicted
+++ resolved
@@ -451,22 +451,13 @@
             *solution.energy_system_components.get("heat_pump", []),
             *solution.energy_system_components.get("heat_pipe", []),
         ]:
-<<<<<<< HEAD
-            # If heating demand asset's state is enabled, then exclude the costs since it is not
-            # part of the TCO calculation. This is because we do not size heating demand assets in
-            # the optimization
             asset_id = solution.esdl_asset_name_to_id_map[asset]
             asset_state = solution.esdl_assets[asset_id].attributes["state"]
             asset_type = solution.esdl_assets[asset_id].asset_type
-=======
-            asset_id = self.solution.esdl_asset_name_to_id_map[asset]
-            asset_state = self.solution.esdl_assets[asset_id].attributes["state"]
-            asset_type = self.solution.esdl_assets[asset_id].asset_type
->>>>>>> ccaa0eb1
             if not (
                 (asset_type == "HeatingDemand") and (asset_state == esdl.AssetStateEnum.ENABLED)
             ):
-                technical_lifetime = self.solution.parameters(0)[f"{asset}.technical_life"]
+                technical_lifetime = solution.parameters(0)[f"{asset}.technical_life"]
                 factor = years / technical_lifetime
                 if factor < 1.0:
                     factor = 1.0
