from pathlib import Path
from unittest import TestCase

import mesido._darcy_weisbach as darcy_weisbach
from mesido.esdl.esdl_parser import ESDLFileParser
from mesido.esdl.profile_parser import ProfileReaderFromFile
from mesido.workflows import (
    EndScenarioSizing,
    EndScenarioSizingDiscounted,
    EndScenarioSizingStaged,
    run_end_scenario_sizing,
)
from mesido.workflows.grow_workflow import EndScenarioSizingHeadLossStaged

import numpy as np

from rtctools.util import run_optimization_problem

from utils_test_scaling import (
    check_scaling,
    create_problem_with_debug_info,
)

from utils_tests import demand_matching_test


class TestEndScenarioSizing(TestCase):
    @classmethod
    def setUpClass(cls) -> None:
        import models.test_case_small_network_ates_buffer_optional_assets.src.run_ates as run_ates

        base_folder = Path(run_ates.__file__).resolve().parent.parent

        (
            cls.end_scenario_sizing_highs,
            cls.rtc_logger,
            cls.rtc_logs_list,
        ) = create_problem_with_debug_info(EndScenarioSizingHIGHS)

        # This is an optimization done over a full year with timesteps of 5 days and hour timesteps
        # for the peak day
        cls.solution = run_optimization_problem(
<<<<<<< HEAD
            cls.end_scenario_sizing_highs,
=======
            EndScenarioSizing,
>>>>>>> 3a882337
            base_folder=base_folder,
            esdl_file_name="test_case_small_network_with_ates_with_buffer_all_optional.esdl",
            esdl_parser=ESDLFileParser,
            profile_reader=ProfileReaderFromFile,
            input_timeseries_file="Warmte_test.csv",
        )
        cls.results = cls.solution.extract_results()

    def test_end_scenario_sizing(self):
        """
        Check if the EndScenarioSizingHIGHS sizing workflow is behaving as expected. This is an
        optimization done over a full year with timesteps of 5 days and hour timesteps for the peak
        day.

        Checks:
        - demand matching
        - that the available pipe classes were adapted
        - minimum velocity setting
        - Cyclic behaviour for ATES
        - That buffer tank is only used on peak day
        - Check if TCO goal included the desired cost components.


        Missing:
        - Link ATES t0 utilization to state of charge at end of year for optimizations over one
        year.
        """

        # In the future we want to check the following
        # Is the timeline correctly converted, correct peak day, correct amount of timesteps, etc.
        # Check whether expected assets are disabled
        # Check the optimal size of assets
        # Check the cost breakdown, check whether all the enabled assets are in the cost breakdown
        # Check that computation time is within expected bounds

        # Check whehter the heat demand is matched
        demand_matching_test(self.solution, self.results)

<<<<<<< HEAD
        # Check scaling differences and ranges in objective, matrix and rhs
        check_scaling(self, self.rtc_logger, self.rtc_logs_list)
=======
        # Check that indeed the available pipe classes were adapted based on expected flow
        # Pipe connected to a demand
        assert self.solution.pipe_classes("Pipe2")[0].name == "DN150"  # initially DN->None
        assert self.solution.pipe_classes("Pipe2")[-1].name == "DN250"  # initially DN450
        # Check the minimum velocity setting==default value. Keep the default value hard-coded to
        # prevent future coding bugs
        np.testing.assert_equal(1.0e-4, self.solution.heat_network_settings["minimum_velocity"])
>>>>>>> 3a882337

        # Check whether cyclic ates constraint is working
        for a in self.solution.energy_system_components.get("ates", []):
            stored_heat = self.results[f"{a}.Stored_heat"]
            np.testing.assert_allclose(stored_heat[0], stored_heat[-1], atol=1.0)

        # Check whether buffer tank is only active in peak day
        peak_day_indx = self.solution.parameters(0)["peak_day_index"]
        for b in self.solution.energy_system_components.get("heat_buffer", []):
            heat_buffer = self.results[f"{b}.Heat_buffer"]
            for i in range(len(self.solution.times())):
                if i < peak_day_indx or i > (peak_day_indx + 23):
                    np.testing.assert_allclose(heat_buffer[i], 0.0, atol=1.0e-6)

        obj = 0.0
        years = self.solution.parameters(0)["number_of_years"]
        for asset in [
            *self.solution.energy_system_components.get("heat_source", []),
            *self.solution.energy_system_components.get("ates", []),
            *self.solution.energy_system_components.get("heat_buffer", []),
            *self.solution.energy_system_components.get("heat_demand", []),
            *self.solution.energy_system_components.get("heat_exchanger", []),
            *self.solution.energy_system_components.get("heat_pump", []),
            *self.solution.energy_system_components.get("heat_pipe", []),
        ]:
            obj += self.results[f"{self.solution._asset_fixed_operational_cost_map[asset]}"] * years
            obj += (
                self.results[f"{self.solution._asset_variable_operational_cost_map[asset]}"] * years
            )
            obj += self.results[f"{self.solution._asset_investment_cost_map[asset]}"]
            obj += self.results[f"{self.solution._asset_installation_cost_map[asset]}"]

        np.testing.assert_allclose(obj / 1.0e6, self.solution.objective_value)

    def test_end_scenario_sizing_staged(self):
        """
        Check if the EndScenarioSizingStagedHIGHS workflow is behaving as expected. This is an
        optimization done over a full year with timesteps of 5 days and hour timesteps for the peak
        day.

        Checks:
        - Cyclic behaviour for ATES
        - That buffer tank is only used on peak day
        - demand matching
        - Check if TCO goal included the desired cost components.

        - Compare objective value of staged approach wit non-staged approach

        Compare solution time of 3 scenarios on how to run the optimisation:
        - Staged approach should be solved faster than the unstaged approaches
        - Unstaged approaches, using the general function run_optimization_problem and the
        function run_end_scenario_sizing with staged_pipe_optimization to False should have
        comparable computation times.

        Missing:
        - Link ATES t0 utilization to state of charge at end of year for optimizations over one
        year.
        """
        import models.test_case_small_network_ates_buffer_optional_assets.src.run_ates as run_ates

        base_folder = Path(run_ates.__file__).resolve().parent.parent

        # This is an optimization done over a full year with timesteps of 5 days and hour timesteps
        # for the peak day

        solution_unstaged = self.solution

        solution_unstaged_2 = run_end_scenario_sizing(
            EndScenarioSizing,
            staged_pipe_optimization=False,
            base_folder=base_folder,
            esdl_file_name="test_case_small_network_with_ates_with_buffer_all_optional.esdl",
            esdl_parser=ESDLFileParser,
            profile_reader=ProfileReaderFromFile,
            input_timeseries_file="Warmte_test.csv",
        )

        solution_staged = run_end_scenario_sizing(
            EndScenarioSizingStaged,
            base_folder=base_folder,
            esdl_file_name="test_case_small_network_with_ates_with_buffer_all_optional.esdl",
            esdl_parser=ESDLFileParser,
            profile_reader=ProfileReaderFromFile,
            input_timeseries_file="Warmte_test.csv",
        )

        results = solution_staged.extract_results()

        # Check whehter the heat demand is matched
        demand_matching_test(solution_staged, results)

        # Check whether cyclic ates constraint is working
        for a in solution_staged.energy_system_components.get("ates", []):
            stored_heat = results[f"{a}.Stored_heat"]
            np.testing.assert_allclose(stored_heat[0], stored_heat[-1], atol=1.0)

        # Check whether buffer tank is only active in peak day
        peak_day_indx = solution_staged.parameters(0)["peak_day_index"]
        for b in solution_staged.energy_system_components.get("heat_buffer", []):
            heat_buffer = results[f"{b}.Heat_buffer"]
            for i in range(len(solution_staged.times())):
                if i < peak_day_indx or i > (peak_day_indx + 23):
                    np.testing.assert_allclose(heat_buffer[i], 0.0, atol=1.0e-6)

        obj = 0.0
        years = solution_staged.parameters(0)["number_of_years"]
        for asset in [
            *solution_staged.energy_system_components.get("heat_source", []),
            *solution_staged.energy_system_components.get("ates", []),
            *solution_staged.energy_system_components.get("heat_buffer", []),
            *solution_staged.energy_system_components.get("heat_demand", []),
            *solution_staged.energy_system_components.get("heat_exchanger", []),
            *solution_staged.energy_system_components.get("heat_pump", []),
            *solution_staged.energy_system_components.get("heat_pipe", []),
        ]:
            obj += results[f"{solution_staged._asset_fixed_operational_cost_map[asset]}"] * years
            obj += results[f"{solution_staged._asset_variable_operational_cost_map[asset]}"] * years
            obj += results[f"{solution_staged._asset_investment_cost_map[asset]}"]
            obj += results[f"{solution_staged._asset_installation_cost_map[asset]}"]

        np.testing.assert_allclose(obj / 1.0e6, solution_staged.objective_value)

        # comparing results of staged and unstaged problem definition. For larger systems there
        # might be a difference in the value but that would either be a difference within the
        # MIPgap (thus checking best bound objective is still smaller or equal than objective of
        # the other problem) or because of some tighter constraints in the staged problem e.g.
        # staged problem slightly higher objective value
        if (
            solution_staged.solver_stats["mip_gap"] == 0.0
            and solution_unstaged.solver_stats["mip_gap"] == 0.0
        ):
            np.testing.assert_allclose(
                solution_staged.objective_value, solution_unstaged.objective_value
            )
        else:
            np.testing.assert_array_less(
                solution_unstaged._priorities_output[1][4]["mip_dual_bound"] - 1e-6,
                solution_staged.objective_value,
            )
            np.testing.assert_array_less(
                solution_staged._priorities_output[3][4]["mip_dual_bound"] - 1e-6,
                solution_unstaged.objective_value,
            )
        # checking time spend on optimisation approaches, the difference between the two unstaged
        # approaches should be smaller than the difference with the staged and unstaged approach.
        # The staged approach should be quickest in solving. The two unstaged approaches should
        # have comparable computation time.
        solution_time_unstaged = sum([i[1] for i in solution_unstaged._priorities_output])
        solution_time_unstaged_2 = sum([i[1] for i in solution_unstaged_2._priorities_output])
        solution_time_staged = sum([i[1] for i in solution_staged._priorities_output])
        np.testing.assert_array_less(
            abs(solution_time_unstaged_2 - solution_time_unstaged),
            abs(solution_time_staged - solution_time_unstaged),
        )
        np.testing.assert_array_less(solution_time_staged, solution_time_unstaged)

    def test_end_scenario_sizing_discounted(self):
        """
        Check if the TestEndScenario sizing workflow is behaving as expected. This is an
        optimization done over a full year with timesteps of 5 days and hour timesteps for the peak
        day.

        Checks:
        - Cyclic behaviour for ATES
        - That buffer tank is only used on peak day
        - demand matching

        Missing:
        - Check if TCO goal included the desired cost components.

        """
        import models.test_case_small_network_ates_buffer_optional_assets.src.run_ates as run_ates

        base_folder = Path(run_ates.__file__).resolve().parent.parent

        class TestEndScenarioSizingDiscountedHIGHS(EndScenarioSizingDiscounted):
            def solver_options(self):
                options = super().solver_options()
                options["solver"] = "highs"
                highs_options = options["highs"] = {}
                highs_options["mip_rel_gap"] = 0.05
                return options

        (
            test_end_scenario_sizing_discount_highs_scaling,
            rtc_logger,
            rtc_logs_list,
        ) = create_problem_with_debug_info(TestEndScenarioSizingDiscountedHIGHS)

        # This is an optimization done over a full year with timesteps of 5 days and hour timesteps
        # for the peak day
        solution = run_optimization_problem(
            test_end_scenario_sizing_discount_highs_scaling,
            base_folder=base_folder,
            esdl_file_name="test_case_small_network_with_ates_with_buffer_all_optional.esdl",
            esdl_parser=ESDLFileParser,
            profile_reader=ProfileReaderFromFile,
            input_timeseries_file="Warmte_test.csv",
        )

        results = solution.extract_results()
        # In the future we want to check the following
        # Is the timeline correctly converted, correct peak day, correct amount of timesteps, etc.
        # Check whether expected assets are disabled
        # Check the optimal size of assets
        # Check the cost breakdown, check whether all the enabled assets are in the cost breakdown
        # Check that computation time is within expected bounds

        # Check whether the heat demand is matched
        demand_matching_test(solution, results)

        # Check scaling differences and ranges in objective, matrix and rhs
        check_scaling(
            self,
            rtc_logger,
            rtc_logs_list,
        )

        # Check whether cyclic ates constraint is working
        for a in solution.energy_system_components.get("ates", []):
            stored_heat = results[f"{a}.Stored_heat"]
            np.testing.assert_allclose(stored_heat[0], stored_heat[-1], atol=1.0)

        # Check whether buffer tank is only active in peak day
        peak_day_indx = solution.parameters(0)["peak_day_index"]
        for b in solution.energy_system_components.get("heat_buffer", []):
            heat_buffer = results[f"{b}.Heat_buffer"]
            for i in range(len(solution.times())):
                if i < peak_day_indx or i > (peak_day_indx + 23):
                    np.testing.assert_allclose(heat_buffer[i], 0.0, atol=1.0e-6)

    def test_end_scenario_sizing_head_loss(self):
        """
        Test is EndScenarioSizingHeadLoss class is behaving as expected. E.g. should behave
        similarly to EndScenarioSizing class but now the linearised inequality Darcy Weisbach
        equations should be included for the head loss.

        Checks:
        - objective (TCO) same order of magnitude
        - head loss is calculated, currently only checked if it is equal or larger than the
        DW head_loss
        """

        import models.test_case_small_network_ates_buffer_optional_assets.src.run_ates as run_ates

        base_folder = Path(run_ates.__file__).resolve().parent.parent

        (
            test_end_scenario_sizing_loss_staged_scaling,
            rtc_logger,
            rtc_logs_list,
        ) = create_problem_with_debug_info(EndScenarioSizingHeadLossStaged)

        solution = run_end_scenario_sizing(
            test_end_scenario_sizing_loss_staged_scaling,
            base_folder=base_folder,
            esdl_file_name="test_case_small_network_with_ates_with_buffer_all_optional.esdl",
            esdl_parser=ESDLFileParser,
            profile_reader=ProfileReaderFromFile,
            input_timeseries_file="Warmte_test.csv",
        )

        results = solution.extract_results()

        demand_matching_test(solution, results)

        # Check scaling differences and ranges in objective, matrix and rhs
        check_scaling(
            self,
            rtc_logger,
            rtc_logs_list,
        )

        pipes = solution.energy_system_components.get("heat_pipe")
        for pipe in pipes:
            pipe_diameter = solution.parameters(0)[f"{pipes[0]}.diameter"]
            pipe_wall_roughness = solution.energy_system_options()["wall_roughness"]
            temperature = solution.parameters(0)[f"{pipes[0]}.temperature"]
            pipe_length = solution.parameters(0)[f"{pipes[0]}.length"]
            if pipe_diameter > 0.0:
                velocities = results[f"{pipe}.Q"] / solution.parameters(0)[f"{pipe}.area"]
            else:
                velocities = results[f"{pipe}.Q"]  # should be zero
            for ii in range(len(results[f"{pipe}.dH"])):
                if velocities[ii] > 0 and pipe_diameter > 0:
                    np.testing.assert_array_less(
                        darcy_weisbach.head_loss(
                            velocities[ii],
                            pipe_diameter,
                            pipe_length,
                            pipe_wall_roughness,
                            temperature,
                        ),
                        abs(results[f"{pipe}.dH"][ii]),
                    )


if __name__ == "__main__":
    import time

    start_time = time.time()
    a = TestEndScenarioSizing()
    a.setUpClass()
    a.test_end_scenario_sizing()
    a.test_end_scenario_sizing_staged()
    a.test_end_scenario_sizing_discounted()
    a.test_end_scenario_sizing_head_loss()
    print("Execution time: " + time.strftime("%M:%S", time.gmtime(time.time() - start_time)))<|MERGE_RESOLUTION|>--- conflicted
+++ resolved
@@ -35,16 +35,12 @@
             cls.end_scenario_sizing_highs,
             cls.rtc_logger,
             cls.rtc_logs_list,
-        ) = create_problem_with_debug_info(EndScenarioSizingHIGHS)
+        ) = create_problem_with_debug_info(EndScenarioSizing)
 
         # This is an optimization done over a full year with timesteps of 5 days and hour timesteps
         # for the peak day
         cls.solution = run_optimization_problem(
-<<<<<<< HEAD
             cls.end_scenario_sizing_highs,
-=======
-            EndScenarioSizing,
->>>>>>> 3a882337
             base_folder=base_folder,
             esdl_file_name="test_case_small_network_with_ates_with_buffer_all_optional.esdl",
             esdl_parser=ESDLFileParser,
@@ -83,10 +79,9 @@
         # Check whehter the heat demand is matched
         demand_matching_test(self.solution, self.results)
 
-<<<<<<< HEAD
         # Check scaling differences and ranges in objective, matrix and rhs
         check_scaling(self, self.rtc_logger, self.rtc_logs_list)
-=======
+
         # Check that indeed the available pipe classes were adapted based on expected flow
         # Pipe connected to a demand
         assert self.solution.pipe_classes("Pipe2")[0].name == "DN150"  # initially DN->None
@@ -94,7 +89,6 @@
         # Check the minimum velocity setting==default value. Keep the default value hard-coded to
         # prevent future coding bugs
         np.testing.assert_equal(1.0e-4, self.solution.heat_network_settings["minimum_velocity"])
->>>>>>> 3a882337
 
         # Check whether cyclic ates constraint is working
         for a in self.solution.energy_system_components.get("ates", []):
