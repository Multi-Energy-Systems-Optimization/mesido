from pathlib import Path
from unittest import TestCase

import numpy as np

from rtctools.util import run_optimization_problem

<<<<<<< HEAD
from rtctools_heat_network.esdl.esdl_parser import ESDLFileParser
from rtctools_heat_network.esdl.profile_parser import ProfileReaderFromFile
from rtctools_heat_network.workflows import EndScenarioSizingHIGHS
=======
from rtctools_heat_network.workflows import (
    EndScenarioSizingDiscountedHIGHS,
    EndScenarioSizingHIGHS,
    run_end_scenario_sizing_no_heat_losses,
)
>>>>>>> 6d6a984f


class TestEndScenarioSizing(TestCase):
    def test_end_scenario_sizing(self):
        """
        Check if the TestEndScenario sizing workflow is behaving as expected. This is an
        optimization done over a full year with timesteps of 5 days and hour timesteps for the peak
        day.

        Checks:
        - Cyclic behaviour for ATES
        - That buffer tank is only used on peak day
        - demand matching

        Missing:
        - Check if TCO goal included the desired cost components.

        """
        import models.test_case_small_network_ates_buffer_optional_assets.src.run_ates as run_ates

        base_folder = Path(run_ates.__file__).resolve().parent.parent

        class TestEndScenarioSizingHIGHS(EndScenarioSizingHIGHS):
            def solver_options(self):
                options = super().solver_options()
                options["solver"] = "highs"
                highs_options = options["highs"] = {}
                highs_options["mip_rel_gap"] = 0.05
                return options

        # This is an optimization done over a full year with timesteps of 5 days and hour timesteps
        # for the peak day
        solution = run_optimization_problem(
            TestEndScenarioSizingHIGHS, base_folder=base_folder,
            esdl_file_name="test_case_small_network_with_ates_with_buffer_all_optional.esdl",
            esdl_parser=ESDLFileParser,
            profile_reader=ProfileReaderFromFile,
            input_timeseries_file="Warmte_test.csv"
        )

        results = solution.extract_results()
        # In the future we want to check the following
        # Is the timeline correctly converted, correct peak day, correct amount of timesteps, etc.
        # Check whether expected assets are disabled
        # Check the optimal size of assets
        # Check the cost breakdown, check whether all the enabled assets are in the cost breakdown
        # Check that computation time is within expected bounds

        # Check whehter the heat demand is matched
        for d in solution.heat_network_components.get("demand", []):
            target = solution.get_timeseries(f"{d}.target_heat_demand").values
            np.testing.assert_allclose(target, results[f"{d}.Heat_demand"])

        # Check whether cyclic ates constraint is working
        for a in solution.heat_network_components.get("ates", []):
            stored_heat = results[f"{a}.Stored_heat"]
            np.testing.assert_allclose(stored_heat[0], stored_heat[-1], atol=1.0)

        # Check whether buffer tank is only active in peak day
        peak_day_indx = solution.parameters(0)["peak_day_index"]
        for b in solution.heat_network_components.get("buffer", []):
            heat_buffer = results[f"{b}.Heat_buffer"]
            for i in range(len(solution.times())):
                if i < peak_day_indx or i > (peak_day_indx + 23):
                    np.testing.assert_allclose(heat_buffer[i], 0.0, atol=1.0e-6)

    def test_end_scenario_sizing_discounted(self):
        """
        Check if the TestEndScenario sizing workflow is behaving as expected. This is an
        optimization done over a full year with timesteps of 5 days and hour timesteps for the peak
        day.

        Checks:
        - Cyclic behaviour for ATES
        - That buffer tank is only used on peak day
        - demand matching

        Missing:
        - Check if TCO goal included the desired cost components.

        """
        import models.test_case_small_network_ates_buffer_optional_assets.src.run_ates as run_ates

        base_folder = Path(run_ates.__file__).resolve().parent.parent

        class TestEndScenarioSizingDiscountedHIGHS(EndScenarioSizingDiscountedHIGHS):
            def solver_options(self):
                options = super().solver_options()
                options["solver"] = "highs"
                highs_options = options["highs"] = {}
                highs_options["mip_rel_gap"] = 0.05
                return options

        # This is an optimization done over a full year with timesteps of 5 days and hour timesteps
        # for the peak day
        solution = run_end_scenario_sizing_no_heat_losses(
            TestEndScenarioSizingDiscountedHIGHS, base_folder=base_folder
        )

        results = solution.extract_results()
        # In the future we want to check the following
        # Is the timeline correctly converted, correct peak day, correct amount of timesteps, etc.
        # Check whether expected assets are disabled
        # Check the optimal size of assets
        # Check the cost breakdown, check whether all the enabled assets are in the cost breakdown
        # Check that computation time is within expected bounds

        # TODO: this workflow will be improved, currently the not matching of demands is within
        # MIPGAP.
        # Check whether the heat demand is matched
        # for d in solution.heat_network_components.get("demand", []):
        #     target = solution.get_timeseries(f"{d}.target_heat_demand").values
        #     # np.testing.assert_allclose(target, results[f"{d}.Heat_demand"])

        # Check whether cyclic ates constraint is working
        for a in solution.heat_network_components.get("ates", []):
            stored_heat = results[f"{a}.Stored_heat"]
            np.testing.assert_allclose(stored_heat[0], stored_heat[-1], atol=1.0)

        # Check whether buffer tank is only active in peak day
        peak_day_indx = solution.parameters(0)["peak_day_index"]
        for b in solution.heat_network_components.get("buffer", []):
            heat_buffer = results[f"{b}.Heat_buffer"]
            for i in range(len(solution.times())):
                if i < peak_day_indx or i > (peak_day_indx + 23):
                    np.testing.assert_allclose(heat_buffer[i], 0.0, atol=1.0e-6)


if __name__ == "__main__":
    import time

    start_time = time.time()
    a = TestEndScenarioSizing()
    a.test_end_scenario_sizing()
    print("Execution time: " + time.strftime("%M:%S", time.gmtime(time.time() - start_time)))<|MERGE_RESOLUTION|>--- conflicted
+++ resolved
@@ -5,17 +5,13 @@
 
 from rtctools.util import run_optimization_problem
 
-<<<<<<< HEAD
 from rtctools_heat_network.esdl.esdl_parser import ESDLFileParser
 from rtctools_heat_network.esdl.profile_parser import ProfileReaderFromFile
-from rtctools_heat_network.workflows import EndScenarioSizingHIGHS
-=======
 from rtctools_heat_network.workflows import (
     EndScenarioSizingDiscountedHIGHS,
     EndScenarioSizingHIGHS,
     run_end_scenario_sizing_no_heat_losses,
 )
->>>>>>> 6d6a984f
 
 
 class TestEndScenarioSizing(TestCase):
@@ -111,8 +107,12 @@
 
         # This is an optimization done over a full year with timesteps of 5 days and hour timesteps
         # for the peak day
-        solution = run_end_scenario_sizing_no_heat_losses(
-            TestEndScenarioSizingDiscountedHIGHS, base_folder=base_folder
+        solution = run_optimization_problem(
+            TestEndScenarioSizingDiscountedHIGHS, base_folder=base_folder,
+            esdl_file_name="test_case_small_network_with_ates_with_buffer_all_optional.esdl",
+            esdl_parser=ESDLFileParser,
+            profile_reader=ProfileReaderFromFile,
+            input_timeseries_file="Warmte_test.csv"
         )
 
         results = solution.extract_results()
