from unittest import TestCase

import numpy as np


def feasibility_test(solution):
    feasibility = solution.solver_stats["return_status"]

    if solution.solver_options()["solver"] == "highs":
        assert feasibility.lower() == "optimal"
    elif solution.solver_options()["solver"] == "gurobi":
        assert feasibility.lower() == "optimal"
    else:
        RuntimeError(
            f"The solver {solution.solver_options()['solver']} is not used in test to check for "
            f"optimality, please use highs or gurobi"
        )


def demand_matching_test(solution, results):
    """ "Test function to check whether the milp demand of each consumer is matched"""
    for d in solution.energy_system_components.get("heat_demand", []):
        if len(solution.times()) > 0:
            len_times = len(solution.times())
        else:
            len_times = len(solution.get_timeseries(f"{d}.target_heat_demand").values)
        target = solution.get_timeseries(f"{d}.target_heat_demand").values[0:len_times]
        np.testing.assert_allclose(target, results[f"{d}.Heat_demand"], atol=1.0e-3, rtol=1.0e-6)
    for d in solution.energy_system_components.get("cold_demand", []):
        if len(solution.times()) > 0:
            len_times = len(solution.times())
        else:
            len_times = len(solution.get_timeseries(f"{d}.target_cold_demand").values)
        target = solution.get_timeseries(f"{d}.target_cold_demand").values[0:len_times]
        np.testing.assert_allclose(target, results[f"{d}.Cold_demand"], atol=1.0e-3, rtol=1.0e-6)
    for d in solution.energy_system_components.get("gas_demand", []):
        timeseries_name = f"{d}.target_gas_demand"
        if timeseries_name in solution.io.get_timeseries_names():
            if len(solution.times()) > 0:
                len_times = len(solution.times())
            else:
                len_times = len(solution.get_timeseries(timeseries_name).values)
            target = solution.get_timeseries(timeseries_name).values[0:len_times]
            np.testing.assert_allclose(
                target, results[f"{d}.Gas_demand_mass_flow"], atol=1.0e-3, rtol=1.0e-6
            )
    for d in solution.energy_system_components.get("electricity_demand", []):
        timeseries_name = f"{d}.target_electricity_demand"
        if timeseries_name in solution.io.get_timeseries_names():
            if len(solution.times()) > 0:
                len_times = len(solution.times())
            else:
                len_times = len(solution.get_timeseries(timeseries_name).values)
            target = solution.get_timeseries(timeseries_name).values[0:len_times]
            np.testing.assert_allclose(
                target, results[f"{d}.Electricity_demand"], atol=1.0e-3, rtol=1.0e-6
            )
<<<<<<< HEAD
        else:
            print(f"{d} does not have a target demand profile")
=======
>>>>>>> fcfa26f7


def _get_component_temperatures(solution, results, component, side=None):
    """
    Return the temperatures for an asset

    Parameters
    ----------
    solution : the solution object from an optimization
    results : the results dict from the optimization
    component : the component name
    side :

    Returns
    -------
    supply, return and delta T
    """
    if side:
        return_id = solution.parameters(0)[f"{component}.{side}.T_return_id"]
    else:
        return_id = solution.parameters(0)[f"{component}.T_return_id"]
    if f"{return_id}_temperature" in results.keys():
        return_t = results[f"{return_id}_temperature"]
    else:
        if side:
            return_t = solution.parameters(0)[f"{component}.{side}.T_return"]
        else:
            return_t = solution.parameters(0)[f"{component}.T_return"]
    if side:
        supply_id = solution.parameters(0)[f"{component}.{side}.T_supply_id"]
    else:
        supply_id = solution.parameters(0)[f"{component}.T_supply_id"]
    if f"{supply_id}_temperature" in results.keys():
        supply_t = results[f"{supply_id}_temperature"]
    else:
        if side:
            supply_t = solution.parameters(0)[f"{component}.{side}.T_supply"]
        else:
            supply_t = solution.parameters(0)[f"{component}.T_supply"]
    dt = supply_t - return_t
    return supply_t, return_t, dt


def heat_to_discharge_test(solution, results):
    """
    Test to check if the discharge and milp flow are correlated as how the constraints are intented:
    - demand clusters: HeatIn should be smaller or equal to discharge multiplied with the supply
    temperature due to potential heatlosses in the network, HeatOut should be fixed at the return
    temperature.
    - sources: HeatIn should be smaller or equal to discharge multiplied with the return
    temperature due to potential heatlosses in the network, HeatOut should be fixed at the supply
    temperature.
    - buffers/ates: when discharging should act like sources, when charging like demand clusters.
    - pipes: the absolute value of HeatIn and HeatOut should both be smaller than the absolute value
     of discharge with the temperature. Taking the absolute value because based on direction the
     discharge and heatflow can be negative.
    """
    test = TestCase()
    tol = 1.0e-2
    for d in [
        *solution.energy_system_components.get("heat_demand", []),
        *solution.energy_system_components.get("airco", []),
    ]:
        cp = solution.parameters(0)[f"{d}.cp"]
        rho = solution.parameters(0)[f"{d}.rho"]
        # return_id = solution.parameters(0)[f"{d}.T_return_id"]
        # if f"{return_id}_temperature" in results.keys():
        #     return_t = results[f"{return_id}_temperature"]
        # else:
        #     return_t = solution.parameters(0)[f"{d}.T_return"]
        # supply_id = solution.parameters(0)[f"{d}.T_supply_id"]
        # if f"{supply_id}_temperature" in results.keys():
        #     supply_t = results[f"{supply_id}_temperature"]
        # else:
        #     supply_t = solution.parameters(0)[f"{d}.T_supply"]
        # dt = supply_t - return_t
        # dt = solution.parameters(0)[f"{d}.dT"]
        supply_t, return_t, dt = _get_component_temperatures(solution, results, d)
        np.testing.assert_allclose(
            results[f"{d}.Heat_flow"],
            results[f"{d}.HeatIn.Heat"] - results[f"{d}.HeatOut.Heat"],
            atol=tol,
        )
        np.testing.assert_allclose(
            results[f"{d}.HeatOut.Heat"], results[f"{d}.Q"] * rho * cp * return_t
        )

    for d in solution.energy_system_components.get("cold_demand", []):
        cp = solution.parameters(0)[f"{d}.cp"]
        rho = solution.parameters(0)[f"{d}.rho"]
        # return_id = solution.parameters(0)[f"{d}.T_return_id"]
        # if f"{return_id}_temperature" in results.keys():
        #     return_t = results[f"{return_id}_temperature"]
        # else:
        #     return_t = solution.parameters(0)[f"{d}.T_return"]
        # supply_id = solution.parameters(0)[f"{d}.T_supply_id"]
        # if f"{supply_id}_temperature" in results.keys():
        #     supply_t = results[f"{supply_id}_temperature"]
        # else:
        #     supply_t = solution.parameters(0)[f"{d}.T_supply"]
        # dt = supply_t - return_t
        # dt = solution.parameters(0)[f"{d}.dT"]
        supply_t, return_t, dt = _get_component_temperatures(solution, results, d)
        np.testing.assert_allclose(
            results[f"{d}.Cold_demand"],
            results[f"{d}.HeatOut.Heat"] - results[f"{d}.HeatIn.Heat"],
            atol=tol,
        )
        np.testing.assert_allclose(
            results[f"{d}.HeatOut.Heat"], results[f"{d}.Q"] * rho * cp * supply_t
        )

    for d in solution.energy_system_components.get("heat_source", []):
        cp = solution.parameters(0)[f"{d}.cp"]
        rho = solution.parameters(0)[f"{d}.rho"]
        # dt = solution.parameters(0)[f"{d}.dT"]
        # return_id = solution.parameters(0)[f"{d}.T_return_id"]
        # return_t = results[f"{return_id}_temperature"]
        # supply_id = solution.parameters(0)[f"{d}.T_supply_id"]
        # supply_t = results[f"{supply_id}_temperature"]
        # dt = supply_t - return_t
        # supply_t = solution.parameters(0)[f"{d}.T_supply"]
        # return_t = solution.parameters(0)[f"{d}.T_return"]
        supply_t, return_t, dt = _get_component_temperatures(solution, results, d)

        print(d, max(abs(results[f"{d}.HeatOut.Heat"] - results[f"{d}.Q"] * rho * cp * supply_t)))
        np.testing.assert_allclose(
            results[f"{d}.HeatOut.Heat"], results[f"{d}.Q"] * rho * cp * supply_t, atol=tol
        )

    for d in [
        *solution.energy_system_components.get("ates", []),
        *solution.energy_system_components.get("heat_buffer", []),
    ]:
        cp = solution.parameters(0)[f"{d}.cp"]
        rho = solution.parameters(0)[f"{d}.rho"]
        # return_id = solution.parameters(0)[f"{d}.T_return_id"]
        # return_t = results[f"{return_id}_temperature"]
        # supply_id = solution.parameters(0)[f"{d}.T_supply_id"]
        # supply_t = results[f"{supply_id}_temperature"]
        # dt = supply_t - return_t
        # dt = solution.parameters(0)[f"{d}.dT"]
        # supply_t = solution.parameters(0)[f"{d}.T_supply"]
        # return_t = solution.parameters(0)[f"{d}.T_return"]
        try:
            np.testing.assert_allclose(
                results[f"{d}.Heat_ates"],
                results[f"{d}.HeatIn.Heat"] - results[f"{d}.HeatOut.Heat"],
                atol=tol,
            )
        except KeyError:
            np.testing.assert_allclose(
                results[f"{d}.Heat_buffer"],
                results[f"{d}.HeatIn.Heat"] - results[f"{d}.HeatOut.Heat"],
                atol=tol,
            )
        supply_temp, return_temp, dt = _get_component_temperatures(solution, results, d)
        indices = results[f"{d}.HeatIn.Q"] >= 0
        if isinstance(supply_temp, float):
            supply_t = supply_temp
        else:
            supply_t = supply_temp[indices]
        if isinstance(return_temp, float):
            return_t = return_temp
        else:
            return_t = return_temp[indices]
        test.assertTrue(
            expr=all(
                results[f"{d}.HeatIn.Heat"][indices]
                <= (results[f"{d}.HeatIn.Q"][indices] * rho * cp * supply_t + tol)
            )
        )
        np.testing.assert_allclose(
            results[f"{d}.HeatOut.Heat"][indices],
            results[f"{d}.HeatIn.Q"][indices] * rho * cp * return_t,
            atol=tol,
        )
        indices = results[f"{d}.HeatIn.Q"] <= 0
        if isinstance(supply_t, float):
            supply_t = supply_temp
        else:
            supply_t = supply_temp[indices]
        if isinstance(return_temp, float):
            return_t = return_temp
        else:
            return_t = return_temp[indices]
        np.testing.assert_allclose(
            results[f"{d}.HeatIn.Heat"][indices],
            results[f"{d}.HeatIn.Q"][indices] * rho * cp * supply_t,
            atol=tol,
        )

        test.assertTrue(
            expr=all(
                results[f"{d}.HeatOut.Heat"][indices]
                >= (results[f"{d}.HeatIn.Q"][indices] * rho * cp * return_t - tol)
            )
        )

    for d in [
        *solution.energy_system_components.get("heat_exchanger", []),
        *solution.energy_system_components.get("heat_pump", []),
    ]:
        for p in ["Primary", "Secondary"]:
            cp = solution.parameters(0)[f"{d}.{p}.cp"]
            rho = solution.parameters(0)[f"{d}.{p}.rho"]
            # return_id = solution.parameters(0)[f"{d}.{p}.T_return_id"]
            # return_t = results[f"{return_id}_temperature"]
            # supply_id = solution.parameters(0)[f"{d}.{p}.T_supply_id"]
            # supply_t = results[f"{supply_id}_temperature"]
            # dt = supply_t - return_t
            supply_t, return_t, dt = _get_component_temperatures(solution, results, d, p)
            # dt = solution.parameters(0)[f"{d}.{p}.dT"]
            # supply_t = solution.parameters(0)[f"{d}.{p}.T_supply"]
            # return_t = solution.parameters(0)[f"{d}.{p}.T_return"]

            heat_out = results[f"{d}.{p}.HeatOut.Heat"]
            heat_in = results[f"{d}.{p}.HeatIn.Heat"]

            discharge = results[f"{d}.{p}.Q"]
            heat = results[f"{d}.{p}_heat"]

            if p == "Primary":
                np.testing.assert_allclose(heat_out, discharge * rho * cp * return_t, atol=tol)
                test.assertTrue(expr=all(heat_in <= discharge * rho * cp * supply_t + tol))
                test.assertTrue(expr=all(heat <= discharge * rho * cp * dt + tol))
            elif p == "Secondary":
                test.assertTrue(expr=all(heat >= discharge * rho * cp * dt - tol))
                np.testing.assert_allclose(heat_out, discharge * rho * cp * supply_t, atol=tol)
                test.assertTrue(expr=all(heat_in <= discharge * rho * cp * return_t + tol))

    for p in solution.energy_system_components.get("heat_pipe", []):
        cp = solution.parameters(0)[f"{p}.cp"]
        rho = solution.parameters(0)[f"{p}.rho"]
        carrier_id = solution.parameters(0)[f"{p}.carrier_id"]
        indices = results[f"{p}.Q"] > 0
        if f"{carrier_id}_temperature" in results.keys():
            temperature = np.clip(
                results[f"{carrier_id}_temperature"][indices],
                solution.parameters(0)[f"{p}.T_ground"],
                np.inf,
            )
        else:
            temperature = max(
                solution.parameters(0)[f"{p}.temperature"], solution.parameters(0)[f"{p}.T_ground"]
            )
        test.assertTrue(
            expr=all(
                results[f"{p}.HeatIn.Heat"][indices]
                <= (results[f"{p}.Q"][indices] + 1e-7) * rho * cp * temperature
            )
        )
        test.assertTrue(
            expr=all(
                results[f"{p}.HeatOut.Heat"][indices]
                <= results[f"{p}.Q"][indices] * rho * cp * temperature + tol
            )
        )
        indices = results[f"{p}.Q"] < 0
        if f"{carrier_id}_temperature" in results.keys():
            temperature = np.clip(
                results[f"{carrier_id}_temperature"][indices],
                solution.parameters(0)[f"{p}.T_ground"],
                np.inf,
            )
        else:
            temperature = max(
                solution.parameters(0)[f"{p}.temperature"], solution.parameters(0)[f"{p}.T_ground"]
            )
        test.assertTrue(
            expr=all(
                results[f"{p}.HeatIn.Heat"][indices]
                >= results[f"{p}.Q"][indices] * rho * cp * temperature - tol
            )
        )
        test.assertTrue(
            expr=all(
                results[f"{p}.HeatOut.Heat"][indices]
                >= results[f"{p}.Q"][indices] * rho * cp * temperature - tol
            )
        )
        indices = results[f"{p}.Q"] == 0
        if f"{carrier_id}_temperature" in results.keys():
            temperature = results[f"{carrier_id}_temperature"][indices]
        else:
            temperature = solution.parameters(0)[f"{p}.temperature"]
        np.testing.assert_allclose(
            results[f"{p}.HeatIn.Heat"][indices],
            results[f"{p}.Q"][indices] * rho * cp * temperature,
            atol=tol,
            err_msg=f"{p} has mismatch in milp to discharge",
        )
        np.testing.assert_allclose(
            results[f"{p}.HeatOut.Heat"][indices],
            results[f"{p}.Q"][indices] * rho * cp * temperature,
            atol=tol,
            err_msg=f"{p} has mismatch in milp to discharge",
        )


def electric_power_conservation_test(solution, results):
    """
    Test to check if the electric power is conserved at every timestep.
    High level checks:
    - Network power conservation
    - Power conservation when including power losses in cables.
    - Power and current conservation in busses.
    - Power conservation in transformers, upto now no losses in transformer.
    """
    tol = 1e-6
    energy_sum = np.zeros(len(solution.times()))

    consumers = solution.energy_system_components_get(
        [
            "electricity_demand",
            "electrolyzer",
            "electricity_storage",
            "elec_boiler",
            "heat_pump_elec",
            "air_water_heat_pump_elec",
        ]
    )
    producers = solution.energy_system_components_get(["electricity_source"])
    cables = solution.energy_system_components_get(["electricity_cable"])
    transformers = solution.energy_system_components.get("transformer", [])

    for asset in consumers:
        energy_sum -= results[f"{asset}.ElectricityIn.Power"]

    for asset in producers:
        energy_sum += results[f"{asset}.ElectricityOut.Power"]

    for asset in cables:
        energy_sum -= results[f"{asset}.Power_loss"]
        np.testing.assert_allclose(
            results[f"{asset}.Power_loss"],
            results[f"{asset}.ElectricityIn.Power"] - results[f"{asset}.ElectricityOut.Power"],
            atol=tol,
        )

    for asset, connected_cables in solution.energy_system_topology.busses.items():
        sum_bus_power = np.zeros(len(solution.times()))
        sum_bus_current = np.zeros(len(solution.times()))
        for i_conn, (_cable, orientation) in connected_cables.items():
            sum_bus_power += orientation * results[f"{asset}.ElectricityConn[{i_conn + 1}].Power"]
            sum_bus_current += orientation * results[f"{asset}.ElectricityConn[{i_conn + 1}].I"]
        np.testing.assert_allclose(sum_bus_power, 0.0, atol=tol)
        np.testing.assert_allclose(sum_bus_current, 0.0, atol=tol)

    for asset in transformers:
        np.testing.assert_allclose(
            results[f"{asset}.ElectricityIn.Power"],
            results[f"{asset}.ElectricityOut.Power"],
        )

    np.testing.assert_allclose(energy_sum, 0.0, atol=tol)


def energy_conservation_test(solution, results):
    """Test to check if the energy is conserved at each timestep"""
    energy_sum = np.zeros(len(solution.times()))

    for d in solution.energy_system_components.get("heat_demand", []):
        energy_sum -= results[f"{d}.Heat_demand"]

    for d in solution.energy_system_components.get("airco", []):
        energy_sum -= results[f"{d}.Heat_airco"]

    for d in solution.energy_system_components.get("cold_demand", []):
        energy_sum += results[f"{d}.Cold_demand"]

    for d in solution.energy_system_components.get("heat_buffer", []):
        energy_sum -= results[f"{d}.Heat_buffer"]

    for d in solution.energy_system_components.get("heat_source", []):
        energy_sum += results[f"{d}.Heat_source"]

    for d in solution.energy_system_components.get("ates", []):
        energy_sum -= results[f"{d}.Heat_ates"]

    for d in solution.energy_system_components.get("low_temperature_ates", []):
        energy_sum -= results[f"{d}.Heat_low_temperature_ates"]

    for d in solution.energy_system_components.get("heat_exchanger", []):
        energy_sum -= results[f"{d}.Primary_heat"] - results[f"{d}.Secondary_heat"]

    for d in solution.energy_system_components.get("heat_pump", []):
        energy_sum += results[f"{d}.Power_elec"]

    for p in solution.energy_system_components.get("heat_pipe", []):
        if (
            f"{p}__is_disconnected" in results.keys()
            or f"{solution.cold_to_hot_pipe(p)}__is_disconnected" in results.keys()
        ):
            if p in solution.hot_pipes:
                p_discon = results[f"{p}__is_disconnected"].copy()
            else:
                p_discon = results[f"{solution.cold_to_hot_pipe(p)}__is_disconnected"].copy()

            p_discon[p_discon < 0.5] = 0  # fix for discrete value sometimes being 0.003 or so.
            np.testing.assert_allclose(
                results[f"{p}__hn_heat_loss"] * (1 - p_discon),
                results[f"{p}.HeatIn.Heat"] - results[f"{p}.HeatOut.Heat"],
                atol=1e-3,
            )
            energy_sum -= results[f"{p}__hn_heat_loss"] * (1 - p_discon)
        else:
            if len(results[f"{p}__hn_heat_loss"]) == 1:
                np.testing.assert_allclose(
                    results[f"{p}__hn_heat_loss"][0],
                    results[f"{p}.HeatIn.Heat"] - results[f"{p}.HeatOut.Heat"],
                    atol=1e-3,
                )
            else:
                np.testing.assert_allclose(
                    results[f"{p}__hn_heat_loss"],
                    results[f"{p}.HeatIn.Heat"] - results[f"{p}.HeatOut.Heat"],
                    atol=1e-3,
                )
            energy_sum -= results[f"{p}__hn_heat_loss"]

    np.testing.assert_allclose(energy_sum, 0.0, atol=1e-2)<|MERGE_RESOLUTION|>--- conflicted
+++ resolved
@@ -55,11 +55,7 @@
             np.testing.assert_allclose(
                 target, results[f"{d}.Electricity_demand"], atol=1.0e-3, rtol=1.0e-6
             )
-<<<<<<< HEAD
-        else:
-            print(f"{d} does not have a target demand profile")
-=======
->>>>>>> fcfa26f7
+
 
 
 def _get_component_temperatures(solution, results, component, side=None):
