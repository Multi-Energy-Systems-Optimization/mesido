from unittest import TestCase

from mesido._darcy_weisbach import friction_factor, head_loss
from mesido.constants import GRAVITATIONAL_CONSTANT
from mesido.head_loss_class import HeadLossOption

import numpy as np


def feasibility_test(solution):
    feasibility = solution.solver_stats["return_status"]

    if solution.solver_options()["solver"] == "highs":
        assert feasibility.lower() == "optimal"
    elif solution.solver_options()["solver"] == "gurobi":
        assert feasibility.lower() == "optimal"
    else:
        RuntimeError(
            f"The solver {solution.solver_options()['solver']} is not used in test to check for "
            f"optimality, please use highs or gurobi"
        )


def demand_matching_test(solution, results, atol=1.0e-3, rtol=1.0e-6):
    """ "Test function to check whether the milp demand of each consumer is matched"""
    for d in solution.energy_system_components.get("heat_demand", []):
        if len(solution.times()) > 0:
            len_times = len(solution.times())
        else:
            len_times = len(solution.get_timeseries(f"{d}.target_heat_demand").values)
        target = solution.get_timeseries(f"{d}.target_heat_demand").values[0:len_times]
<<<<<<< HEAD
        np.testing.assert_allclose(
            target, results[f"{d}.Heat_demand"], atol=1.0e-3, rtol=1.0e-6
        )
=======
        np.testing.assert_allclose(target, results[f"{d}.Heat_demand"], atol=atol, rtol=rtol)
>>>>>>> 5f12ba56
    for d in solution.energy_system_components.get("cold_demand", []):
        if len(solution.times()) > 0:
            len_times = len(solution.times())
        else:
            len_times = len(solution.get_timeseries(f"{d}.target_cold_demand").values)
        target = solution.get_timeseries(f"{d}.target_cold_demand").values[0:len_times]
<<<<<<< HEAD
        np.testing.assert_allclose(
            target, results[f"{d}.Cold_demand"], atol=1.0e-3, rtol=1.0e-6
        )
=======
        np.testing.assert_allclose(target, results[f"{d}.Cold_demand"], atol=atol, rtol=rtol)
>>>>>>> 5f12ba56
    for d in solution.energy_system_components.get("gas_demand", []):
        timeseries_name = f"{d}.target_gas_demand"
        if timeseries_name in solution.io.get_timeseries_names():
            if len(solution.times()) > 0:
                len_times = len(solution.times())
            else:
                len_times = len(solution.get_timeseries(timeseries_name).values)
            target = solution.get_timeseries(timeseries_name).values[0:len_times]
            np.testing.assert_allclose(
                target, results[f"{d}.Gas_demand_mass_flow"], atol=atol, rtol=rtol
            )
    for d in solution.energy_system_components.get("electricity_demand", []):
        timeseries_name = f"{d}.target_electricity_demand"
        if timeseries_name in solution.io.get_timeseries_names():
            if len(solution.times()) > 0:
                len_times = len(solution.times())
            else:
                len_times = len(solution.get_timeseries(timeseries_name).values)
            target = solution.get_timeseries(timeseries_name).values[0:len_times]
            np.testing.assert_allclose(
                target, results[f"{d}.Electricity_demand"], atol=atol, rtol=rtol
            )


def _get_component_temperatures(solution, results, component, side=None):
    """
    Return the temperatures for an asset

    Parameters
    ----------
    solution : the solution object from an optimization
    results : the results dict from the optimization
    component : the component name
    side :

    Returns
    -------
    supply, return and delta T
    """
    if side:
        return_id = solution.parameters(0)[f"{component}.{side}.T_return_id"]
    else:
        return_id = solution.parameters(0)[f"{component}.T_return_id"]
    if f"{return_id}_temperature" in results.keys():
        return_t = results[f"{return_id}_temperature"]
    else:
        if side:
            return_t = solution.parameters(0)[f"{component}.{side}.T_return"]
        else:
            return_t = solution.parameters(0)[f"{component}.T_return"]
    if side:
        supply_id = solution.parameters(0)[f"{component}.{side}.T_supply_id"]
    else:
        supply_id = solution.parameters(0)[f"{component}.T_supply_id"]
    if f"{supply_id}_temperature" in results.keys():
        supply_t = results[f"{supply_id}_temperature"]
    else:
        if side:
            supply_t = solution.parameters(0)[f"{component}.{side}.T_supply"]
        else:
            supply_t = solution.parameters(0)[f"{component}.T_supply"]
    dt = supply_t - return_t
    return supply_t, return_t, dt


def heat_to_discharge_test(solution, results, atol=1e-2, rtol=1.0e-4):
    """
    Test to check if the discharge and milp flow are correlated as how the constraints are intented:
    - demand clusters: HeatIn should be smaller or equal to discharge multiplied with the supply
    temperature due to potential heatlosses in the network, HeatOut should be fixed at the return
    temperature.
    - sources: HeatIn should be smaller or equal to discharge multiplied with the return
    temperature due to potential heatlosses in the network, HeatOut should be fixed at the supply
    temperature.
    - buffers/ates: when discharging should act like sources, when charging like demand clusters.
    - pipes: the absolute value of HeatIn and HeatOut should both be smaller than the absolute value
     of discharge with the temperature. Taking the absolute value because based on direction the
     discharge and heatflow can be negative.
    """
    test = TestCase()
    for d in [
        *solution.energy_system_components.get("heat_demand", []),
        *solution.energy_system_components.get("airco", []),
    ]:
        cp = solution.parameters(0)[f"{d}.cp"]
        rho = solution.parameters(0)[f"{d}.rho"]
        # return_id = solution.parameters(0)[f"{d}.T_return_id"]
        # if f"{return_id}_temperature" in results.keys():
        #     return_t = results[f"{return_id}_temperature"]
        # else:
        #     return_t = solution.parameters(0)[f"{d}.T_return"]
        # supply_id = solution.parameters(0)[f"{d}.T_supply_id"]
        # if f"{supply_id}_temperature" in results.keys():
        #     supply_t = results[f"{supply_id}_temperature"]
        # else:
        #     supply_t = solution.parameters(0)[f"{d}.T_supply"]
        # dt = supply_t - return_t
        # dt = solution.parameters(0)[f"{d}.dT"]
        supply_t, return_t, dt = _get_component_temperatures(solution, results, d)
        np.testing.assert_allclose(
            results[f"{d}.Heat_flow"],
            results[f"{d}.HeatIn.Heat"] - results[f"{d}.HeatOut.Heat"],
            atol=atol,
        )
        np.testing.assert_allclose(
            results[f"{d}.HeatOut.Heat"], results[f"{d}.Q"] * rho * cp * return_t
        )

    for d in solution.energy_system_components.get("cold_demand", []):
        cp = solution.parameters(0)[f"{d}.cp"]
        rho = solution.parameters(0)[f"{d}.rho"]
        supply_t, return_t, dt = _get_component_temperatures(solution, results, d)
        np.testing.assert_allclose(
            results[f"{d}.Cold_demand"],
            results[f"{d}.HeatOut.Heat"] - results[f"{d}.HeatIn.Heat"],
            atol=atol,
        )
        np.testing.assert_allclose(
            results[f"{d}.HeatOut.Heat"], results[f"{d}.Q"] * rho * cp * supply_t
        )

    for d in solution.energy_system_components.get("heat_source", []):
        cp = solution.parameters(0)[f"{d}.cp"]
        rho = solution.parameters(0)[f"{d}.rho"]
        # dt = solution.parameters(0)[f"{d}.dT"]
        # return_id = solution.parameters(0)[f"{d}.T_return_id"]
        # return_t = results[f"{return_id}_temperature"]
        # supply_id = solution.parameters(0)[f"{d}.T_supply_id"]
        # supply_t = results[f"{supply_id}_temperature"]
        # dt = supply_t - return_t
        # supply_t = solution.parameters(0)[f"{d}.T_supply"]
        # return_t = solution.parameters(0)[f"{d}.T_return"]
        supply_t, return_t, dt = _get_component_temperatures(solution, results, d)

<<<<<<< HEAD
        print(
            d,
            max(
                abs(
                    results[f"{d}.HeatOut.Heat"]
                    - results[f"{d}.Q"] * rho * cp * supply_t
                )
            ),
        )
=======
        # TODO: fix hardcoded atol
>>>>>>> 5f12ba56
        np.testing.assert_allclose(
            results[f"{d}.HeatOut.Heat"],
            results[f"{d}.Q"] * rho * cp * supply_t,
            atol=5.0,
            rtol=rtol,
        )

    for d in [
        *solution.energy_system_components.get("ates", []),
        *solution.energy_system_components.get("heat_buffer", []),
    ]:
        cp = solution.parameters(0)[f"{d}.cp"]
        rho = solution.parameters(0)[f"{d}.rho"]
        # return_id = solution.parameters(0)[f"{d}.T_return_id"]
        # return_t = results[f"{return_id}_temperature"]
        # supply_id = solution.parameters(0)[f"{d}.T_supply_id"]
        # supply_t = results[f"{supply_id}_temperature"]
        # dt = supply_t - return_t
        # dt = solution.parameters(0)[f"{d}.dT"]
        # supply_t = solution.parameters(0)[f"{d}.T_supply"]
        # return_t = solution.parameters(0)[f"{d}.T_return"]
        try:
            np.testing.assert_allclose(
                results[f"{d}.Heat_ates"],
                results[f"{d}.HeatIn.Heat"] - results[f"{d}.HeatOut.Heat"],
                atol=atol,
            )
        except KeyError:
            np.testing.assert_allclose(
                results[f"{d}.Heat_buffer"],
                results[f"{d}.HeatIn.Heat"] - results[f"{d}.HeatOut.Heat"],
                atol=atol,
            )
        supply_temp, return_temp, dt = _get_component_temperatures(solution, results, d)
        indices = results[f"{d}.HeatIn.Q"] >= 0
        if isinstance(supply_temp, float):
            supply_t = supply_temp
        else:
            supply_t = supply_temp[indices]
        if isinstance(return_temp, float):
            return_t = return_temp
        else:
            return_t = return_temp[indices]
        test.assertTrue(
            expr=all(
                results[f"{d}.HeatIn.Heat"][indices]
                <= (results[f"{d}.HeatIn.Q"][indices] * rho * cp * supply_t + atol)
            )
        )
        np.testing.assert_allclose(
            results[f"{d}.HeatOut.Heat"][indices],
            results[f"{d}.HeatIn.Q"][indices] * rho * cp * return_t,
            atol=atol,
        )
        indices = results[f"{d}.HeatIn.Q"] <= 0
        if isinstance(supply_t, float):
            supply_t = supply_temp
        else:
            supply_t = supply_temp[indices]
        if isinstance(return_temp, float):
            return_t = return_temp
        else:
            return_t = return_temp[indices]
        np.testing.assert_allclose(
            results[f"{d}.HeatIn.Heat"][indices],
            results[f"{d}.HeatIn.Q"][indices] * rho * cp * supply_t,
            atol=atol,
        )

        test.assertTrue(
            expr=all(
                results[f"{d}.HeatOut.Heat"][indices]
                >= (results[f"{d}.HeatIn.Q"][indices] * rho * cp * return_t - atol)
            )
        )

    for d in [
        *solution.energy_system_components.get("heat_exchanger", []),
        *solution.energy_system_components.get("heat_pump", []),
    ]:
        for p in ["Primary", "Secondary"]:
            cp = solution.parameters(0)[f"{d}.{p}.cp"]
            rho = solution.parameters(0)[f"{d}.{p}.rho"]
            # return_id = solution.parameters(0)[f"{d}.{p}.T_return_id"]
            # return_t = results[f"{return_id}_temperature"]
            # supply_id = solution.parameters(0)[f"{d}.{p}.T_supply_id"]
            # supply_t = results[f"{supply_id}_temperature"]
            # dt = supply_t - return_t
            supply_t, return_t, dt = _get_component_temperatures(
                solution, results, d, p
            )
            # dt = solution.parameters(0)[f"{d}.{p}.dT"]
            # supply_t = solution.parameters(0)[f"{d}.{p}.T_supply"]
            # return_t = solution.parameters(0)[f"{d}.{p}.T_return"]

            heat_out = results[f"{d}.{p}.HeatOut.Heat"]
            heat_in = results[f"{d}.{p}.HeatIn.Heat"]

            discharge = results[f"{d}.{p}.Q"]
            heat = results[f"{d}.{p}_heat"]

            if p == "Primary":
<<<<<<< HEAD
                np.testing.assert_allclose(
                    heat_out, discharge * rho * cp * return_t, atol=tol
                )
                test.assertTrue(
                    expr=all(heat_in <= discharge * rho * cp * supply_t + tol)
                )
                test.assertTrue(expr=all(heat <= discharge * rho * cp * dt + tol))
            elif p == "Secondary":
                test.assertTrue(expr=all(heat >= discharge * rho * cp * dt - tol))
                np.testing.assert_allclose(
                    heat_out, discharge * rho * cp * supply_t, atol=tol
                )
                test.assertTrue(
                    expr=all(heat_in <= discharge * rho * cp * return_t + tol)
                )
=======
                np.testing.assert_allclose(heat_out, discharge * rho * cp * return_t, atol=atol)
                test.assertTrue(expr=all(heat_in <= discharge * rho * cp * supply_t + atol))
                test.assertTrue(expr=all(heat <= discharge * rho * cp * dt + atol))
            elif p == "Secondary":
                test.assertTrue(expr=all(heat >= discharge * rho * cp * dt - atol))
                np.testing.assert_allclose(heat_out, discharge * rho * cp * supply_t, atol=atol)
                test.assertTrue(expr=all(heat_in <= discharge * rho * cp * return_t + atol))
>>>>>>> 5f12ba56

    for p in solution.energy_system_components.get("heat_pipe", []):
        cp = solution.parameters(0)[f"{p}.cp"]
        rho = solution.parameters(0)[f"{p}.rho"]
        carrier_id = solution.parameters(0)[f"{p}.carrier_id"]
        indices = results[f"{p}.Q"] > 0
        if f"{carrier_id}_temperature" in results.keys():
            temperature = np.clip(
                results[f"{carrier_id}_temperature"][indices],
                solution.parameters(0)[f"{p}.T_ground"],
                np.inf,
            )
        else:
            temperature = max(
                solution.parameters(0)[f"{p}.temperature"],
                solution.parameters(0)[f"{p}.T_ground"],
            )
        test.assertTrue(
            expr=all(
                results[f"{p}.HeatIn.Heat"][indices]
                <= (results[f"{p}.Q"][indices] + 1e-7) * rho * cp * temperature
            )
        )
        test.assertTrue(
            expr=all(
                results[f"{p}.HeatOut.Heat"][indices]
                <= results[f"{p}.Q"][indices] * rho * cp * temperature + atol
            )
        )
        indices = results[f"{p}.Q"] < 0
        if f"{carrier_id}_temperature" in results.keys():
            temperature = np.clip(
                results[f"{carrier_id}_temperature"][indices],
                solution.parameters(0)[f"{p}.T_ground"],
                np.inf,
            )
        else:
            temperature = max(
                solution.parameters(0)[f"{p}.temperature"],
                solution.parameters(0)[f"{p}.T_ground"],
            )
        test.assertTrue(
            expr=all(
                results[f"{p}.HeatIn.Heat"][indices]
                >= results[f"{p}.Q"][indices] * rho * cp * temperature - atol
            )
        )
        test.assertTrue(
            expr=all(
                results[f"{p}.HeatOut.Heat"][indices]
                >= results[f"{p}.Q"][indices] * rho * cp * temperature - atol
            )
        )
        indices = results[f"{p}.Q"] == 0
        if f"{carrier_id}_temperature" in results.keys():
            temperature = results[f"{carrier_id}_temperature"][indices]
        else:
            temperature = solution.parameters(0)[f"{p}.temperature"]
        np.testing.assert_allclose(
            results[f"{p}.HeatIn.Heat"][indices],
            results[f"{p}.Q"][indices] * rho * cp * temperature,
            atol=atol,
            err_msg=f"{p} has mismatch in milp to discharge",
        )
        np.testing.assert_allclose(
            results[f"{p}.HeatOut.Heat"][indices],
            results[f"{p}.Q"][indices] * rho * cp * temperature,
            atol=atol,
            err_msg=f"{p} has mismatch in milp to discharge",
        )


def electric_power_conservation_test(solution, results, atol=1e-2):
    """
    Test to check if the electric power is conserved at every timestep.
    High level checks:
    - Network power conservation
    - Power conservation when including power losses in cables.
    - Power and current conservation in busses.
    - Power conservation in transformers, upto now no losses in transformer.
    """
    energy_sum = np.zeros(len(solution.times()))

    consumers = solution.energy_system_components_get(
        [
            "electricity_demand",
            "electrolyzer",
            "electricity_storage",
            "elec_boiler",
            "heat_pump_elec",
            "air_water_heat_pump_elec",
        ]
    )
    producers = solution.energy_system_components_get(["electricity_source"])
    cables = solution.energy_system_components_get(["electricity_cable"])
    transformers = solution.energy_system_components.get("transformer", [])

    for asset in consumers:
        energy_sum -= results[f"{asset}.ElectricityIn.Power"]

    for asset in producers:
        energy_sum += results[f"{asset}.ElectricityOut.Power"]

    for asset in cables:
        energy_sum -= results[f"{asset}.Power_loss"]
        np.testing.assert_allclose(
            results[f"{asset}.Power_loss"],
<<<<<<< HEAD
            results[f"{asset}.ElectricityIn.Power"]
            - results[f"{asset}.ElectricityOut.Power"],
            atol=tol,
=======
            results[f"{asset}.ElectricityIn.Power"] - results[f"{asset}.ElectricityOut.Power"],
            atol=atol,
>>>>>>> 5f12ba56
        )

    for asset, connected_cables in solution.energy_system_topology.busses.items():
        sum_bus_power = np.zeros(len(solution.times()))
        sum_bus_current = np.zeros(len(solution.times()))
        for i_conn, (_cable, orientation) in connected_cables.items():
<<<<<<< HEAD
            sum_bus_power += (
                orientation * results[f"{asset}.ElectricityConn[{i_conn + 1}].Power"]
            )
            sum_bus_current += (
                orientation * results[f"{asset}.ElectricityConn[{i_conn + 1}].I"]
            )
        np.testing.assert_allclose(sum_bus_power, 0.0, atol=tol)
        np.testing.assert_allclose(sum_bus_current, 0.0, atol=tol)
=======
            sum_bus_power += orientation * results[f"{asset}.ElectricityConn[{i_conn + 1}].Power"]
            sum_bus_current += orientation * results[f"{asset}.ElectricityConn[{i_conn + 1}].I"]
        np.testing.assert_allclose(sum_bus_power, 0.0, atol=atol)
        np.testing.assert_allclose(sum_bus_current, 0.0, atol=atol)
>>>>>>> 5f12ba56

    for asset in transformers:
        np.testing.assert_allclose(
            results[f"{asset}.ElectricityIn.Power"],
            results[f"{asset}.ElectricityOut.Power"],
        )

    np.testing.assert_allclose(energy_sum, 0.0, atol=atol)


def energy_conservation_test(solution, results, atol=1e-3):
    """Test to check if the energy is conserved at each timestep"""
    energy_sum = np.zeros(len(solution.times()))

    for d in solution.energy_system_components.get("heat_demand", []):
        energy_sum -= results[f"{d}.Heat_demand"]

    for d in solution.energy_system_components.get("airco", []):
        energy_sum -= results[f"{d}.Heat_airco"]

    for d in solution.energy_system_components.get("cold_demand", []):
        energy_sum += results[f"{d}.Cold_demand"]

    for d in solution.energy_system_components.get("heat_buffer", []):
        energy_sum -= results[f"{d}.Heat_buffer"]

    for d in solution.energy_system_components.get("heat_source", []):
        energy_sum += results[f"{d}.Heat_source"]

    for d in solution.energy_system_components.get("ates", []):
        energy_sum -= results[f"{d}.Heat_ates"]

    for d in solution.energy_system_components.get("low_temperature_ates", []):
        energy_sum -= results[f"{d}.Heat_low_temperature_ates"]

    for d in solution.energy_system_components.get("heat_exchanger", []):
        energy_sum -= results[f"{d}.Primary_heat"] - results[f"{d}.Secondary_heat"]

    for d in solution.energy_system_components.get("heat_pump", []):
        energy_sum += results[f"{d}.Power_elec"]

    for p in solution.energy_system_components.get("heat_pipe", []):
        if (
            f"{p}__is_disconnected" in results.keys()
            or f"{solution.cold_to_hot_pipe(p)}__is_disconnected" in results.keys()
        ):
            if p in solution.hot_pipes:
                p_discon = results[f"{p}__is_disconnected"].copy()
            else:
                p_discon = results[
                    f"{solution.cold_to_hot_pipe(p)}__is_disconnected"
                ].copy()

            p_discon[p_discon < 0.5] = (
                0  # fix for discrete value sometimes being 0.003 or so.
            )
            np.testing.assert_allclose(
                results[f"{p}__hn_heat_loss"] * (1 - p_discon),
                results[f"{p}.HeatIn.Heat"] - results[f"{p}.HeatOut.Heat"],
                atol=atol,
            )
            energy_sum -= results[f"{p}__hn_heat_loss"] * (1 - p_discon)
        else:
            if len(results[f"{p}__hn_heat_loss"]) == 1:
                np.testing.assert_allclose(
                    results[f"{p}__hn_heat_loss"][0],
                    results[f"{p}.HeatIn.Heat"] - results[f"{p}.HeatOut.Heat"],
                    atol=atol,
                )
            else:
                np.testing.assert_allclose(
                    results[f"{p}__hn_heat_loss"],
                    results[f"{p}.HeatIn.Heat"] - results[f"{p}.HeatOut.Heat"],
                    atol=atol,
                )
            energy_sum -= results[f"{p}__hn_heat_loss"]

    # TODO: fix hardcoded atol
    np.testing.assert_allclose(energy_sum, 0.0, atol=1e-1)


def gas_pipes_head_loss_test(solution, results, atol=1e-12):
    """Test to check if the result dH is equal to manually calculated dH via linear interpolation"""
    for pipe in solution.energy_system_components.get("gas_pipe", []):
        if results[f"{pipe}__gn_diameter"] <= 1e-15:
            pass
        else:
            v_max = solution.gas_network_settings["maximum_velocity"]
            pipe_diameter = results[f"{pipe}__gn_diameter"][0]
            area = np.pi * pipe_diameter**2 / 4.0
            network_type = solution.gas_network_settings["network_type"]
            pressure = solution.parameters(0)[f"{pipe}.pressure"]
            pipe_wall_roughness = solution.energy_system_options()["wall_roughness"]
            temperature = 20  # is default for gas pipes
            pipe_length = solution.parameters(0)[f"{pipe}.length"]
            v_pipe = results[f"{pipe}.Q"] / area
            if (
                solution.gas_network_settings["head_loss_option"]
                == HeadLossOption.LINEARIZED_ONE_LINE_EQUALITY
            ):
                ff = friction_factor(
                    velocity=v_max,
                    diameter=pipe_diameter,
                    network_type=network_type,
                    pressure=pressure,
                    wall_roughness=pipe_wall_roughness,
                    temperature=temperature,
                )
                c_v = solution.parameters(0)[f"{pipe}.length"] * ff / (2 * 9.81) / pipe_diameter
                dh_max = c_v * v_max**2
                dh_manual = dh_max * v_pipe / v_max
                np.testing.assert_allclose(-dh_manual, results[f"{pipe}.dH"], atol=atol)

            elif (
                solution.gas_network_settings["head_loss_option"]
                == HeadLossOption.LINEARIZED_N_LINES_EQUALITY
            ):
                itime = 2  # 0
                v_points = np.linspace(
                    0.0,
                    v_max,
                    solution.gas_network_settings["n_linearization_lines"] + 1,
                )
                v_inspect = v_pipe[itime]

                # Theoretical head loss calc, dH =
                # friction_factor * 8 * pipe_length * volumetric_flow^2
                # / ( pipe_diameter^5 * g * pi^2)
                dh_theory = (
                    friction_factor(
                        velocity=v_inspect,
                        diameter=pipe_diameter,
                        network_type=network_type,
                        pressure=pressure,
                        wall_roughness=pipe_wall_roughness,
                        temperature=temperature,
                    )
                    * 8.0
                    * pipe_length
                    * (v_inspect * np.pi * pipe_diameter**2 / 4.0) ** 2
                    / (pipe_diameter**5 * GRAVITATIONAL_CONSTANT * np.pi**2)
                )
                # Approximate dH [m] vs Q [m3/s] with a linear line between between v_points
                # dH_manual_linear = a*Q + b
                # Then use this linear function to calculate the head loss
                idx = int(np.searchsorted(v_points, v_inspect))

                dh_theory_idx = head_loss(
                    velocity=v_points[idx],
                    diameter=pipe_diameter,
                    length=pipe_length,
                    network_type=network_type,
                    pressure=pressure,
                    wall_roughness=pipe_wall_roughness,
                    temperature=temperature,
                )

                dh_theory_idx_minus = head_loss(
                    velocity=v_points[idx - 1],
                    diameter=pipe_diameter,
                    length=pipe_length,
                    network_type=network_type,
                    pressure=pressure,
                    wall_roughness=pipe_wall_roughness,
                    temperature=temperature,
                )
                q_idx = v_points[idx] * np.pi * pipe_diameter**2 / 4.0
                q_idx_minus = v_points[idx - 1] * np.pi * pipe_diameter**2 / 4.0
                q_inspect = v_inspect * np.pi * pipe_diameter**2 / 4.0

                a = (dh_theory_idx - dh_theory_idx_minus) / (q_idx - q_idx_minus)
                b = dh_theory_idx - a * q_idx
                dh_manual_linear = a * q_inspect + b

                dh_milp_head_loss_function = head_loss(
                    v_inspect,
                    pipe_diameter,
                    pipe_length,
                    pipe_wall_roughness,
                    temperature,
                    network_type=solution.gas_network_settings["network_type"],
                    pressure=solution.parameters(0)[f"{pipe}.pressure"],
                )
                np.testing.assert_allclose(dh_theory, dh_milp_head_loss_function)
                np.testing.assert_array_less(dh_milp_head_loss_function, dh_manual_linear)
                np.testing.assert_allclose(
                    results[f"{pipe}.dH"][itime], -dh_manual_linear, atol=atol
                )<|MERGE_RESOLUTION|>--- conflicted
+++ resolved
@@ -29,26 +29,14 @@
         else:
             len_times = len(solution.get_timeseries(f"{d}.target_heat_demand").values)
         target = solution.get_timeseries(f"{d}.target_heat_demand").values[0:len_times]
-<<<<<<< HEAD
-        np.testing.assert_allclose(
-            target, results[f"{d}.Heat_demand"], atol=1.0e-3, rtol=1.0e-6
-        )
-=======
         np.testing.assert_allclose(target, results[f"{d}.Heat_demand"], atol=atol, rtol=rtol)
->>>>>>> 5f12ba56
     for d in solution.energy_system_components.get("cold_demand", []):
         if len(solution.times()) > 0:
             len_times = len(solution.times())
         else:
             len_times = len(solution.get_timeseries(f"{d}.target_cold_demand").values)
         target = solution.get_timeseries(f"{d}.target_cold_demand").values[0:len_times]
-<<<<<<< HEAD
-        np.testing.assert_allclose(
-            target, results[f"{d}.Cold_demand"], atol=1.0e-3, rtol=1.0e-6
-        )
-=======
         np.testing.assert_allclose(target, results[f"{d}.Cold_demand"], atol=atol, rtol=rtol)
->>>>>>> 5f12ba56
     for d in solution.energy_system_components.get("gas_demand", []):
         timeseries_name = f"{d}.target_gas_demand"
         if timeseries_name in solution.io.get_timeseries_names():
@@ -183,19 +171,7 @@
         # return_t = solution.parameters(0)[f"{d}.T_return"]
         supply_t, return_t, dt = _get_component_temperatures(solution, results, d)
 
-<<<<<<< HEAD
-        print(
-            d,
-            max(
-                abs(
-                    results[f"{d}.HeatOut.Heat"]
-                    - results[f"{d}.Q"] * rho * cp * supply_t
-                )
-            ),
-        )
-=======
         # TODO: fix hardcoded atol
->>>>>>> 5f12ba56
         np.testing.assert_allclose(
             results[f"{d}.HeatOut.Heat"],
             results[f"{d}.Q"] * rho * cp * supply_t,
@@ -298,23 +274,6 @@
             heat = results[f"{d}.{p}_heat"]
 
             if p == "Primary":
-<<<<<<< HEAD
-                np.testing.assert_allclose(
-                    heat_out, discharge * rho * cp * return_t, atol=tol
-                )
-                test.assertTrue(
-                    expr=all(heat_in <= discharge * rho * cp * supply_t + tol)
-                )
-                test.assertTrue(expr=all(heat <= discharge * rho * cp * dt + tol))
-            elif p == "Secondary":
-                test.assertTrue(expr=all(heat >= discharge * rho * cp * dt - tol))
-                np.testing.assert_allclose(
-                    heat_out, discharge * rho * cp * supply_t, atol=tol
-                )
-                test.assertTrue(
-                    expr=all(heat_in <= discharge * rho * cp * return_t + tol)
-                )
-=======
                 np.testing.assert_allclose(heat_out, discharge * rho * cp * return_t, atol=atol)
                 test.assertTrue(expr=all(heat_in <= discharge * rho * cp * supply_t + atol))
                 test.assertTrue(expr=all(heat <= discharge * rho * cp * dt + atol))
@@ -322,7 +281,6 @@
                 test.assertTrue(expr=all(heat >= discharge * rho * cp * dt - atol))
                 np.testing.assert_allclose(heat_out, discharge * rho * cp * supply_t, atol=atol)
                 test.assertTrue(expr=all(heat_in <= discharge * rho * cp * return_t + atol))
->>>>>>> 5f12ba56
 
     for p in solution.energy_system_components.get("heat_pipe", []):
         cp = solution.parameters(0)[f"{p}.cp"]
@@ -430,35 +388,18 @@
         energy_sum -= results[f"{asset}.Power_loss"]
         np.testing.assert_allclose(
             results[f"{asset}.Power_loss"],
-<<<<<<< HEAD
-            results[f"{asset}.ElectricityIn.Power"]
-            - results[f"{asset}.ElectricityOut.Power"],
-            atol=tol,
-=======
             results[f"{asset}.ElectricityIn.Power"] - results[f"{asset}.ElectricityOut.Power"],
             atol=atol,
->>>>>>> 5f12ba56
         )
 
     for asset, connected_cables in solution.energy_system_topology.busses.items():
         sum_bus_power = np.zeros(len(solution.times()))
         sum_bus_current = np.zeros(len(solution.times()))
         for i_conn, (_cable, orientation) in connected_cables.items():
-<<<<<<< HEAD
-            sum_bus_power += (
-                orientation * results[f"{asset}.ElectricityConn[{i_conn + 1}].Power"]
-            )
-            sum_bus_current += (
-                orientation * results[f"{asset}.ElectricityConn[{i_conn + 1}].I"]
-            )
-        np.testing.assert_allclose(sum_bus_power, 0.0, atol=tol)
-        np.testing.assert_allclose(sum_bus_current, 0.0, atol=tol)
-=======
             sum_bus_power += orientation * results[f"{asset}.ElectricityConn[{i_conn + 1}].Power"]
             sum_bus_current += orientation * results[f"{asset}.ElectricityConn[{i_conn + 1}].I"]
         np.testing.assert_allclose(sum_bus_power, 0.0, atol=atol)
         np.testing.assert_allclose(sum_bus_current, 0.0, atol=atol)
->>>>>>> 5f12ba56
 
     for asset in transformers:
         np.testing.assert_allclose(
