from unittest import TestCase

from mesido._darcy_weisbach import friction_factor, head_loss
from mesido.constants import GRAVITATIONAL_CONSTANT
from mesido.head_loss_class import HeadLossOption

import numpy as np


def feasibility_test(solution):
    feasibility = solution.solver_stats["return_status"]

    if solution.solver_options()["solver"] == "highs":
        assert feasibility.lower() == "optimal"
    elif solution.solver_options()["solver"] == "gurobi":
        assert feasibility.lower() == "optimal"
    else:
        RuntimeError(
            f"The solver {solution.solver_options()['solver']} is not used in test to check for "
            f"optimality, please use highs or gurobi"
        )


def demand_matching_test(solution, results):
    """ "Test function to check whether the milp demand of each consumer is matched"""
    for d in solution.energy_system_components.get("heat_demand", []):
        if len(solution.times()) > 0:
            len_times = len(solution.times())
        else:
            len_times = len(solution.get_timeseries(f"{d}.target_heat_demand").values)
        target = solution.get_timeseries(f"{d}.target_heat_demand").values[0:len_times]
        np.testing.assert_allclose(
            target, results[f"{d}.Heat_demand"], atol=1.0e-3, rtol=1.0e-6
        )
    for d in solution.energy_system_components.get("cold_demand", []):
        if len(solution.times()) > 0:
            len_times = len(solution.times())
        else:
            len_times = len(solution.get_timeseries(f"{d}.target_cold_demand").values)
        target = solution.get_timeseries(f"{d}.target_cold_demand").values[0:len_times]
        np.testing.assert_allclose(
            target, results[f"{d}.Cold_demand"], atol=1.0e-3, rtol=1.0e-6
        )
    for d in solution.energy_system_components.get("gas_demand", []):
        timeseries_name = f"{d}.target_gas_demand"
        if timeseries_name in solution.io.get_timeseries_names():
            if len(solution.times()) > 0:
                len_times = len(solution.times())
            else:
                len_times = len(solution.get_timeseries(timeseries_name).values)
            target = solution.get_timeseries(timeseries_name).values[0:len_times]
            np.testing.assert_allclose(
                target, results[f"{d}.Gas_demand_mass_flow"], atol=1.0e-3, rtol=1.0e-6
            )
    for d in solution.energy_system_components.get("electricity_demand", []):
        timeseries_name = f"{d}.target_electricity_demand"
        if timeseries_name in solution.io.get_timeseries_names():
            if len(solution.times()) > 0:
                len_times = len(solution.times())
            else:
                len_times = len(solution.get_timeseries(timeseries_name).values)
            target = solution.get_timeseries(timeseries_name).values[0:len_times]
            np.testing.assert_allclose(
                target, results[f"{d}.Electricity_demand"], atol=1.0e-3, rtol=1.0e-6
            )


def _get_component_temperatures(solution, results, component, side=None):
    """
    Return the temperatures for an asset

    Parameters
    ----------
    solution : the solution object from an optimization
    results : the results dict from the optimization
    component : the component name
    side :

    Returns
    -------
    supply, return and delta T
    """
    if side:
        return_id = solution.parameters(0)[f"{component}.{side}.T_return_id"]
    else:
        return_id = solution.parameters(0)[f"{component}.T_return_id"]
    if f"{return_id}_temperature" in results.keys():
        return_t = results[f"{return_id}_temperature"]
    else:
        if side:
            return_t = solution.parameters(0)[f"{component}.{side}.T_return"]
        else:
            return_t = solution.parameters(0)[f"{component}.T_return"]
    if side:
        supply_id = solution.parameters(0)[f"{component}.{side}.T_supply_id"]
    else:
        supply_id = solution.parameters(0)[f"{component}.T_supply_id"]
    if f"{supply_id}_temperature" in results.keys():
        supply_t = results[f"{supply_id}_temperature"]
    else:
        if side:
            supply_t = solution.parameters(0)[f"{component}.{side}.T_supply"]
        else:
            supply_t = solution.parameters(0)[f"{component}.T_supply"]
    dt = supply_t - return_t
    return supply_t, return_t, dt


def heat_to_discharge_test(solution, results):
    """
    Test to check if the discharge and milp flow are correlated as how the constraints are intented:
    - demand clusters: HeatIn should be smaller or equal to discharge multiplied with the supply
    temperature due to potential heatlosses in the network, HeatOut should be fixed at the return
    temperature.
    - sources: HeatIn should be smaller or equal to discharge multiplied with the return
    temperature due to potential heatlosses in the network, HeatOut should be fixed at the supply
    temperature.
    - buffers/ates: when discharging should act like sources, when charging like demand clusters.
    - pipes: the absolute value of HeatIn and HeatOut should both be smaller than the absolute value
     of discharge with the temperature. Taking the absolute value because based on direction the
     discharge and heatflow can be negative.
    """
    test = TestCase()
    tol = 1.0e-2
    for d in [
        *solution.energy_system_components.get("heat_demand", []),
        *solution.energy_system_components.get("airco", []),
    ]:
        cp = solution.parameters(0)[f"{d}.cp"]
        rho = solution.parameters(0)[f"{d}.rho"]
        # return_id = solution.parameters(0)[f"{d}.T_return_id"]
        # if f"{return_id}_temperature" in results.keys():
        #     return_t = results[f"{return_id}_temperature"]
        # else:
        #     return_t = solution.parameters(0)[f"{d}.T_return"]
        # supply_id = solution.parameters(0)[f"{d}.T_supply_id"]
        # if f"{supply_id}_temperature" in results.keys():
        #     supply_t = results[f"{supply_id}_temperature"]
        # else:
        #     supply_t = solution.parameters(0)[f"{d}.T_supply"]
        # dt = supply_t - return_t
        # dt = solution.parameters(0)[f"{d}.dT"]
        supply_t, return_t, dt = _get_component_temperatures(solution, results, d)
        np.testing.assert_allclose(
            results[f"{d}.Heat_flow"],
            results[f"{d}.HeatIn.Heat"] - results[f"{d}.HeatOut.Heat"],
            atol=tol,
        )
        np.testing.assert_allclose(
            results[f"{d}.HeatOut.Heat"], results[f"{d}.Q"] * rho * cp * return_t
        )

    for d in solution.energy_system_components.get("cold_demand", []):
        cp = solution.parameters(0)[f"{d}.cp"]
        rho = solution.parameters(0)[f"{d}.rho"]
        supply_t, return_t, dt = _get_component_temperatures(solution, results, d)
        np.testing.assert_allclose(
            results[f"{d}.Cold_demand"],
            results[f"{d}.HeatOut.Heat"] - results[f"{d}.HeatIn.Heat"],
            atol=tol,
        )
        np.testing.assert_allclose(
            results[f"{d}.HeatOut.Heat"], results[f"{d}.Q"] * rho * cp * supply_t
        )

    for d in solution.energy_system_components.get("heat_source", []):
        cp = solution.parameters(0)[f"{d}.cp"]
        rho = solution.parameters(0)[f"{d}.rho"]
        # dt = solution.parameters(0)[f"{d}.dT"]
        # return_id = solution.parameters(0)[f"{d}.T_return_id"]
        # return_t = results[f"{return_id}_temperature"]
        # supply_id = solution.parameters(0)[f"{d}.T_supply_id"]
        # supply_t = results[f"{supply_id}_temperature"]
        # dt = supply_t - return_t
        # supply_t = solution.parameters(0)[f"{d}.T_supply"]
        # return_t = solution.parameters(0)[f"{d}.T_return"]
        supply_t, return_t, dt = _get_component_temperatures(solution, results, d)

        np.testing.assert_allclose(
            results[f"{d}.HeatOut.Heat"],
            results[f"{d}.Q"] * rho * cp * supply_t,
            atol=5.0,
            rtol=1.0e-4,
        )

    for d in [
        *solution.energy_system_components.get("ates", []),
        *solution.energy_system_components.get("heat_buffer", []),
    ]:
        cp = solution.parameters(0)[f"{d}.cp"]
        rho = solution.parameters(0)[f"{d}.rho"]
        # return_id = solution.parameters(0)[f"{d}.T_return_id"]
        # return_t = results[f"{return_id}_temperature"]
        # supply_id = solution.parameters(0)[f"{d}.T_supply_id"]
        # supply_t = results[f"{supply_id}_temperature"]
        # dt = supply_t - return_t
        # dt = solution.parameters(0)[f"{d}.dT"]
        # supply_t = solution.parameters(0)[f"{d}.T_supply"]
        # return_t = solution.parameters(0)[f"{d}.T_return"]
        try:
            np.testing.assert_allclose(
                results[f"{d}.Heat_ates"],
                results[f"{d}.HeatIn.Heat"] - results[f"{d}.HeatOut.Heat"],
                atol=tol,
            )
        except KeyError:
            np.testing.assert_allclose(
                results[f"{d}.Heat_buffer"],
                results[f"{d}.HeatIn.Heat"] - results[f"{d}.HeatOut.Heat"],
                atol=tol,
            )
        supply_temp, return_temp, dt = _get_component_temperatures(solution, results, d)
        indices = results[f"{d}.HeatIn.Q"] >= 0
        if isinstance(supply_temp, float):
            supply_t = supply_temp
        else:
            supply_t = supply_temp[indices]
        if isinstance(return_temp, float):
            return_t = return_temp
        else:
            return_t = return_temp[indices]
        test.assertTrue(
            expr=all(
                results[f"{d}.HeatIn.Heat"][indices]
                <= (results[f"{d}.HeatIn.Q"][indices] * rho * cp * supply_t + tol)
            )
        )
        np.testing.assert_allclose(
            results[f"{d}.HeatOut.Heat"][indices],
            results[f"{d}.HeatIn.Q"][indices] * rho * cp * return_t,
            atol=tol,
        )
        indices = results[f"{d}.HeatIn.Q"] <= 0
        if isinstance(supply_t, float):
            supply_t = supply_temp
        else:
            supply_t = supply_temp[indices]
        if isinstance(return_temp, float):
            return_t = return_temp
        else:
            return_t = return_temp[indices]
        np.testing.assert_allclose(
            results[f"{d}.HeatIn.Heat"][indices],
            results[f"{d}.HeatIn.Q"][indices] * rho * cp * supply_t,
            atol=tol,
        )

        test.assertTrue(
            expr=all(
                results[f"{d}.HeatOut.Heat"][indices]
                >= (results[f"{d}.HeatIn.Q"][indices] * rho * cp * return_t - tol)
            )
        )

    for d in [
        *solution.energy_system_components.get("heat_exchanger", []),
        *solution.energy_system_components.get("heat_pump", []),
    ]:
        for p in ["Primary", "Secondary"]:
            cp = solution.parameters(0)[f"{d}.{p}.cp"]
            rho = solution.parameters(0)[f"{d}.{p}.rho"]
            # return_id = solution.parameters(0)[f"{d}.{p}.T_return_id"]
            # return_t = results[f"{return_id}_temperature"]
            # supply_id = solution.parameters(0)[f"{d}.{p}.T_supply_id"]
            # supply_t = results[f"{supply_id}_temperature"]
            # dt = supply_t - return_t
            supply_t, return_t, dt = _get_component_temperatures(
                solution, results, d, p
            )
            # dt = solution.parameters(0)[f"{d}.{p}.dT"]
            # supply_t = solution.parameters(0)[f"{d}.{p}.T_supply"]
            # return_t = solution.parameters(0)[f"{d}.{p}.T_return"]

            heat_out = results[f"{d}.{p}.HeatOut.Heat"]
            heat_in = results[f"{d}.{p}.HeatIn.Heat"]

            discharge = results[f"{d}.{p}.Q"]
            heat = results[f"{d}.{p}_heat"]

            if p == "Primary":
                np.testing.assert_allclose(
                    heat_out, discharge * rho * cp * return_t, atol=tol
                )
                test.assertTrue(
                    expr=all(heat_in <= discharge * rho * cp * supply_t + tol)
                )
                test.assertTrue(expr=all(heat <= discharge * rho * cp * dt + tol))
            elif p == "Secondary":
                test.assertTrue(expr=all(heat >= discharge * rho * cp * dt - tol))
                np.testing.assert_allclose(
                    heat_out, discharge * rho * cp * supply_t, atol=tol
                )
                test.assertTrue(
                    expr=all(heat_in <= discharge * rho * cp * return_t + tol)
                )

    for p in solution.energy_system_components.get("heat_pipe", []):
        cp = solution.parameters(0)[f"{p}.cp"]
        rho = solution.parameters(0)[f"{p}.rho"]
        carrier_id = solution.parameters(0)[f"{p}.carrier_id"]
        indices = results[f"{p}.Q"] > 0
        if f"{carrier_id}_temperature" in results.keys():
            temperature = np.clip(
                results[f"{carrier_id}_temperature"][indices],
                solution.parameters(0)[f"{p}.T_ground"],
                np.inf,
            )
        else:
            temperature = max(
                solution.parameters(0)[f"{p}.temperature"],
                solution.parameters(0)[f"{p}.T_ground"],
            )
        test.assertTrue(
            expr=all(
                results[f"{p}.HeatIn.Heat"][indices]
                <= (results[f"{p}.Q"][indices] + 1e-7) * rho * cp * temperature
            )
        )
        test.assertTrue(
            expr=all(
                results[f"{p}.HeatOut.Heat"][indices]
                <= results[f"{p}.Q"][indices] * rho * cp * temperature + tol
            )
        )
        indices = results[f"{p}.Q"] < 0
        if f"{carrier_id}_temperature" in results.keys():
            temperature = np.clip(
                results[f"{carrier_id}_temperature"][indices],
                solution.parameters(0)[f"{p}.T_ground"],
                np.inf,
            )
        else:
            temperature = max(
                solution.parameters(0)[f"{p}.temperature"],
                solution.parameters(0)[f"{p}.T_ground"],
            )
        test.assertTrue(
            expr=all(
                results[f"{p}.HeatIn.Heat"][indices]
                >= results[f"{p}.Q"][indices] * rho * cp * temperature - tol
            )
        )
        test.assertTrue(
            expr=all(
                results[f"{p}.HeatOut.Heat"][indices]
                >= results[f"{p}.Q"][indices] * rho * cp * temperature - tol
            )
        )
        indices = results[f"{p}.Q"] == 0
        if f"{carrier_id}_temperature" in results.keys():
            temperature = results[f"{carrier_id}_temperature"][indices]
        else:
            temperature = solution.parameters(0)[f"{p}.temperature"]
        np.testing.assert_allclose(
            results[f"{p}.HeatIn.Heat"][indices],
            results[f"{p}.Q"][indices] * rho * cp * temperature,
            atol=tol,
            err_msg=f"{p} has mismatch in milp to discharge",
        )
        np.testing.assert_allclose(
            results[f"{p}.HeatOut.Heat"][indices],
            results[f"{p}.Q"][indices] * rho * cp * temperature,
            atol=tol,
            err_msg=f"{p} has mismatch in milp to discharge",
        )


def electric_power_conservation_test(solution, results):
    """
    Test to check if the electric power is conserved at every timestep.
    High level checks:
    - Network power conservation
    - Power conservation when including power losses in cables.
    - Power and current conservation in busses.
    - Power conservation in transformers, upto now no losses in transformer.
    """
    tol = 1e-2
    energy_sum = np.zeros(len(solution.times()))

    consumers = solution.energy_system_components_get(
        [
            "electricity_demand",
            "electrolyzer",
            "electricity_storage",
            "elec_boiler",
            "heat_pump_elec",
            "air_water_heat_pump_elec",
        ]
    )
    producers = solution.energy_system_components_get(["electricity_source"])
    cables = solution.energy_system_components_get(["electricity_cable"])
    transformers = solution.energy_system_components.get("transformer", [])

    for asset in consumers:
        energy_sum -= results[f"{asset}.ElectricityIn.Power"]

    for asset in producers:
        energy_sum += results[f"{asset}.ElectricityOut.Power"]

    for asset in cables:
        energy_sum -= results[f"{asset}.Power_loss"]
        np.testing.assert_allclose(
            results[f"{asset}.Power_loss"],
            results[f"{asset}.ElectricityIn.Power"]
            - results[f"{asset}.ElectricityOut.Power"],
            atol=tol,
        )

    for asset, connected_cables in solution.energy_system_topology.busses.items():
        sum_bus_power = np.zeros(len(solution.times()))
        sum_bus_current = np.zeros(len(solution.times()))
        for i_conn, (_cable, orientation) in connected_cables.items():
            sum_bus_power += (
                orientation * results[f"{asset}.ElectricityConn[{i_conn + 1}].Power"]
            )
            sum_bus_current += (
                orientation * results[f"{asset}.ElectricityConn[{i_conn + 1}].I"]
            )
        np.testing.assert_allclose(sum_bus_power, 0.0, atol=tol)
        np.testing.assert_allclose(sum_bus_current, 0.0, atol=tol)

    for asset in transformers:
        np.testing.assert_allclose(
            results[f"{asset}.ElectricityIn.Power"],
            results[f"{asset}.ElectricityOut.Power"],
        )

    np.testing.assert_allclose(energy_sum, 0.0, atol=tol)


def energy_conservation_test(solution, results, atol=1e-3):
    """Test to check if the energy is conserved at each timestep"""
    energy_sum = np.zeros(len(solution.times()))

    for d in solution.energy_system_components.get("heat_demand", []):
        energy_sum -= results[f"{d}.Heat_demand"]

    for d in solution.energy_system_components.get("airco", []):
        energy_sum -= results[f"{d}.Heat_airco"]

    for d in solution.energy_system_components.get("cold_demand", []):
        energy_sum += results[f"{d}.Cold_demand"]

    for d in solution.energy_system_components.get("heat_buffer", []):
        energy_sum -= results[f"{d}.Heat_buffer"]

    for d in solution.energy_system_components.get("heat_source", []):
        energy_sum += results[f"{d}.Heat_source"]

    for d in solution.energy_system_components.get("ates", []):
        energy_sum -= results[f"{d}.Heat_ates"]

    for d in solution.energy_system_components.get("low_temperature_ates", []):
        energy_sum -= results[f"{d}.Heat_low_temperature_ates"]

    for d in solution.energy_system_components.get("heat_exchanger", []):
        energy_sum -= results[f"{d}.Primary_heat"] - results[f"{d}.Secondary_heat"]

    for d in solution.energy_system_components.get("heat_pump", []):
        energy_sum += results[f"{d}.Power_elec"]

    for p in solution.energy_system_components.get("heat_pipe", []):
        if (
            f"{p}__is_disconnected" in results.keys()
            or f"{solution.cold_to_hot_pipe(p)}__is_disconnected" in results.keys()
        ):
            if p in solution.hot_pipes:
                p_discon = results[f"{p}__is_disconnected"].copy()
            else:
                p_discon = results[
                    f"{solution.cold_to_hot_pipe(p)}__is_disconnected"
                ].copy()

            p_discon[p_discon < 0.5] = (
                0  # fix for discrete value sometimes being 0.003 or so.
            )
            np.testing.assert_allclose(
                results[f"{p}__hn_heat_loss"] * (1 - p_discon),
                results[f"{p}.HeatIn.Heat"] - results[f"{p}.HeatOut.Heat"],
                atol=atol,
            )
            energy_sum -= results[f"{p}__hn_heat_loss"] * (1 - p_discon)
        else:
            if len(results[f"{p}__hn_heat_loss"]) == 1:
                np.testing.assert_allclose(
                    results[f"{p}__hn_heat_loss"][0],
                    results[f"{p}.HeatIn.Heat"] - results[f"{p}.HeatOut.Heat"],
                    atol=atol,
                )
            else:
                np.testing.assert_allclose(
                    results[f"{p}__hn_heat_loss"],
                    results[f"{p}.HeatIn.Heat"] - results[f"{p}.HeatOut.Heat"],
                    atol=atol,
                )
            energy_sum -= results[f"{p}__hn_heat_loss"]

<<<<<<< HEAD
    np.testing.assert_allclose(energy_sum, 0.0, atol=10 * atol)
=======
    np.testing.assert_allclose(energy_sum, 0.0, atol=1e-1)
>>>>>>> df8e6461


def gas_pipes_head_loss_test(solution, results):
    """Test to check if the result dH is equal to manually calculated dH via linear interpolation"""
    for pipe in solution.energy_system_components.get("gas_pipe", []):
        if results[f"{pipe}__gn_diameter"] <= 1e-15:
            pass
        else:
            v_max = solution.gas_network_settings["maximum_velocity"]
            pipe_diameter = results[f"{pipe}__gn_diameter"][0]
            area = np.pi * pipe_diameter**2 / 4.0
            network_type = solution.gas_network_settings["network_type"]
            pressure = solution.parameters(0)[f"{pipe}.pressure"]
            pipe_wall_roughness = solution.energy_system_options()["wall_roughness"]
            temperature = 20  # is default for gas pipes
            pipe_length = solution.parameters(0)[f"{pipe}.length"]
            v_pipe = results[f"{pipe}.Q"] / area
            if (
                solution.gas_network_settings["head_loss_option"]
                == HeadLossOption.LINEARIZED_ONE_LINE_EQUALITY
            ):
                ff = friction_factor(
                    velocity=v_max,
                    diameter=pipe_diameter,
                    network_type=network_type,
                    pressure=pressure,
                    wall_roughness=pipe_wall_roughness,
                    temperature=temperature,
                )
                c_v = (
                    solution.parameters(0)[f"{pipe}.length"]
                    * ff
                    / (2 * 9.81)
                    / pipe_diameter
                )
                dh_max = c_v * v_max**2
                dh_manual = dh_max * v_pipe / v_max
                np.testing.assert_allclose(
                    -dh_manual, results[f"{pipe}.dH"], atol=1.0e-12
                )

            elif (
                solution.gas_network_settings["head_loss_option"]
                == HeadLossOption.LINEARIZED_N_LINES_EQUALITY
            ):
                itime = 2  # 0
                v_points = np.linspace(
                    0.0,
                    v_max,
                    solution.gas_network_settings["n_linearization_lines"] + 1,
                )
                v_inspect = v_pipe[itime]

                # Theoretical head loss calc, dH =
                # friction_factor * 8 * pipe_length * volumetric_flow^2
                # / ( pipe_diameter^5 * g * pi^2)
                dh_theory = (
                    friction_factor(
                        velocity=v_inspect,
                        diameter=pipe_diameter,
                        network_type=network_type,
                        pressure=pressure,
                        wall_roughness=pipe_wall_roughness,
                        temperature=temperature,
                    )
                    * 8.0
                    * pipe_length
                    * (v_inspect * np.pi * pipe_diameter**2 / 4.0) ** 2
                    / (pipe_diameter**5 * GRAVITATIONAL_CONSTANT * np.pi**2)
                )
                # Approximate dH [m] vs Q [m3/s] with a linear line between between v_points
                # dH_manual_linear = a*Q + b
                # Then use this linear function to calculate the head loss
                idx = int(np.searchsorted(v_points, v_inspect))

                dh_theory_idx = head_loss(
                    velocity=v_points[idx],
                    diameter=pipe_diameter,
                    length=pipe_length,
                    network_type=network_type,
                    pressure=pressure,
                    wall_roughness=pipe_wall_roughness,
                    temperature=temperature,
                )

                dh_theory_idx_minus = head_loss(
                    velocity=v_points[idx - 1],
                    diameter=pipe_diameter,
                    length=pipe_length,
                    network_type=network_type,
                    pressure=pressure,
                    wall_roughness=pipe_wall_roughness,
                    temperature=temperature,
                )
                q_idx = v_points[idx] * np.pi * pipe_diameter**2 / 4.0
                q_idx_minus = v_points[idx - 1] * np.pi * pipe_diameter**2 / 4.0
                q_inspect = v_inspect * np.pi * pipe_diameter**2 / 4.0

                a = (dh_theory_idx - dh_theory_idx_minus) / (q_idx - q_idx_minus)
                b = dh_theory_idx - a * q_idx
                dh_manual_linear = a * q_inspect + b

                dh_milp_head_loss_function = head_loss(
                    v_inspect,
                    pipe_diameter,
                    pipe_length,
                    pipe_wall_roughness,
                    temperature,
                    network_type=solution.gas_network_settings["network_type"],
                    pressure=solution.parameters(0)[f"{pipe}.pressure"],
                )
                np.testing.assert_allclose(dh_theory, dh_milp_head_loss_function)
                np.testing.assert_array_less(
                    dh_milp_head_loss_function, dh_manual_linear
                )
                np.testing.assert_allclose(
                    results[f"{pipe}.dH"][itime], -dh_manual_linear, atol=1.0e-12
                )<|MERGE_RESOLUTION|>--- conflicted
+++ resolved
@@ -495,11 +495,7 @@
                 )
             energy_sum -= results[f"{p}__hn_heat_loss"]
 
-<<<<<<< HEAD
-    np.testing.assert_allclose(energy_sum, 0.0, atol=10 * atol)
-=======
     np.testing.assert_allclose(energy_sum, 0.0, atol=1e-1)
->>>>>>> df8e6461
 
 
 def gas_pipes_head_loss_test(solution, results):
