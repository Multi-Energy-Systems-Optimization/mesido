from typing import Any, Dict, Optional, Set

from casadi import MX

from rtctools.optimization.goal_programming_mixin_base import Goal

from rtctools_heat_network.techno_economic_mixin import TechnoEconomicMixin


class MinimizeTCO(Goal):
    """
    Minimize the Total Cost of Ownership (TCO) for a heat network.

    This goal aims to minimize the sum of operational, fixed operational,
    investment, and installation costs over a specified
    number of years.
    """

    order = 1

    def __init__(
        self,
        priority: int = 2,
        number_of_years: float = 25.0,
        custom_asset_type_maps: Optional[Dict[str, Set[str]]] = None,
    ):
        """
        Initialize the MinimizeTCO goal.

        Args:
            priority (int): The priority of this goal.
            number_of_years (float): The number of years over which to calculate the costs.
        """
        self.priority = priority
        self.number_of_years = number_of_years
        self.function_nominal = 1.0e6

        default_asset_type_maps = {
            "operational": {"source", "ates", "heat_pump"},
            "fixed_operational": {"source", "ates", "buffer", "heat_pump", "heat_exchanger"},
            "investment": {
                "source",
                "ates",
                "buffer",
                "demand",
                "heat_exchanger",
                "heat_pump",
                "pipe",
            },
            "installation": {
                "source",
                "ates",
                "buffer",
                "demand",
                "heat_exchanger",
                "heat_pump",
                "pipe",
            },
            "annualized": {
                "source",
                "ates",
                "buffer",
                "demand",
                "heat_exchanger",
                "heat_pump",
                "pipe",
            },
        }

        self.asset_type_maps = (
            custom_asset_type_maps
            if custom_asset_type_maps is not None
            else default_asset_type_maps
        )

    def _calculate_cost(
        self,
        optimization_problem: TechnoEconomicMixin,
        cost_type,
        asset_types: Set[str],
        cost_type_map: Dict[str, float],
        options: Dict[str, Any],
    ) -> MX:
        """
        Calculate the cost for given asset types using a specified cost map.
        When `discounted_annualized_cost` option is True, the discounted annualized costs
        are computed in the objective function, and the techinical life of each asset
        is considered in the computation of the annualized _annualized_capex_var.
        If `discounted_annualized_cost` is not defined or False, the operational and
        fixed operational costs are multiplied by the number_of_years.

        Args:
            optimization_problem (TechnoEconomicMixin): The optimization problem instance.
            cost_type (str): The type of cost to calculate ("operational",
                            "fixed_operational", "investment", "installation")
            asset_types (Set[str]): Set of asset types to consider for cost calculation.
            cost_type_map (Dict[str, Any]): Mapping of assets to their respective costs.
            options (Dict[str, Any]): Options dictionary from heat_network_options

        Returns:
            MX object: CasADi expression with total cost for the given asset types.
        """
        obj = 0.0
        for asset_type in asset_types:
            for asset in optimization_problem.heat_network_components.get(asset_type, []):
                extra_var = optimization_problem.extra_variable(cost_type_map[asset])
                if options["discounted_annualized_cost"]:
                    # We only want the operational cost for a single year when we use
                    # annualized CAPEX.
                    obj += extra_var
                elif "operational" in cost_type:
                    obj += extra_var * self.number_of_years
                else:
                    # These are the CAPEX cost under non-annualized condition
                    obj += extra_var
        return obj

<<<<<<< HEAD
    def function(self, optimization_problem: TechnoEconomicMixin, ensemble_member) -> MX:
        """
        Calculate the objective function value for the optimization problem.

        This method sums up the various costs associated with the heat network assets.

        Args:
            optimization_problem (TechnoEconomicMixin): The optimization problem instance.
            ensemble_member: The current ensemble member being considered in the optimization.

        Returns:
            MX object: CasADi expression with the total cost objective function value.
        """

        options = optimization_problem.heat_network_options()

        cost_type_maps = {
            "operational": optimization_problem._asset_variable_operational_cost_map,
            "fixed_operational": optimization_problem._asset_fixed_operational_cost_map,
            "investment": optimization_problem._asset_investment_cost_map,
            "installation": optimization_problem._asset_installation_cost_map,
            "annualized": optimization_problem._annualized_capex_var_map,
        }

        if options["discounted_annualized_cost"]:
            cost_type_list = ["operational", "fixed_operational", "annualized"]
        else:
            cost_type_list = ["operational", "fixed_operational", "investment", "installation"]

        obj = 0.0
        for cost_type in cost_type_list:
            obj += self._calculate_cost(
                optimization_problem,
                cost_type,
                self.asset_type_maps[cost_type],
                cost_type_maps[cost_type],
                options,
=======
        for asset in [
            *optimization_problem.heat_network_components.get("source", []),
            *optimization_problem.heat_network_components.get("ates", []),
            *optimization_problem.heat_network_components.get("heat_pump", []),
            *optimization_problem.heat_network_components.get("heat_pump_elec", []),
            *optimization_problem.heat_network_components.get("pump", []),
            *optimization_problem.heat_network_components.get("heat_exchanger", []),
            *optimization_problem.heat_network_components.get("buffer", []),
        ]:
            obj += (
                optimization_problem.extra_variable(
                    optimization_problem._asset_variable_operational_cost_map[asset]
                )
                * self.number_of_years
            )

        for asset in [
            *optimization_problem.heat_network_components.get("source", []),
            *optimization_problem.heat_network_components.get("ates", []),
            *optimization_problem.heat_network_components.get("buffer", []),
            *optimization_problem.heat_network_components.get("heat_pump", []),
            *optimization_problem.heat_network_components.get("heat_exchanger", []),
            *optimization_problem.heat_network_components.get("heat_exchanger_elec", []),
            *optimization_problem.heat_network_components.get("pump", []),
        ]:
            obj += (
                optimization_problem.extra_variable(
                    optimization_problem._asset_fixed_operational_cost_map[asset]
                )
                * self.number_of_years
            )

        for asset in [
            *optimization_problem.heat_network_components.get("source", []),
            *optimization_problem.heat_network_components.get("ates", []),
            *optimization_problem.heat_network_components.get("buffer", []),
            *optimization_problem.heat_network_components.get("demand", []),
            *optimization_problem.heat_network_components.get("heat_exchanger", []),
            *optimization_problem.heat_network_components.get("heat_pump", []),
            *optimization_problem.heat_network_components.get("pipe", []),
            *optimization_problem.heat_network_components.get("heat_exchanger_elec", []),
            *optimization_problem.heat_network_components.get("pump", []),
        ]:
            obj += optimization_problem.extra_variable(
                optimization_problem._asset_investment_cost_map[asset]
            )

        for asset in [
            *optimization_problem.heat_network_components.get("source", []),
            *optimization_problem.heat_network_components.get("ates", []),
            *optimization_problem.heat_network_components.get("buffer", []),
            *optimization_problem.heat_network_components.get("demand", []),
            *optimization_problem.heat_network_components.get("heat_exchanger", []),
            *optimization_problem.heat_network_components.get("heat_pump", []),
            *optimization_problem.heat_network_components.get("pipe", []),
            *optimization_problem.heat_network_components.get("heat_exchanger_elec", []),
            *optimization_problem.heat_network_components.get("pump", []),
        ]:
            obj += optimization_problem.extra_variable(
                optimization_problem._asset_installation_cost_map[asset]
>>>>>>> d3543127
            )

        return obj<|MERGE_RESOLUTION|>--- conflicted
+++ resolved
@@ -36,8 +36,24 @@
         self.function_nominal = 1.0e6
 
         default_asset_type_maps = {
-            "operational": {"source", "ates", "heat_pump"},
-            "fixed_operational": {"source", "ates", "buffer", "heat_pump", "heat_exchanger"},
+            "operational": {
+                "source",
+                "ates",
+                "heat_pump",
+                "heat_pump_elec",
+                "pump",
+                "heat_exchanger",
+                "buffer",
+            },
+            "fixed_operational": {
+                "source",
+                "ates",
+                "buffer",
+                "heat_pump",
+                "heat_exchanger",
+                "heat_exchanger_elec",
+                "pump",
+            },
             "investment": {
                 "source",
                 "ates",
@@ -46,6 +62,8 @@
                 "heat_exchanger",
                 "heat_pump",
                 "pipe",
+                "heat_exchanger_elec",
+                "pump",
             },
             "installation": {
                 "source",
@@ -55,6 +73,8 @@
                 "heat_exchanger",
                 "heat_pump",
                 "pipe",
+                "heat_exchanger_elec",
+                "pump",
             },
             "annualized": {
                 "source",
@@ -63,8 +83,10 @@
                 "demand",
                 "heat_exchanger",
                 "heat_pump",
-                "pipe",
-            },
+                "pipe", 
+                "heat_exchanger_elec",
+                "pump",
+            },  # TODO: confirm inclusion of "heat_exchanger_elec" & "pump"  in "annualized"
         }
 
         self.asset_type_maps = (
@@ -115,7 +137,6 @@
                     obj += extra_var
         return obj
 
-<<<<<<< HEAD
     def function(self, optimization_problem: TechnoEconomicMixin, ensemble_member) -> MX:
         """
         Calculate the objective function value for the optimization problem.
@@ -153,68 +174,6 @@
                 self.asset_type_maps[cost_type],
                 cost_type_maps[cost_type],
                 options,
-=======
-        for asset in [
-            *optimization_problem.heat_network_components.get("source", []),
-            *optimization_problem.heat_network_components.get("ates", []),
-            *optimization_problem.heat_network_components.get("heat_pump", []),
-            *optimization_problem.heat_network_components.get("heat_pump_elec", []),
-            *optimization_problem.heat_network_components.get("pump", []),
-            *optimization_problem.heat_network_components.get("heat_exchanger", []),
-            *optimization_problem.heat_network_components.get("buffer", []),
-        ]:
-            obj += (
-                optimization_problem.extra_variable(
-                    optimization_problem._asset_variable_operational_cost_map[asset]
-                )
-                * self.number_of_years
-            )
-
-        for asset in [
-            *optimization_problem.heat_network_components.get("source", []),
-            *optimization_problem.heat_network_components.get("ates", []),
-            *optimization_problem.heat_network_components.get("buffer", []),
-            *optimization_problem.heat_network_components.get("heat_pump", []),
-            *optimization_problem.heat_network_components.get("heat_exchanger", []),
-            *optimization_problem.heat_network_components.get("heat_exchanger_elec", []),
-            *optimization_problem.heat_network_components.get("pump", []),
-        ]:
-            obj += (
-                optimization_problem.extra_variable(
-                    optimization_problem._asset_fixed_operational_cost_map[asset]
-                )
-                * self.number_of_years
-            )
-
-        for asset in [
-            *optimization_problem.heat_network_components.get("source", []),
-            *optimization_problem.heat_network_components.get("ates", []),
-            *optimization_problem.heat_network_components.get("buffer", []),
-            *optimization_problem.heat_network_components.get("demand", []),
-            *optimization_problem.heat_network_components.get("heat_exchanger", []),
-            *optimization_problem.heat_network_components.get("heat_pump", []),
-            *optimization_problem.heat_network_components.get("pipe", []),
-            *optimization_problem.heat_network_components.get("heat_exchanger_elec", []),
-            *optimization_problem.heat_network_components.get("pump", []),
-        ]:
-            obj += optimization_problem.extra_variable(
-                optimization_problem._asset_investment_cost_map[asset]
-            )
-
-        for asset in [
-            *optimization_problem.heat_network_components.get("source", []),
-            *optimization_problem.heat_network_components.get("ates", []),
-            *optimization_problem.heat_network_components.get("buffer", []),
-            *optimization_problem.heat_network_components.get("demand", []),
-            *optimization_problem.heat_network_components.get("heat_exchanger", []),
-            *optimization_problem.heat_network_components.get("heat_pump", []),
-            *optimization_problem.heat_network_components.get("pipe", []),
-            *optimization_problem.heat_network_components.get("heat_exchanger_elec", []),
-            *optimization_problem.heat_network_components.get("pump", []),
-        ]:
-            obj += optimization_problem.extra_variable(
-                optimization_problem._asset_installation_cost_map[asset]
->>>>>>> d3543127
             )
 
         return obj