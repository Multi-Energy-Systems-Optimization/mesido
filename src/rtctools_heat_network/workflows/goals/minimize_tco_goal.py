from typing import Any, Dict, Optional, Set

from casadi import MX

from rtctools.optimization.goal_programming_mixin_base import Goal

from rtctools_heat_network.techno_economic_mixin import TechnoEconomicMixin


class MinimizeTCO(Goal):
    """
    Minimize the Total Cost of Ownership (TCO) for a milp network.

    This goal aims to minimize the sum of operational, fixed operational,
    investment, and installation costs over a specified
    number of years.
    """

    order = 1

    def __init__(
        self,
        priority: int = 2,
        number_of_years: float = 25.0,
        custom_asset_type_maps: Optional[Dict[str, Set[str]]] = None,
    ):
        """
        Initialize the MinimizeTCO goal.

        Args:
            priority (int): The priority of this goal.
            number_of_years (float): The number of years over which to calculate the costs.
        """
        self.priority = priority
        self.number_of_years = number_of_years
        self.function_nominal = 1.0e6

        default_asset_type_maps = {
            "operational": {
                "heat_source",
                "ates",
                "heat_pump",
                "pump",
                "heat_exchanger",
                "heat_buffer",
            },
            "fixed_operational": {
                "heat_source",
                "ates",
                "heat_buffer",
                "heat_pump",
                "heat_exchanger",
                "heat_exchanger_elec",
                "pump",
            },
            "investment": {
                "heat_source",
                "ates",
                "heat_buffer",
                "heat_demand",
                "heat_exchanger",
                "heat_pump",
                "heat_pipe",
                "heat_exchanger_elec",
                "pump",
            },
            "installation": {
                "heat_source",
                "ates",
                "heat_buffer",
                "heat_demand",
                "heat_exchanger",
                "heat_pump",
                "heat_pipe",
                "heat_exchanger_elec",
                "pump",
            },
            "annualized": {
                "heat_source",
                "ates",
                "heat_buffer",
                "heat_demand",
                "heat_exchanger",
                "heat_pump",
                "heat_pipe",
                "heat_exchanger_elec",
                "pump",
            },  # TODO: confirm inclusion of "heat_exchanger_elec" & "pump"  in "annualized"
        }

        self.asset_type_maps = (
            custom_asset_type_maps
            if custom_asset_type_maps is not None
            else default_asset_type_maps
        )

    def _calculate_cost(
        self,
        optimization_problem: TechnoEconomicMixin,
        cost_type,
        asset_types: Set[str],
        cost_type_map: Dict[str, float],
        options: Dict[str, Any],
    ) -> MX:
        """
        Calculate the cost for given asset types using a specified cost map.
        When `discounted_annualized_cost` option is True, the discounted annualized costs
        are computed in the objective function, and the techinical life of each asset
        is considered in the computation of the annualized _annualized_capex_var.
        If `discounted_annualized_cost` is not defined or False, the operational and
        fixed operational costs are multiplied by the number_of_years.

        Args:
            optimization_problem (TechnoEconomicMixin): The optimization problem instance.
            cost_type (str): The type of cost to calculate ("operational",
                            "fixed_operational", "investment", "installation")
            asset_types (Set[str]): Set of asset types to consider for cost calculation.
            cost_type_map (Dict[str, Any]): Mapping of assets to their respective costs.
            options (Dict[str, Any]): Options dictionary from energy_system_options

        Returns:
            MX object: CasADi expression with total cost for the given asset types.
        """
        obj = 0.0
        for asset_type in asset_types:
            for asset in optimization_problem.energy_system_components.get(asset_type, []):
                extra_var = optimization_problem.extra_variable(cost_type_map[asset])
                if options["discounted_annualized_cost"]:
                    # We only want the operational cost for a single year when we use
                    # annualized CAPEX.
                    obj += extra_var
                elif "operational" in cost_type:
                    obj += extra_var * self.number_of_years
                else:
                    # These are the CAPEX cost under non-annualized condition
                    obj += extra_var
        return obj

<<<<<<< HEAD
        for asset in [
            *optimization_problem.heat_network_components.get("source", []),
            *optimization_problem.heat_network_components.get("ates", []),
            *optimization_problem.heat_network_components.get("heat_pump", []),
            *optimization_problem.heat_network_components.get("heat_pump_elec", []),
            *optimization_problem.heat_network_components.get("pump", []),
            *optimization_problem.heat_network_components.get("heat_exchanger", []),
            *optimization_problem.heat_network_components.get("buffer", []),
        ]:
            obj += (
                optimization_problem.extra_variable(
                    optimization_problem._asset_variable_operational_cost_map[asset]
                )
                * self.number_of_years
            )

        for asset in [
            *optimization_problem.heat_network_components.get("source", []),
            *optimization_problem.heat_network_components.get("ates", []),
            *optimization_problem.heat_network_components.get("buffer", []),
            *optimization_problem.heat_network_components.get("heat_pump", []),
            *optimization_problem.heat_network_components.get("heat_exchanger", []),
            *optimization_problem.heat_network_components.get("heat_exchanger_elec", []),
            *optimization_problem.heat_network_components.get("pump", []),
        ]:
            obj += (
                optimization_problem.extra_variable(
                    optimization_problem._asset_fixed_operational_cost_map[asset]
                )
                * self.number_of_years
            )

        for asset in [
            *optimization_problem.heat_network_components.get("source", []),
            *optimization_problem.heat_network_components.get("ates", []),
            *optimization_problem.heat_network_components.get("buffer", []),
            *optimization_problem.heat_network_components.get("demand", []),
            *optimization_problem.heat_network_components.get("heat_exchanger", []),
            *optimization_problem.heat_network_components.get("heat_pump", []),
            *optimization_problem.heat_network_components.get("pipe", []),
            *optimization_problem.heat_network_components.get("heat_exchanger_elec", []),
            *optimization_problem.heat_network_components.get("pump", []),
        ]:
            obj += optimization_problem.extra_variable(
                optimization_problem._asset_investment_cost_map[asset]
            )

        for asset in [
            *optimization_problem.heat_network_components.get("source", []),
            *optimization_problem.heat_network_components.get("ates", []),
            *optimization_problem.heat_network_components.get("buffer", []),
            *optimization_problem.heat_network_components.get("demand", []),
            *optimization_problem.heat_network_components.get("heat_exchanger", []),
            *optimization_problem.heat_network_components.get("heat_pump", []),
            *optimization_problem.heat_network_components.get("pipe", []),
            *optimization_problem.heat_network_components.get("heat_exchanger_elec", []),
            *optimization_problem.heat_network_components.get("pump", []),
        ]:
            obj += optimization_problem.extra_variable(
                optimization_problem._asset_installation_cost_map[asset]
=======
    def function(self, optimization_problem: TechnoEconomicMixin, ensemble_member) -> MX:
        """
        Calculate the objective function value for the optimization problem.

        This method sums up the various costs associated with the milp network assets.

        Args:
            optimization_problem (TechnoEconomicMixin): The optimization problem instance.
            ensemble_member: The current ensemble member being considered in the optimization.

        Returns:
            MX object: CasADi expression with the total cost objective function value.
        """

        options = optimization_problem.energy_system_options()

        cost_type_maps = {
            "operational": optimization_problem._asset_variable_operational_cost_map,
            "fixed_operational": optimization_problem._asset_fixed_operational_cost_map,
            "investment": optimization_problem._asset_investment_cost_map,
            "installation": optimization_problem._asset_installation_cost_map,
            "annualized": optimization_problem._annualized_capex_var_map,
        }

        if options["discounted_annualized_cost"]:
            cost_type_list = ["operational", "fixed_operational", "annualized"]
        else:
            cost_type_list = ["operational", "fixed_operational", "investment", "installation"]

        obj = 0.0
        for cost_type in cost_type_list:
            obj += self._calculate_cost(
                optimization_problem,
                cost_type,
                self.asset_type_maps[cost_type],
                cost_type_maps[cost_type],
                options,
>>>>>>> 0323c5b9
            )

        return obj<|MERGE_RESOLUTION|>--- conflicted
+++ resolved
@@ -136,68 +136,6 @@
                     obj += extra_var
         return obj
 
-<<<<<<< HEAD
-        for asset in [
-            *optimization_problem.heat_network_components.get("source", []),
-            *optimization_problem.heat_network_components.get("ates", []),
-            *optimization_problem.heat_network_components.get("heat_pump", []),
-            *optimization_problem.heat_network_components.get("heat_pump_elec", []),
-            *optimization_problem.heat_network_components.get("pump", []),
-            *optimization_problem.heat_network_components.get("heat_exchanger", []),
-            *optimization_problem.heat_network_components.get("buffer", []),
-        ]:
-            obj += (
-                optimization_problem.extra_variable(
-                    optimization_problem._asset_variable_operational_cost_map[asset]
-                )
-                * self.number_of_years
-            )
-
-        for asset in [
-            *optimization_problem.heat_network_components.get("source", []),
-            *optimization_problem.heat_network_components.get("ates", []),
-            *optimization_problem.heat_network_components.get("buffer", []),
-            *optimization_problem.heat_network_components.get("heat_pump", []),
-            *optimization_problem.heat_network_components.get("heat_exchanger", []),
-            *optimization_problem.heat_network_components.get("heat_exchanger_elec", []),
-            *optimization_problem.heat_network_components.get("pump", []),
-        ]:
-            obj += (
-                optimization_problem.extra_variable(
-                    optimization_problem._asset_fixed_operational_cost_map[asset]
-                )
-                * self.number_of_years
-            )
-
-        for asset in [
-            *optimization_problem.heat_network_components.get("source", []),
-            *optimization_problem.heat_network_components.get("ates", []),
-            *optimization_problem.heat_network_components.get("buffer", []),
-            *optimization_problem.heat_network_components.get("demand", []),
-            *optimization_problem.heat_network_components.get("heat_exchanger", []),
-            *optimization_problem.heat_network_components.get("heat_pump", []),
-            *optimization_problem.heat_network_components.get("pipe", []),
-            *optimization_problem.heat_network_components.get("heat_exchanger_elec", []),
-            *optimization_problem.heat_network_components.get("pump", []),
-        ]:
-            obj += optimization_problem.extra_variable(
-                optimization_problem._asset_investment_cost_map[asset]
-            )
-
-        for asset in [
-            *optimization_problem.heat_network_components.get("source", []),
-            *optimization_problem.heat_network_components.get("ates", []),
-            *optimization_problem.heat_network_components.get("buffer", []),
-            *optimization_problem.heat_network_components.get("demand", []),
-            *optimization_problem.heat_network_components.get("heat_exchanger", []),
-            *optimization_problem.heat_network_components.get("heat_pump", []),
-            *optimization_problem.heat_network_components.get("pipe", []),
-            *optimization_problem.heat_network_components.get("heat_exchanger_elec", []),
-            *optimization_problem.heat_network_components.get("pump", []),
-        ]:
-            obj += optimization_problem.extra_variable(
-                optimization_problem._asset_installation_cost_map[asset]
-=======
     def function(self, optimization_problem: TechnoEconomicMixin, ensemble_member) -> MX:
         """
         Calculate the objective function value for the optimization problem.
@@ -235,7 +173,6 @@
                 self.asset_type_maps[cost_type],
                 cost_type_maps[cost_type],
                 options,
->>>>>>> 0323c5b9
             )
 
         return obj