import logging

import casadi as ca

import numpy as np

from rtctools.optimization.collocated_integrated_optimization_problem import (
    CollocatedIntegratedOptimizationProblem,
)
from rtctools.optimization.timeseries import Timeseries

from .base_component_type_mixin import BaseComponentTypeMixin
from .head_loss_class import HeadLossClass, HeadLossOption
from .network_common import NetworkSettings

logger = logging.getLogger("rtctools_heat_network")


class GasPhysicsMixin(BaseComponentTypeMixin, CollocatedIntegratedOptimizationProblem):
    __allowed_head_loss_options = {
        HeadLossOption.NO_HEADLOSS,
        HeadLossOption.LINEAR,
        HeadLossOption.LINEARIZED_DW,
    }
    """
    This class is used to model the physics of a gas network with its assets. We model
    the different components with variety of linearization strategies.
    """

    def __init__(self, *args, **kwargs):
        r"""
        In this __init__ we prepare the dicts for the variables added by the HeatMixin class

        Gas network specific settings:

        The ``network_type`` is the network type identifier.

        The ``maximum_velocity`` is the maximum absolute value of the velocity in every pipe. This
        velocity is also used in the head loss / hydraulic power to calculate the maximum discharge
        if no maximum velocity per pipe class is not specified.

        The ``minimum_velocity`` is the minimum absolute value of the velocity
        in every pipe. It is mostly an option to improve the stability of the
        solver in a possibly subsequent QTH problem: the default value of
        `0.005` m/s helps the solver by avoiding the difficult case where
        discharges get close to zero.

        To model the head loss in pipes, the ``head_loss_option`` refers to
        one of the ways this can be done. See :class:`HeadLossOption` for more
        explanation on what each option entails. Note that some options model
        the head loss as an inequality, i.e. :math:`\Delta H \ge f(Q)`, whereas
        others model it as an equality.

        When ``HeadLossOption.CQ2_INEQUALITY`` is used, the wall roughness at
        ``estimated_velocity`` determines the `C` in :math:`\Delta H \ge C
        \cdot Q^2`.

        When ``HeadLossOption.LINEARIZED_DW`` is used, the
        ``maximum_velocity`` needs to be set. The Darcy-Weisbach head loss
        relationship from :math:`v = 0` until :math:`v = \text{maximum_velocity}`
        will then be linearized using ``n_linearization`` lines.

        When ``HeadLossOption.LINEAR`` is used, the wall roughness at
        ``estimated_velocity`` determines the `C` in :math:`\Delta H = C \cdot
        Q`. For pipes that contain a control valve, the formulation of
        ``HeadLossOption.CQ2_INEQUALITY`` is used.

        When ``HeadLossOption.CQ2_EQUALITY`` is used, the wall roughness at
        ``estimated_velocity`` determines the `C` in :math:`\Delta H = C \cdot
        Q^2`. Note that this formulation is non-convex. At `theta < 1` we
        therefore use the formulation ``HeadLossOption.LINEAR``. For pipes
        that contain a control valve, the formulation of
        ``HeadLossOption.CQ2_INEQUALITY`` is used.

        When ``minimize_head_losses`` is set to True (default), a last
        priority is inserted where the head losses and hydraulic power in the system are
        minimized if the ``head_loss_option`` is not `NO_HEADLOSS`.
        This is related to the assumption that control valves are
        present in the system to steer water in the right direction the case
        of multiple routes. If such control valves are not present, enabling
        this option will give warnings in case the found solution is not
        feasible. In case the option is False, both the minimization and
        checks are skipped.

        Note that the inherited options ``head_loss_option`` and
        ``minimize_head_losses`` are changed from their default values to
        ``HeadLossOption.LINEAR`` and ``False`` respectively.

        The ``n_linearization_lines`` is the number of lines used when a curve is approximated by
        multiple linear lines.

        The ``pipe_minimum_pressure`` is the global minimum pressured allowed
        in the network. Similarly, ``pipe_maximum_pressure`` is the maximum
        one.
        """
        self.gas_network_settings = {
            "network_type": NetworkSettings.NETWORK_TYPE_GAS,
            "maximum_velocity": 15.0,
            "minimum_velocity": 0.005,
            "head_loss_option": HeadLossOption.LINEAR,
            "minimize_head_losses": False,
            "n_linearization_lines": 5,
            "pipe_minimum_pressure": -np.inf,
            "pipe_maximum_pressure": np.inf,
        }
<<<<<<< HEAD
        self._head_loss_class = HeadLossClass(self.gas_network_settings)
=======
        self._gn_head_loss_class = HeadLossClass(self.gas_network_settings)
>>>>>>> abec4741
        self.__gas_pipe_head_bounds = {}
        self.__gas_pipe_head_loss_var = {}
        self.__gas_pipe_head_loss_bounds = {}
        self.__gas_pipe_head_loss_nominals = {}
        self.__gas_pipe_head_loss_zero_bounds = {}
        self._hn_gas_pipe_to_head_loss_map = {}

        # Boolean path-variable for the direction of the flow, inport to outport is positive flow.
        self.__gas_flow_direct_var = {}
        self.__gas_flow_direct_bounds = {}
        self._gas_pipe_to_flow_direct_map = {}

        # Boolean path-variable to determine whether flow is going through a pipe.
        # self.__gas_pipe_disconnect_var = {}
        # self.__gas_pipe_disconnect_var_bounds = {}
        # self._gas_pipe_disconnect_map = {}
<<<<<<< HEAD

        # Boolean variables for the linear line segment options per pipe.
        self.__pipe_linear_line_segment_var = {}  # value 0/1: line segment - not active/active
        self.__pipe_linear_line_segment_var_bounds = {}
        self._pipe_linear_line_segment_map = {}
=======
>>>>>>> abec4741

        super().__init__(*args, **kwargs)

        self._gas_pipe_topo_pipe_class_map = {}

    def pre(self):
        """
        In this pre method we fill the dicts initiated in the __init__. This means that we create
        the Casadi variables and determine the bounds, nominals and create maps for easier
        retrieving of the variables.
        """
        super().pre()

        def _get_max_bound(bound):
            if isinstance(bound, np.ndarray):
                return max(bound)
            elif isinstance(bound, Timeseries):
                return max(bound.values)
            else:
                return bound

        def _get_min_bound(bound):
            if isinstance(bound, np.ndarray):
                return min(bound)
            elif isinstance(bound, Timeseries):
                return min(bound.values)
            else:
                return bound

        bounds = self.bounds()

        for pipe_name in self.heat_network_components.get("gas_pipe", []):
            head_loss_var = f"{pipe_name}.__head_loss"
<<<<<<< HEAD
            initialized_vars = self._head_loss_class.initialize_variables_nominals_and_bounds(
=======
            # Note we always use the gas network type for the naming of variables, independent of
            # the gas mixture used.
            initialized_vars = self._gn_head_loss_class.initialize_variables_nominals_and_bounds(
>>>>>>> abec4741
                self, NetworkSettings.NETWORK_TYPE_GAS, pipe_name, self.gas_network_settings
            )
            if initialized_vars[0] != {}:
                self.__gas_pipe_head_bounds[
                    f"{pipe_name}.{NetworkSettings.NETWORK_TYPE_GAS}In.H"
                ] = initialized_vars[0]
            if initialized_vars[1] != {}:
                self.__gas_pipe_head_bounds[
                    f"{pipe_name}.{NetworkSettings.NETWORK_TYPE_GAS}Out.H"
                ] = initialized_vars[1]
            if initialized_vars[2] != {}:
                self.__gas_pipe_head_loss_zero_bounds[f"{pipe_name}.dH"] = initialized_vars[2]
            if initialized_vars[3] != {}:
                self._hn_gas_pipe_to_head_loss_map[pipe_name] = initialized_vars[3]
            if initialized_vars[4] != {}:
                self.__gas_pipe_head_loss_var[head_loss_var] = initialized_vars[4]
            if initialized_vars[5] != {}:
                self.__gas_pipe_head_loss_nominals[f"{pipe_name}.dH"] = initialized_vars[5]
            if initialized_vars[6] != {}:
                self.__gas_pipe_head_loss_nominals[head_loss_var] = initialized_vars[6]
            if initialized_vars[7] != {}:
                self.__gas_pipe_head_loss_bounds[head_loss_var] = initialized_vars[7]

<<<<<<< HEAD
            if (
                initialized_vars[8] != {}
                and initialized_vars[9] != {}
                and initialized_vars[10] != {}
            ):
                self._pipe_linear_line_segment_map[pipe_name] = {}
                for ii_line in range(self.gas_network_settings["n_linearization_lines"] * 2):
                    pipe_linear_line_segment_var_name = initialized_vars[8][ii_line]
                    self._pipe_linear_line_segment_map[pipe_name][ii_line] = (
                        pipe_linear_line_segment_var_name
                    )
                    self.__pipe_linear_line_segment_var[pipe_linear_line_segment_var_name] = (
                        initialized_vars[9][pipe_linear_line_segment_var_name]
                    )
                    self.__pipe_linear_line_segment_var_bounds[
                        pipe_linear_line_segment_var_name] = initialized_vars[10][pipe_linear_line_segment_var_name]

=======
>>>>>>> abec4741
            # Integer variables
            flow_dir_var = f"{pipe_name}__gas_flow_direct_var"

            self._gas_pipe_to_flow_direct_map[pipe_name] = flow_dir_var
            self.__gas_flow_direct_var[flow_dir_var] = ca.MX.sym(flow_dir_var)

            # Fix the directions that are already implied by the bounds on heat
            # Nonnegative heat implies that flow direction Boolean is equal to one.
            # Nonpositive heat implies that flow direction Boolean is equal to zero.

            q_in_lb = _get_min_bound(bounds[f"{pipe_name}.GasIn.Q"][0])
            q_in_ub = _get_max_bound(bounds[f"{pipe_name}.GasIn.Q"][1])
            q_out_lb = _get_min_bound(bounds[f"{pipe_name}.GasOut.Q"][0])
            q_out_ub = _get_max_bound(bounds[f"{pipe_name}.GasOut.Q"][1])

            if (q_in_lb >= 0.0 and q_in_ub >= 0.0) or (q_out_lb >= 0.0 and q_out_ub >= 0.0):
                self.__gas_flow_direct_bounds[flow_dir_var] = (1.0, 1.0)
            elif (q_in_lb <= 0.0 and q_in_ub <= 0.0) or (q_out_lb <= 0.0 and q_out_ub <= 0.0):
                self.__gas_flow_direct_bounds[flow_dir_var] = (0.0, 0.0)
            else:
                self.__gas_flow_direct_bounds[flow_dir_var] = (0.0, 1.0)

            # Still to be added in the future
            # if parameters[f"{pipe_name}.disconnectable"]:
            #     disconnected_var = f"{pipe_name}__is_disconnected"
            #     self._gas_pipe_disconnect_map[pipe_name] = disconnected_var
            #     self.__gas_pipe_disconnect_var[disconnected_var] = ca.MX.sym(disconnected_var)
            #     self.__gas_pipe_disconnect_var_bounds[disconnected_var] = (0.0, 1.0)

        self.__maximum_total_head_loss = self.__get_maximum_total_head_loss()

    def heat_network_options(self):
        r"""
        Returns a dictionary of heat network specific options.

        """

<<<<<<< HEAD
        options = self._head_loss_class.head_loss_network_options()
=======
        options = self._gn_head_loss_class.head_loss_network_options()
>>>>>>> abec4741

        options["minimum_pressure_far_point"] = 1.0

        return options

    @property
    def extra_variables(self):
        """
        In this function we add all the variables defined in the HeatMixin to the optimization
        problem. Note that these are only the normal variables not path variables.
        """
        variables = super().extra_variables.copy()

        return variables

    @property
    def path_variables(self):
        """
        In this function we add all the path variables defined in the HeatMixin to the
        optimization problem. Note that path_variables are variables that are created for each
        time-step.
        """
        variables = super().path_variables.copy()
        variables.extend(self.__gas_pipe_head_loss_var.values())
        variables.extend(self.__gas_flow_direct_var.values())
        # variables.extend(self.__gas_pipe_disconnect_var.values())
<<<<<<< HEAD
        variables.extend(self.__pipe_linear_line_segment_var.values())
=======
>>>>>>> abec4741

        return variables

    def variable_is_discrete(self, variable):
        """
        All variables that only can take integer values should be added to this function.
        """
        # if (variable in self.__gas_flow_direct_var or variable in self.__gas_pipe_disconnect_var):
<<<<<<< HEAD
        if (
            variable in self.__gas_flow_direct_var
            or variable in self.__pipe_linear_line_segment_var
        ):
=======
        if variable in self.__gas_flow_direct_var:
>>>>>>> abec4741
            return True
        else:
            return super().variable_is_discrete(variable)

    def variable_nominal(self, variable):
        """
        In this function we add all the nominals for the variables defined/added in the HeatMixin.
        """

        if variable in self.__gas_pipe_head_loss_nominals:
            return self.__gas_pipe_head_loss_nominals[variable]
        else:
            return super().variable_nominal(variable)

    def bounds(self):
        """
        In this function we add the bounds to the problem for all the variables defined/added in
        the HeatMixin.
        """
        bounds = super().bounds()

        # bounds.update(self.__gas_flow_direct_bounds)
        # bounds.update(self.__gas_pipe_disconnect_var_bounds)
        bounds.update(self.__gas_pipe_head_loss_bounds)
        bounds.update(self.__gas_pipe_head_loss_zero_bounds)
<<<<<<< HEAD
        bounds.update(self.__pipe_linear_line_segment_var_bounds)
=======
>>>>>>> abec4741

        for k, v in self.__gas_pipe_head_bounds.items():
            bounds[k] = self.merge_bounds(bounds[k], v)

        return bounds

    def path_goals(self):
        """
        Here we add the goals for minimizing the head loss and hydraulic power depending on the
        configuration. Please note that we only do hydraulic power for the MILP problem thus only
        for the linearized head_loss options.
        """
        g = super().path_goals().copy()

        if (
            self.gas_network_settings["minimize_head_losses"]
            and self.gas_network_settings["head_loss_option"] != HeadLossOption.NO_HEADLOSS
        ):
            g.append(
<<<<<<< HEAD
                self._head_loss_class._hn_minimization_goal_class(self, self.gas_network_settings)
=======
                self._gn_head_loss_class._hn_minimization_goal_class(
                    self, self.gas_network_settings
                )
>>>>>>> abec4741
            )

        return g

    def __get_maximum_total_head_loss(self):
        """
        Get an upper bound on the maximum total head loss that can be used in
        big-M formulations of e.g. check valves and disconnectable pipes.

        There are multiple ways to calculate this upper bound, depending on
        what options are set. We compute all these upper bounds, and return
        the lowest one of them.
        """

        options = self.heat_network_options()
        components = self.heat_network_components

        if self.gas_network_settings["head_loss_option"] == HeadLossOption.NO_HEADLOSS:
            # Undefined, and all constraints using this methods value should
            # be skipped.
            return np.nan

        # Summing head loss in pipes
        max_sum_dh_pipes = 0.0

        for ensemble_member in range(self.ensemble_size):
            parameters = self.parameters(ensemble_member)

            head_loss = 0.0

            for pipe in components.get("gas_pipe", []):
                area = parameters[f"{pipe}.area"]
                max_discharge = self.gas_network_settings["maximum_velocity"] * area
<<<<<<< HEAD
                head_loss += self._head_loss_class._hn_pipe_head_loss(
                    pipe, self, options, self.gas_network_settings, parameters, max_discharge
=======
                head_loss += self._gn_head_loss_class._hn_pipe_head_loss(
                    pipe,
                    self,
                    options,
                    self.gas_network_settings,
                    parameters,
                    max_discharge,
                    network_type=self.gas_network_settings["network_type"],
                    pressure=parameters[f"{pipe}.pressure"],
>>>>>>> abec4741
                )

            head_loss += options["minimum_pressure_far_point"] * 10.2

            max_sum_dh_pipes = max(max_sum_dh_pipes, head_loss)

        # Maximum pressure difference allowed with user options
        # NOTE: Does not yet take elevation differences into acccount
        max_dh_network_options = (
            self.gas_network_settings["pipe_maximum_pressure"]
            - self.gas_network_settings["pipe_minimum_pressure"]
        ) * 10.2

        return min(max_sum_dh_pipes, max_dh_network_options)

    def __gas_node_mixing_path_constraints(self, ensemble_member):
        """
        This function adds constraints for each gas network node/joint to have as much
        flow going in as out. Effectively, it is setting the sum of flow to zero.
        """
        constraints = []

        for node, connected_pipes in self.heat_network_topology.gas_nodes.items():
            q_sum = 0.0
            q_nominals = []

            for i_conn, (_pipe, orientation) in connected_pipes.items():
                gas_conn = f"{node}.GasConn[{i_conn + 1}].Q"
                q_sum += orientation * self.state(gas_conn)
                q_nominals.append(self.variable_nominal(gas_conn))

            q_nominal = np.median(q_nominals)
            constraints.append((q_sum / q_nominal, 0.0, 0.0))

            q_sum = 0.0
            q_nominals = []

            for i_conn, (_pipe, orientation) in connected_pipes.items():
                gas_conn = f"{node}.GasConn[{i_conn + 1}].Q_shadow"
                q_sum += orientation * self.state(gas_conn)
                q_nominals.append(self.variable_nominal(gas_conn))

            q_nominal = np.median(q_nominals)
            constraints.append((q_sum / q_nominal, 0.0, 0.0))

        return constraints

    def __state_vector_scaled(self, variable, ensemble_member):
        """
        This functions returns the casadi symbols scaled with their nominal for the entire time
        horizon.
        """
        canonical, sign = self.alias_relation.canonical_signed(variable)
        return (
            self.state_vector(canonical, ensemble_member) * self.variable_nominal(canonical) * sign
        )

    def __flow_direction_path_constraints(self, ensemble_member):
        """
        This function adds constraints to set the direction in pipes and determine whether a pipe
        is utilized at all (is_disconnected variable).

        Whether a pipe is connected is based upon whether flow passes through that pipe.

        The directions are set based upon the directions of how thermal power propegates. This is
        done based upon the sign of the Heat variable. Where positive Heat means a positive
        direction and negative heat means a negative direction. By default, positive is defined from
        HeatIn to HeatOut.

        Finally, a minimum flow can be set. This can sometimes be useful for numerical stability.
        """
        constraints = []

        # Also ensure that the discharge has the same sign as the heat.
        for p in self.heat_network_components.get("gas_pipe", []):
            flow_dir_var = self._gas_pipe_to_flow_direct_map[p]
            flow_dir = self.state(flow_dir_var)

            q_in = self.state(f"{p}.GasIn.Q")

            big_m = 2.0 * np.max(
                np.abs(
                    (
                        *self.bounds()[f"{p}.GasIn.Q"],
                        *self.bounds()[f"{p}.GasOut.Q"],
                    )
                )
            )

            # Note we only need one on the heat as the desired behaviour is propegated by the
            # constraints heat_in - heat_out - heat_loss == 0.
            constraints.append(
                (
                    (q_in - big_m * flow_dir) / big_m,
                    -np.inf,
                    0.0,
                )
            )
            constraints.append(
                (
                    (q_in + big_m * (1 - flow_dir)) / big_m,
                    0.0,
                    np.inf,
                )
            )

        # Pipes that are connected in series should have the same heat direction.
        for pipes in self.heat_network_topology.pipe_series:
            if len(pipes) <= 1:
                continue

            base_flow_dir_var = self.state(self._gas_pipe_to_flow_direct_map[pipes[0]])

            for p in pipes[1:]:
                flow_dir_var = self.state(self._gas_pipe_to_flow_direct_map[p])
                constraints.append((base_flow_dir_var - flow_dir_var, 0.0, 0.0))

        return constraints

    def _hn_gas_pipe_head_loss_constraints(self, ensemble_member):
        """
        This function adds the head loss constraints for pipes. There are two options namely with
        and without pipe class optimization. In both cases we assume that disconnected pipes, pipes
        without flow have no head loss.

        Under pipe-class optimization the head loss constraints per pipe class are added and
        applied with the big_m method (is_topo_disconnected) to only activate the correct
        constraints.

        Under constant pipe class constraints for only one diameter are added.
        """
        constraints = []

        options = self.heat_network_options()
        parameters = self.parameters(ensemble_member)
        components = self.heat_network_components
        # Set the head loss according to the direction in the pipes. Note that
        # the `.__head_loss` symbol is always positive by definition, but that
        # `.dH` is not (positive when flow is negative, and vice versa).
        # If the pipe is disconnected, we leave the .__head_loss symbol free
        # (and it has no physical meaning). We also do not set any discharge
        # relationship in this case (but dH is still equal to Out - In of
        # course).

        for pipe in components.get("gas_pipe", []):
            if parameters[f"{pipe}.length"] == 0.0:
                # If the pipe does not have a control valve, the head loss is
                # forced to zero via bounds. If the pipe _does_ have a control
                # valve, then there still is no relationship between the
                # discharge and the head loss/dH.
                continue

            head_loss_sym = self._hn_gas_pipe_to_head_loss_map[pipe]

            dh = self.__state_vector_scaled(f"{pipe}.dH", ensemble_member)
            head_loss = self.__state_vector_scaled(head_loss_sym, ensemble_member)
            discharge = self.__state_vector_scaled(f"{pipe}.Q", ensemble_member)

            # We need to make sure the dH is decoupled from the discharge when
            # the pipe is disconnected. Simply put, this means making the
            # below constraints trivial.

            # Still to be implemented
            # is_disconnected_var = self._gas_pipe_disconnect_map.get(pipe)
            is_disconnected_var = None

            if is_disconnected_var is None:
                is_disconnected = 0.0
            else:
                is_disconnected = self.__state_vector_scaled(is_disconnected_var, ensemble_member)

            max_discharge = None
            max_head_loss = -np.inf

            if pipe in self._gas_pipe_topo_pipe_class_map:
                # Multiple diameter options for this pipe
                pipe_classes = self._gas_pipe_topo_pipe_class_map[pipe]
                max_discharge = max(c.maximum_discharge for c in pipe_classes)

                for pc, pc_var_name in pipe_classes.items():
                    if pc.inner_diameter == 0.0:
                        continue

<<<<<<< HEAD
                    head_loss_max_discharge = self._head_loss_class._hn_pipe_head_loss(
=======
                    head_loss_max_discharge = self._gn_head_loss_class._hn_pipe_head_loss(
>>>>>>> abec4741
                        pipe,
                        self,
                        options,
                        self.gas_network_settings,
                        parameters,
                        max_discharge,
                        pipe_class=pc,
<<<<<<< HEAD
                    )

                    big_m = max(1.1 * self.__maximum_total_head_loss, 2 * head_loss_max_discharge)
=======
                        network_type=self.gas_network_settings["network_type"],
                        pressure=parameters[f"{pipe}.pressure"],
                    )

                    big_m = max(
                        2.0 * 2.0 * self.__maximum_total_head_loss, 2 * head_loss_max_discharge
                    )
>>>>>>> abec4741

                    is_topo_disconnected = 1 - self.extra_variable(pc_var_name, ensemble_member)
                    is_topo_disconnected = ca.repmat(is_topo_disconnected, dh.size1())

                    # Note that we add the two booleans `is_disconnected` and
                    # `is_topo_disconnected`. This is allowed because of the way the
                    # resulting expression is used in the Big-M formulation. We only care
                    # that the expression (i.e. a single boolean or the sum of the two
                    # booleans) is either 0 when the pipe is connected, or >= 1 when it
                    # is disconnected.
                    constraints.extend(
<<<<<<< HEAD
                        self._head_loss_class._hn_pipe_head_loss(
=======
                        self._gn_head_loss_class._hn_pipe_head_loss(
>>>>>>> abec4741
                            pipe,
                            self,
                            options,
                            self.gas_network_settings,
                            parameters,
                            discharge,
                            head_loss,
                            dh,
                            is_disconnected + is_topo_disconnected,
                            big_m,
                            pc,
<<<<<<< HEAD
=======
                            network_type=self.gas_network_settings["network_type"],
                            pressure=parameters[f"{pipe}.pressure"],
>>>>>>> abec4741
                        )
                    )

                    # Contrary to the Big-M calculation above, the relation
                    # between dH and the head loss symbol requires the
                    # maximum head loss that can be realized effectively. So
                    # we pass the current pipe class's maximum discharge.
                    max_head_loss = max(
                        max_head_loss,
<<<<<<< HEAD
                        self._head_loss_class._hn_pipe_head_loss(
=======
                        self._gn_head_loss_class._hn_pipe_head_loss(
>>>>>>> abec4741
                            pipe,
                            self,
                            options,
                            self.gas_network_settings,
                            parameters,
                            pc.maximum_discharge,
                            pipe_class=pc,
<<<<<<< HEAD
=======
                            network_type=self.gas_network_settings["network_type"],
                            pressure=parameters[f"{pipe}.pressure"],
>>>>>>> abec4741
                        ),
                    )
            else:
                # Only a single diameter for this pipe. Note that we rely on
                # the diameter parameter being overridden automatically if a
                # single pipe class is set by the user.
                area = parameters[f"{pipe}.area"]
                max_discharge = self.gas_network_settings["maximum_velocity"] * area

                is_topo_disconnected = int(parameters[f"{pipe}.diameter"] == 0.0)

                constraints.extend(
<<<<<<< HEAD
                    self._head_loss_class._hn_pipe_head_loss(
=======
                    self._gn_head_loss_class._hn_pipe_head_loss(
>>>>>>> abec4741
                        pipe,
                        self,
                        options,
                        self.gas_network_settings,
                        parameters,
                        discharge,
                        head_loss,
                        dh,
                        is_disconnected + is_topo_disconnected,
<<<<<<< HEAD
                        1.1 * self.__maximum_total_head_loss,
                    )
                )

                max_head_loss = self._head_loss_class._hn_pipe_head_loss(
                    pipe, self, options, self.gas_network_settings, parameters, max_discharge
=======
                        2.0 * self.__maximum_total_head_loss,
                        network_type=self.gas_network_settings["network_type"],
                        pressure=parameters[f"{pipe}.pressure"],
                    )
                )

                max_head_loss = self._gn_head_loss_class._hn_pipe_head_loss(
                    pipe,
                    self,
                    options,
                    self.gas_network_settings,
                    parameters,
                    max_discharge,
                    network_type=self.gas_network_settings["network_type"],
                    pressure=parameters[f"{pipe}.pressure"],
>>>>>>> abec4741
                )

            # Relate the head loss symbol to the pipe's dH symbol.

            # FIXME: Ugly hack. Cold pipes should be modelled completely with
            # their own integers as well.
            flow_dir = self.__state_vector_scaled(
                self._gas_pipe_to_flow_direct_map[pipe], ensemble_member
            )

            # Note that the Big-M should _at least_ cover the maximum
            # distance between `head_loss` and `dh`. If `head_loss` can be at
            # most 1.0 (= `max_head_loss`), that means our Big-M should be at
            # least double (i.e. >= 2.0). And because we do not want Big-Ms to
            # be overly tight, we include an additional factor of 2.
<<<<<<< HEAD
            big_m = 1.1 * max_head_loss  # TODO why is this smaller big_m needed?
            # big_m = 2.0 * 2.0 * max_head_loss
=======
            # big_m = 1.1 * max_head_loss  # TODO why is this smaller big_m needed?
            big_m = 2.0 * 2.0 * max_head_loss
>>>>>>> abec4741
            constraints.append(
                (
                    (-dh - head_loss + (1 - flow_dir) * big_m) / big_m,
                    0.0,
                    np.inf,
                )
            )
            constraints.append(((dh - head_loss + flow_dir * big_m) / big_m, 0.0, np.inf))

        return constraints

    def path_constraints(self, ensemble_member):
        """
        Here we add all the path constraints to the optimization problem. Please note that the
        path constraints are the constraints that are applied to each time-step in the problem.
        """

        constraints = super().path_constraints(ensemble_member)

        constraints.extend(self.__gas_node_mixing_path_constraints(ensemble_member))

        # Add source/demand head loss constrains only if head loss is non-zero
        if self.gas_network_settings["head_loss_option"] != HeadLossOption.NO_HEADLOSS:
            constraints.extend(
<<<<<<< HEAD
                self._head_loss_class._pipe_head_loss_path_constraints(self, ensemble_member)
=======
                self._gn_head_loss_class._pipe_head_loss_path_constraints(self, ensemble_member)
>>>>>>> abec4741
            )

        constraints.extend(self.__flow_direction_path_constraints(ensemble_member))

        return constraints

    def constraints(self, ensemble_member):
        """
        This function adds the normal constraints to the problem. Unlike the path constraints these
        are not applied to every time-step in the problem. Meaning that these constraints either
        consider global variables that are independent of time-step or that the relevant time-steps
        are indexed within the constraint formulation.
        """
        constraints = super().constraints(ensemble_member)

        if self.gas_network_settings["head_loss_option"] != HeadLossOption.NO_HEADLOSS:
            constraints.extend(self._hn_gas_pipe_head_loss_constraints(ensemble_member))

        return constraints

    def goal_programming_options(self):
        """
        Here we set the goal programming configuration. We use soft constraints for consecutive
        goals.
        """
        options = super().goal_programming_options()
        options["keep_soft_constraints"] = True
        return options

    def solver_options(self):
        """
        Here we define the solver options. By default we use the open-source solver cbc and casadi
        solver qpsol.
        """
        options = super().solver_options()
        options["casadi_solver"] = "qpsol"
        options["solver"] = "highs"
        return options

    def compiler_options(self):
        """
        In this function we set the compiler configuration.
        """
        options = super().compiler_options()
        options["resolve_parameter_values"] = True
        return options

    def priority_completed(self, priority):
        """
        This function is called after a priority of goals is completed. This function is used to
        specify operations between consecutive goals. Here we set some parameter attributes after
        the optimization is completed.
        """
        options = self.heat_network_options()

        if (
            self.gas_network_settings["minimize_head_losses"]
            and self.gas_network_settings["head_loss_option"] != HeadLossOption.NO_HEADLOSS
<<<<<<< HEAD
            and priority == self._head_loss_class._hn_minimization_goal_class.priority
=======
            and priority == self._gn_head_loss_class._hn_minimization_goal_class.priority
>>>>>>> abec4741
        ):
            components = self.heat_network_components

            rtol = 1e-5
            atol = 1e-4

            for ensemble_member in range(self.ensemble_size):
                parameters = self.parameters(ensemble_member)
                results = self.extract_results(ensemble_member)

                for pipe in components.get("gas_pipe", []):
                    # if parameters[f"{pipe}.has_control_valve"]: # not used at all
                    #     continue

                    # Just like with a control valve, if pipe is disconnected
                    # there is nothing to check.
                    q_full = results[f"{pipe}.Q"]
                    # if parameters[f"{pipe}.disconnectable"]: # not used yet
                    #     inds = q_full != 0.0
                    # else:
                    #     inds = np.arange(len(q_full), dtype=int)
                    inds = np.arange(len(q_full), dtype=int)

                    if parameters[f"{pipe}.diameter"] == 0.0:
                        # Pipe is disconnected. Head loss is free, so nothing to check.
                        continue

                    q = results[f"{pipe}.Q"][inds]
<<<<<<< HEAD
                    head_loss_target = self._head_loss_class._hn_pipe_head_loss(
                        pipe, self, options, self.gas_network_settings, parameters, q, None
=======
                    head_loss_target = self._gn_head_loss_class._hn_pipe_head_loss(
                        pipe,
                        self,
                        options,
                        self.gas_network_settings,
                        parameters,
                        q,
                        None,
                        network_type=self.gas_network_settings["network_type"],
                        pressure=parameters[f"{pipe}.pressure"],
>>>>>>> abec4741
                    )
                    if self.gas_network_settings["head_loss_option"] == HeadLossOption.LINEAR:
                        head_loss = np.abs(results[f"{pipe}.dH"][inds])
                    else:
                        head_loss = results[self._hn_gas_pipe_to_head_loss_map[pipe]][inds]

                    if not np.allclose(head_loss, head_loss_target, rtol=rtol, atol=atol):
                        logger.warning(
                            f"Pipe {pipe} has artificial head loss; "
                            f"at least one more control valve should be added to the network."
                        )

        super().priority_completed(priority)<|MERGE_RESOLUTION|>--- conflicted
+++ resolved
@@ -103,11 +103,7 @@
             "pipe_minimum_pressure": -np.inf,
             "pipe_maximum_pressure": np.inf,
         }
-<<<<<<< HEAD
-        self._head_loss_class = HeadLossClass(self.gas_network_settings)
-=======
         self._gn_head_loss_class = HeadLossClass(self.gas_network_settings)
->>>>>>> abec4741
         self.__gas_pipe_head_bounds = {}
         self.__gas_pipe_head_loss_var = {}
         self.__gas_pipe_head_loss_bounds = {}
@@ -124,14 +120,12 @@
         # self.__gas_pipe_disconnect_var = {}
         # self.__gas_pipe_disconnect_var_bounds = {}
         # self._gas_pipe_disconnect_map = {}
-<<<<<<< HEAD
 
         # Boolean variables for the linear line segment options per pipe.
+        # TDOD: change name to _gas_pipe_...
         self.__pipe_linear_line_segment_var = {}  # value 0/1: line segment - not active/active
         self.__pipe_linear_line_segment_var_bounds = {}
         self._pipe_linear_line_segment_map = {}
-=======
->>>>>>> abec4741
 
         super().__init__(*args, **kwargs)
 
@@ -165,13 +159,9 @@
 
         for pipe_name in self.heat_network_components.get("gas_pipe", []):
             head_loss_var = f"{pipe_name}.__head_loss"
-<<<<<<< HEAD
-            initialized_vars = self._head_loss_class.initialize_variables_nominals_and_bounds(
-=======
             # Note we always use the gas network type for the naming of variables, independent of
             # the gas mixture used.
             initialized_vars = self._gn_head_loss_class.initialize_variables_nominals_and_bounds(
->>>>>>> abec4741
                 self, NetworkSettings.NETWORK_TYPE_GAS, pipe_name, self.gas_network_settings
             )
             if initialized_vars[0] != {}:
@@ -195,7 +185,6 @@
             if initialized_vars[7] != {}:
                 self.__gas_pipe_head_loss_bounds[head_loss_var] = initialized_vars[7]
 
-<<<<<<< HEAD
             if (
                 initialized_vars[8] != {}
                 and initialized_vars[9] != {}
@@ -213,8 +202,6 @@
                     self.__pipe_linear_line_segment_var_bounds[
                         pipe_linear_line_segment_var_name] = initialized_vars[10][pipe_linear_line_segment_var_name]
 
-=======
->>>>>>> abec4741
             # Integer variables
             flow_dir_var = f"{pipe_name}__gas_flow_direct_var"
 
@@ -252,11 +239,7 @@
 
         """
 
-<<<<<<< HEAD
-        options = self._head_loss_class.head_loss_network_options()
-=======
         options = self._gn_head_loss_class.head_loss_network_options()
->>>>>>> abec4741
 
         options["minimum_pressure_far_point"] = 1.0
 
@@ -283,10 +266,7 @@
         variables.extend(self.__gas_pipe_head_loss_var.values())
         variables.extend(self.__gas_flow_direct_var.values())
         # variables.extend(self.__gas_pipe_disconnect_var.values())
-<<<<<<< HEAD
         variables.extend(self.__pipe_linear_line_segment_var.values())
-=======
->>>>>>> abec4741
 
         return variables
 
@@ -295,14 +275,10 @@
         All variables that only can take integer values should be added to this function.
         """
         # if (variable in self.__gas_flow_direct_var or variable in self.__gas_pipe_disconnect_var):
-<<<<<<< HEAD
         if (
             variable in self.__gas_flow_direct_var
             or variable in self.__pipe_linear_line_segment_var
         ):
-=======
-        if variable in self.__gas_flow_direct_var:
->>>>>>> abec4741
             return True
         else:
             return super().variable_is_discrete(variable)
@@ -328,10 +304,7 @@
         # bounds.update(self.__gas_pipe_disconnect_var_bounds)
         bounds.update(self.__gas_pipe_head_loss_bounds)
         bounds.update(self.__gas_pipe_head_loss_zero_bounds)
-<<<<<<< HEAD
         bounds.update(self.__pipe_linear_line_segment_var_bounds)
-=======
->>>>>>> abec4741
 
         for k, v in self.__gas_pipe_head_bounds.items():
             bounds[k] = self.merge_bounds(bounds[k], v)
@@ -351,13 +324,9 @@
             and self.gas_network_settings["head_loss_option"] != HeadLossOption.NO_HEADLOSS
         ):
             g.append(
-<<<<<<< HEAD
-                self._head_loss_class._hn_minimization_goal_class(self, self.gas_network_settings)
-=======
                 self._gn_head_loss_class._hn_minimization_goal_class(
                     self, self.gas_network_settings
                 )
->>>>>>> abec4741
             )
 
         return g
@@ -391,10 +360,6 @@
             for pipe in components.get("gas_pipe", []):
                 area = parameters[f"{pipe}.area"]
                 max_discharge = self.gas_network_settings["maximum_velocity"] * area
-<<<<<<< HEAD
-                head_loss += self._head_loss_class._hn_pipe_head_loss(
-                    pipe, self, options, self.gas_network_settings, parameters, max_discharge
-=======
                 head_loss += self._gn_head_loss_class._hn_pipe_head_loss(
                     pipe,
                     self,
@@ -404,7 +369,6 @@
                     max_discharge,
                     network_type=self.gas_network_settings["network_type"],
                     pressure=parameters[f"{pipe}.pressure"],
->>>>>>> abec4741
                 )
 
             head_loss += options["minimum_pressure_far_point"] * 10.2
@@ -588,11 +552,7 @@
                     if pc.inner_diameter == 0.0:
                         continue
 
-<<<<<<< HEAD
-                    head_loss_max_discharge = self._head_loss_class._hn_pipe_head_loss(
-=======
                     head_loss_max_discharge = self._gn_head_loss_class._hn_pipe_head_loss(
->>>>>>> abec4741
                         pipe,
                         self,
                         options,
@@ -600,11 +560,6 @@
                         parameters,
                         max_discharge,
                         pipe_class=pc,
-<<<<<<< HEAD
-                    )
-
-                    big_m = max(1.1 * self.__maximum_total_head_loss, 2 * head_loss_max_discharge)
-=======
                         network_type=self.gas_network_settings["network_type"],
                         pressure=parameters[f"{pipe}.pressure"],
                     )
@@ -612,7 +567,6 @@
                     big_m = max(
                         2.0 * 2.0 * self.__maximum_total_head_loss, 2 * head_loss_max_discharge
                     )
->>>>>>> abec4741
 
                     is_topo_disconnected = 1 - self.extra_variable(pc_var_name, ensemble_member)
                     is_topo_disconnected = ca.repmat(is_topo_disconnected, dh.size1())
@@ -624,11 +578,7 @@
                     # booleans) is either 0 when the pipe is connected, or >= 1 when it
                     # is disconnected.
                     constraints.extend(
-<<<<<<< HEAD
-                        self._head_loss_class._hn_pipe_head_loss(
-=======
                         self._gn_head_loss_class._hn_pipe_head_loss(
->>>>>>> abec4741
                             pipe,
                             self,
                             options,
@@ -640,11 +590,8 @@
                             is_disconnected + is_topo_disconnected,
                             big_m,
                             pc,
-<<<<<<< HEAD
-=======
                             network_type=self.gas_network_settings["network_type"],
                             pressure=parameters[f"{pipe}.pressure"],
->>>>>>> abec4741
                         )
                     )
 
@@ -654,11 +601,7 @@
                     # we pass the current pipe class's maximum discharge.
                     max_head_loss = max(
                         max_head_loss,
-<<<<<<< HEAD
-                        self._head_loss_class._hn_pipe_head_loss(
-=======
                         self._gn_head_loss_class._hn_pipe_head_loss(
->>>>>>> abec4741
                             pipe,
                             self,
                             options,
@@ -666,11 +609,8 @@
                             parameters,
                             pc.maximum_discharge,
                             pipe_class=pc,
-<<<<<<< HEAD
-=======
                             network_type=self.gas_network_settings["network_type"],
                             pressure=parameters[f"{pipe}.pressure"],
->>>>>>> abec4741
                         ),
                     )
             else:
@@ -683,11 +623,7 @@
                 is_topo_disconnected = int(parameters[f"{pipe}.diameter"] == 0.0)
 
                 constraints.extend(
-<<<<<<< HEAD
-                    self._head_loss_class._hn_pipe_head_loss(
-=======
                     self._gn_head_loss_class._hn_pipe_head_loss(
->>>>>>> abec4741
                         pipe,
                         self,
                         options,
@@ -697,14 +633,6 @@
                         head_loss,
                         dh,
                         is_disconnected + is_topo_disconnected,
-<<<<<<< HEAD
-                        1.1 * self.__maximum_total_head_loss,
-                    )
-                )
-
-                max_head_loss = self._head_loss_class._hn_pipe_head_loss(
-                    pipe, self, options, self.gas_network_settings, parameters, max_discharge
-=======
                         2.0 * self.__maximum_total_head_loss,
                         network_type=self.gas_network_settings["network_type"],
                         pressure=parameters[f"{pipe}.pressure"],
@@ -720,7 +648,6 @@
                     max_discharge,
                     network_type=self.gas_network_settings["network_type"],
                     pressure=parameters[f"{pipe}.pressure"],
->>>>>>> abec4741
                 )
 
             # Relate the head loss symbol to the pipe's dH symbol.
@@ -736,13 +663,8 @@
             # most 1.0 (= `max_head_loss`), that means our Big-M should be at
             # least double (i.e. >= 2.0). And because we do not want Big-Ms to
             # be overly tight, we include an additional factor of 2.
-<<<<<<< HEAD
-            big_m = 1.1 * max_head_loss  # TODO why is this smaller big_m needed?
-            # big_m = 2.0 * 2.0 * max_head_loss
-=======
             # big_m = 1.1 * max_head_loss  # TODO why is this smaller big_m needed?
             big_m = 2.0 * 2.0 * max_head_loss
->>>>>>> abec4741
             constraints.append(
                 (
                     (-dh - head_loss + (1 - flow_dir) * big_m) / big_m,
@@ -767,11 +689,7 @@
         # Add source/demand head loss constrains only if head loss is non-zero
         if self.gas_network_settings["head_loss_option"] != HeadLossOption.NO_HEADLOSS:
             constraints.extend(
-<<<<<<< HEAD
-                self._head_loss_class._pipe_head_loss_path_constraints(self, ensemble_member)
-=======
                 self._gn_head_loss_class._pipe_head_loss_path_constraints(self, ensemble_member)
->>>>>>> abec4741
             )
 
         constraints.extend(self.__flow_direction_path_constraints(ensemble_member))
@@ -830,11 +748,7 @@
         if (
             self.gas_network_settings["minimize_head_losses"]
             and self.gas_network_settings["head_loss_option"] != HeadLossOption.NO_HEADLOSS
-<<<<<<< HEAD
-            and priority == self._head_loss_class._hn_minimization_goal_class.priority
-=======
             and priority == self._gn_head_loss_class._hn_minimization_goal_class.priority
->>>>>>> abec4741
         ):
             components = self.heat_network_components
 
@@ -863,10 +777,6 @@
                         continue
 
                     q = results[f"{pipe}.Q"][inds]
-<<<<<<< HEAD
-                    head_loss_target = self._head_loss_class._hn_pipe_head_loss(
-                        pipe, self, options, self.gas_network_settings, parameters, q, None
-=======
                     head_loss_target = self._gn_head_loss_class._hn_pipe_head_loss(
                         pipe,
                         self,
@@ -877,7 +787,6 @@
                         None,
                         network_type=self.gas_network_settings["network_type"],
                         pressure=parameters[f"{pipe}.pressure"],
->>>>>>> abec4741
                     )
                     if self.gas_network_settings["head_loss_option"] == HeadLossOption.LINEAR:
                         head_loss = np.abs(results[f"{pipe}.dH"][inds])
