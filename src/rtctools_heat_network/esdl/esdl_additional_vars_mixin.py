import logging

import esdl

import numpy as np

from rtctools.optimization.collocated_integrated_optimization_problem import (
    CollocatedIntegratedOptimizationProblem,
)

from rtctools_heat_network.network_common import NetworkSettings

logger = logging.getLogger("rtctools_heat_network")


class ESDLAdditionalVarsMixin(CollocatedIntegratedOptimizationProblem):
    __temperature_options = {}

    def read(self):
        super().read()

        for asset in [
            *self.energy_system_components.get("heat_source", []),
            *self.energy_system_components.get("ates", []),
            *self.energy_system_components.get("heat_buffer", []),
            *self.energy_system_components.get("heat_pump", []),
        ]:
            esdl_asset = self.esdl_assets[self.esdl_asset_name_to_id_map[asset]]
            for constraint in esdl_asset.attributes.get("constraint", []):
                if constraint.name == "setpointconstraint":
                    time_unit = constraint.range.profileQuantityAndUnit.perTimeUnit
                    if time_unit == esdl.TimeUnitEnum.HOUR:
                        time_hours = 1
                    elif time_unit == esdl.TimeUnitEnum.DAY:
                        time_hours = 24
                    elif time_unit == esdl.TimeUnitEnum.WEEK:
                        time_hours = 24 * 7
                    elif time_unit == esdl.TimeUnitEnum.MOTH:
                        time_hours = 24 * 7 * 30
                    elif time_unit == esdl.TimeUnitEnum.DAY:
                        time_hours = 365 * 24
                    else:
                        logger.error(
                            f"{asset} has a setpoint constaint specified with unknown"
                            f"per time unit"
                        )

                    asset_setpoints = {asset: (time_hours, constraint.range.maxValue)}

                    self._timed_setpoints.update(asset_setpoints)

    def pipe_classes(self, p):
        return self._override_pipe_classes.get(p, [])

    def esdl_heat_model_options(self):
        """Overwrites the fraction of the minimum tank volume"""
        options = super().esdl_heat_model_options()
        options["min_fraction_tank_volume"] = 0.0
        return options

    def temperature_carriers(self):
<<<<<<< HEAD
        return self.esdl_carriers_typed(type="heat")

    def electricity_carriers(self):
        return self.esdl_carriers_typed(type="electricity")

    def gas_carriers(self):
        return self.esdl_carriers_typed(type="gas")
=======
        return self.esdl_carriers_typed(type=str(NetworkSettings.NETWORK_TYPE_HEAT).lower())

    def electricity_carriers(self):
        return self.esdl_carriers_typed(type=str(NetworkSettings.NETWORK_TYPE_ELECTRICITY).lower())
>>>>>>> 0323c5b9

    def temperature_regimes(self, carrier):
        temperature_options = []
        temperature_step = 2.5

        try:
            temperature_options = self.__temperature_options[carrier]
        except KeyError:
            for asset in [
                *self.energy_system_components.get("heat_source", []),
                *self.energy_system_components.get("ates", []),
                *self.energy_system_components.get("heat_buffer", []),
                *self.energy_system_components.get("heat_pump", []),
                *self.energy_system_components.get("heat_exchanger", []),
                *self.energy_system_components.get("heat_demand", []),
            ]:
                esdl_asset = self.esdl_assets[self.esdl_asset_name_to_id_map[asset]]
                parameters = self.parameters(0)
                for i in range(len(esdl_asset.attributes["constraint"].items)):
                    constraint = esdl_asset.attributes["constraint"].items[i]
                    if (
                        constraint.name == "supply_temperature"
                        and carrier == parameters[f"{asset}.T_supply_id"]
                    ) or (
                        constraint.name == "return_temperature"
                        and carrier == parameters[f"{asset}.T_return_id"]
                    ):
                        try:
                            lb = self.__temperature_options[carrier][0]
                            ub = self.__temperature_options[carrier][-1]
                            lb = constraint.range.minValue if constraint.range.minValue > lb else lb
                            ub = constraint.range.maxValue if constraint.range.maxValue < ub else ub
                        except KeyError:
                            lb = constraint.range.minValue
                            ub = constraint.range.maxValue
                        n_options = round((ub - lb) / temperature_step)
                        temperature_options = np.linspace(lb, ub, n_options + 1)
                        if (
                            constraint.range.profileQuantityAndUnit.unit
                            != esdl.UnitEnum.DEGREES_CELSIUS
                        ):
                            RuntimeError(
                                f"{asset} has a temperature constraint with wrong unit "
                                f"{constraint.range.profileQuantityAndUnit.unit}, should "
                                f"always be in degrees celcius."
                            )
                        self.__temperature_options[carrier] = temperature_options

        return temperature_options<|MERGE_RESOLUTION|>--- conflicted
+++ resolved
@@ -59,20 +59,13 @@
         return options
 
     def temperature_carriers(self):
-<<<<<<< HEAD
-        return self.esdl_carriers_typed(type="heat")
-
-    def electricity_carriers(self):
-        return self.esdl_carriers_typed(type="electricity")
-
-    def gas_carriers(self):
-        return self.esdl_carriers_typed(type="gas")
-=======
         return self.esdl_carriers_typed(type=str(NetworkSettings.NETWORK_TYPE_HEAT).lower())
 
     def electricity_carriers(self):
         return self.esdl_carriers_typed(type=str(NetworkSettings.NETWORK_TYPE_ELECTRICITY).lower())
->>>>>>> 0323c5b9
+
+    def gas_carriers(self):
+        return self.esdl_carriers_typed(type="gas")
 
     def temperature_regimes(self, carrier):
         temperature_options = []
