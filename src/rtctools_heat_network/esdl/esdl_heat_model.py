--- conflicted
+++ resolved
@@ -395,13 +395,10 @@
             modifiers = dict(
                 length=length,
                 diameter=diameter,
-<<<<<<< HEAD
                 GasIn=dict(Q=dict(min=-q_max, max=q_max),),
                 GasOut=dict(Q=dict(min=-q_max, max=q_max),),
-=======
                 state=self.get_state(asset),
                 **self._get_cost_figure_modifiers(asset),
->>>>>>> 85108539
             )
 
             return GasPipe, modifiers
