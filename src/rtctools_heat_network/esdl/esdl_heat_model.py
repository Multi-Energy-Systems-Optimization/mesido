--- conflicted
+++ resolved
@@ -1189,12 +1189,9 @@
 
         modifiers = dict(
             Q_nominal=self._get_connected_q_nominal(asset),
-<<<<<<< HEAD
             id_mapping_carrier=id_mapping,
             Gas_demand_mass_flow=dict(min=0., max=asset.attributes["power"]*hydrogen_specfic_energy),
-=======
             density=self.get_density(asset.name, asset.in_ports[0].carrier),
->>>>>>> 0323c5b9
             GasIn=dict(
                 Q=dict(
                     min=0.0,
