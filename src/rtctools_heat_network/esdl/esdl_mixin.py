import copy
import datetime
import logging
import xml.etree.ElementTree as ET  # noqa: N817
from datetime import timedelta
from pathlib import Path
from typing import Any, Dict, Optional, Tuple, Union

import esdl.esdl_handler
from esdl.resources.xmlresource import XMLResource

import numpy as np

import pandas as pd

import rtctools.data.pi as pi
from rtctools.optimization.collocated_integrated_optimization_problem import (
    CollocatedIntegratedOptimizationProblem,
)
from rtctools.optimization.io_mixin import IOMixin

from rtctools_heat_network.component_type_mixin import (
    ModelicaComponentTypeMixin,
)
from rtctools_heat_network.esdl.asset_to_component_base import _AssetToComponentBase
from rtctools_heat_network.esdl.common import Asset
from rtctools_heat_network.esdl.edr_pipe_class import EDRPipeClass
<<<<<<< HEAD
from rtctools_heat_network.esdl.esdl_heat_model import ESDLHeatModel
from rtctools_heat_network.esdl.esdl_model_base import _ESDLModelBase
from rtctools_heat_network.esdl.esdl_parser import ESDLStringParser
from rtctools_heat_network.esdl.esdl_qth_model import ESDLQTHModel
from rtctools_heat_network.esdl.profile_parser import BaseProfileReader, InfluxDBProfileReader
from rtctools_heat_network.heat_mixin import HeatMixin
from rtctools_heat_network.modelica_component_type_mixin import (
    ModelicaComponentTypeMixin,
)
=======
from rtctools_heat_network.influxdb.profile import parse_esdl_profiles
from rtctools_heat_network.physics_mixin import PhysicsMixin
>>>>>>> 6d6a984f
from rtctools_heat_network.pipe_class import PipeClass
from rtctools_heat_network.pycml.pycml_mixin import PyCMLMixin
from rtctools_heat_network.qth_not_maintained.qth_mixin import QTHMixin


logger = logging.getLogger("rtctools_heat_network")


ns = {"fews": "http://www.wldelft.nl/fews", "pi": "http://www.wldelft.nl/fews/PI"}
DEFAULT_START_TIMESTAMP = "2017-01-01T00:00:00+00:00"
DEFAULT_END_TIMESTAMP = "2018-01-01T00:00:00+00:00"


class _ESDLInputException(Exception):
    pass


class ESDLMixin(
    ModelicaComponentTypeMixin,
    IOMixin,
    PyCMLMixin,
    CollocatedIntegratedOptimizationProblem,
):
    """
    This class is used to be able to parse an ESDL file and utilize the definition of the energy
    system in that file. Furthermore, it contains functionality to extract profiles specified like
    for example demand profiles.
    """

    esdl_run_info_path: Path = None

    esdl_pi_validate_timeseries: bool = False

    __max_supply_temperature: Optional[float] = None

    # TODO: remove this once ESDL allows specifying a minimum pipe size for an optional pipe.
    __minimum_pipe_size_name: str = "DN150"

    __profile_reader: BaseProfileReader

    esdl_parser_class: type
    _esdl_assets: Dict[str, Asset]
    _esdl_carriers: Dict[str, Dict[str, Any]]
    __energy_system_handler: esdl.esdl_handler.EnergySystemHandler

    def __init__(self, *args, **kwargs) -> None:
        """
        In this __init__ function we do the parsing of the esdl file based on either a string which
        is provided or read it in from a provided file name.

        We put the assets, profiles and carriers in attributes of the class to later instantiate
        the PyCML objects and write the desired time-series.

        We set file locations for the input files and for the diagnostic file.

        We create a dict with all possible pipe classes for the optional pipes to later add them
        to the optimization problem. This is done in this Mixin as we here use the information of
        the EDR database which is linked to ESDL and the Mapeditor.

        Parameters
        ----------
        args : none
        kwargs : esdl_string or esdl_file_name must be provided
        """

        self.esdl_parser_class = kwargs.get("esdl_parser", ESDLStringParser)
        esdl_string = kwargs.get("esdl_string", None)
        model_folder = kwargs.get("model_folder")
        esdl_file_name = kwargs.get("esdl_file_name", None)
        esdl_path = None
        if esdl_file_name is not None:
            esdl_path = Path(model_folder) / esdl_file_name

        # TODO: discuss if this is correctly located here and why the reading of profiles is then
        #  in the read function?
        esdl_parser = self.esdl_parser_class(esdl_string=esdl_string, esdl_path=esdl_path)
        self._esdl_assets = esdl_parser.get_assets()
        self._esdl_carriers = esdl_parser.get_carrier_properties()
        self.__energy_system_handler = esdl_parser.get_esh()

        profile_reader_class = kwargs.get("profile_reader", InfluxDBProfileReader)
        input_file_name = kwargs.get("input_timeseries_file", None)
        input_folder = kwargs.get("input_folder")
        input_file_path = None
        if input_file_name is not None:
            input_file_path = Path(input_folder) / input_file_name
        self.__profile_reader = profile_reader_class(
            energy_system=self.__energy_system_handler.energy_system, file_path=input_file_path)

        # This way we allow users to adjust the parsed ESDL assets
        assets = self.esdl_assets

        # Although we work with the names, the FEWS import data uses the component IDs
        self.__timeseries_id_map = {a.id: a.name for a in assets.values()}

        if isinstance(self, PhysicsMixin):
            self.__model = ESDLHeatModel(assets, **self.esdl_heat_model_options())
        else:
            assert isinstance(self, QTHMixin)

            # Maximum supply temperature is very network dependent, so it is
            # hard to choose a default. Therefore, we look at the global
            # properties instead and add 10 degrees on top.
            global_supply_temperatures = [
                c["temperature"]
                for a in assets.values()
                for c in a.global_properties["carriers"].values()
            ]
            max_global_supply = max(x for x in global_supply_temperatures if np.isfinite(x))

            attribute_temperatures = [
                a.attributes.get("maxTemperature", -np.inf) for a in assets.values()
            ]
            max_attribute = max(x for x in attribute_temperatures if np.isfinite(x))

            self.__max_supply_temperature = max(max_global_supply, max_attribute) + 10.0

            self.__model = ESDLQTHModel(assets, **self.esdl_qth_model_options())

        self._override_pipe_classes = dict()
        self.override_pipe_classes()

        self.name_to_esdl_id_map = dict()

        super().__init__(*args, **kwargs)

    def pre(self) -> None:
        """
        In this pre method we create a dict with a mapping between the esdl id and the name. We
        also check that every asset has an unique name, which is needed for us to create unique
        variable names.

        Returns
        -------
        None
        """
        super().pre()
        for esdl_id, esdl_asset in self.esdl_assets.items():
            if esdl_asset.name in self.name_to_esdl_id_map:
                raise RuntimeWarning(
                    f"Found multiple ESDL assets with name {esdl_asset.name} in the "
                    f"input ESDL. This is not supported in the optimization."
                )
            self.name_to_esdl_id_map[esdl_asset.name] = esdl_id

    def override_pipe_classes(self) -> None:
        """
        In this method we populate the _override_pipe_classes dict, which gives a list of possible
        pipe classes for every pipe. We do this only when a pipe has the state OPTIONAL. We use the
        EDR pipe classes. We assume that it is possible to remove a pipe PipeClass None, but also
        that there is a minimum layed pipe size of DN150 to limit the search space. This seems
        reasonable as we focus upon regional and primary networks.

        Returns
        -------
        None
        """
        maximum_velocity = self.heat_network_options()["maximum_velocity"]

        no_pipe_class = PipeClass("None", 0.0, 0.0, (0.0, 0.0), 0.0)
        pipe_classes = [
            EDRPipeClass.from_edr_class(name, edr_class_name, maximum_velocity)
            for name, edr_class_name in _AssetToComponentBase.STEEL_S1_PIPE_EDR_ASSETS.items()
        ]

        # We assert the pipe classes are monotonically increasing in size
        assert np.all(np.diff([pc.inner_diameter for pc in pipe_classes]) > 0)

        for asset in self.esdl_assets.values():
            if asset.asset_type == "Pipe":
                p = asset.name

                if asset.attributes["state"].name == "OPTIONAL":
                    c = self._override_pipe_classes[p] = []
                    c.append(no_pipe_class)

                    min_size = self.__minimum_pipe_size_name
                    min_size_idx = [
                        idx for idx, pipe in enumerate(pipe_classes) if pipe.name == min_size
                    ]
                    assert len(min_size_idx) == 1
                    min_size_idx = min_size_idx[0]

                    max_size = asset.attributes["diameter"].name

                    max_size_idx = [
                        idx for idx, pipe in enumerate(pipe_classes) if pipe.name == max_size
                    ]
                    assert len(max_size_idx) == 1
                    max_size_idx = max_size_idx[0]

                    if max_size_idx < min_size_idx:
                        logger.warning(
                            f"{p} has an upper DN size smaller than the used minimum size "
                            f"of {self.__minimum_pipe_size_name}, choose at least "
                            f"{self.__minimum_pipe_size_name}"
                        )
                    elif min_size_idx == max_size_idx:
                        c.append(pipe_classes[min_size_idx])
                    else:
                        c.extend(pipe_classes[min_size_idx : max_size_idx + 1])
                elif asset.attributes["state"].name == "DISABLED":
                    c = self._override_pipe_classes[p] = []
                    c.append(no_pipe_class)

    @property
    def esdl_assets(self) -> Dict[str, Asset]:
        """
        property method to retrieve the esdl assets which are a private attribute of the class.

        Returns
        -------
        A dict of the esdl assets with their properties
        """
        return self._esdl_assets

    @property
    def esdl_carriers(self) -> Dict[str, Dict[str, Any]]:
        """
        property method to retrieve the esdl carriers which are a private attribute of the class.

        Returns
        -------
        A dict with the id of the carrier and the attributes in the value
        """
        return self._esdl_carriers

    def get_energy_system_copy(self) -> esdl.esdl.EnergySystem:
        """
        Method to get a copy of the energy system loaded that can be edited without touching the
        original

        Returns
        -------
        A copy of the energy system loaded
        """
        return copy.deepcopy(self.__energy_system_handler.energy_system)

    @staticmethod
    def convert_energy_system_to_string(energy_system: esdl.esdl.EnergySystem) -> str:
        """
        Method to convert a given energy system into a string using a copy of the energy system
        handler that is available within this class

        Returns
        -------
        An XML string representing the energy system
        """
        esh = esdl.esdl_handler.EnergySystemHandler(energy_system=energy_system)
        esh.resource = XMLResource(uri=esdl.esdl_handler.StringURI('to_string.esdl'))
        return esh.to_string()

    @staticmethod
    def save_energy_system_to_file(energy_system: esdl.esdl.EnergySystem,
                                   file_path: Path) -> None:
        """
        Method to save a given energy system to file (using the standard ESDL XML schema, using the
        energy system handler available within this class

        Returns
        -------
        None
        """
        esh = esdl.esdl_handler.EnergySystemHandler(energy_system=energy_system)
        esh.save(filename=str(file_path))

    @property
    def esdl_asset_id_to_name_map(self) -> Dict:
        """
        A map between the id and the name of an asset. Very bad naming of the attribute...

        Returns
        -------
        A dict with the id to name map.
        """
        return self.__timeseries_id_map.copy()

    @property
    def esdl_asset_name_to_id_map(self) -> Dict:
        """
        A map between the name and the id of an asset. Very bad naming of the attribute...

        Returns
        -------
        A dict with the name to id map.
        """
        return dict(zip(self.__timeseries_id_map.values(), self.__timeseries_id_map.keys()))

    def get_asset_from_asset_name(self, asset_name: str) -> esdl.Asset:
        """
        This function returns the esdl asset with its properties based on the name you provide

        Parameters
        ----------
        asset_name : string with the asset name of the esdl asset.

        Returns
        -------
        The esdl asset with its attributes and global properties
        """

        asset_id = self.esdl_asset_name_to_id_map[asset_name]
        return self.esdl_assets[asset_id]

    def esdl_heat_model_options(self) -> Dict:
        """
        function to spedifically return the needed HeatMixin options needed for the conversion
        from ESDL to pycml. This case velocities used to set nominals and caps on the heat.

        Returns
        -------
        dict with estimated and maximum velocity
        """
        heat_network_options = self.heat_network_options()
        v_nominal = heat_network_options["estimated_velocity"]
        v_max = heat_network_options["maximum_velocity"]
        return dict(v_nominal=v_nominal, v_max=v_max)

    def esdl_qth_model_options(self) -> Dict:
        """
        function to spedifically return the needed HeatMixin options needed for the conversion
        from ESDL to pycml. This case velocities used to set nominals and caps on the heat.

        Returns
        -------
        dict with estimated and maximum velocity
        """
        heat_network_options = self.heat_network_options()
        kwargs = {}
        kwargs["v_nominal"] = heat_network_options["estimated_velocity"]
        kwargs["v_max"] = heat_network_options["maximum_velocity"]
        if self.__max_supply_temperature is not None:
            kwargs["maximum_temperature"] = self.__max_supply_temperature
        return dict(**kwargs)

    def is_hot_pipe(self, pipe: str) -> bool:
        """
        To check if a pipe is part of the "supply" network.

        Parameters
        ----------
        pipe : string with name of the pipe

        Returns
        -------
        Returns true if the pipe is in the supply network thus not ends with "_ret"
        """
        return True if pipe not in self.cold_pipes else False

    def is_cold_pipe(self, pipe: str) -> bool:
        """
        To check if a pipe is part of the "return" network. Note we only assign to the return
        network if it has a dedicated hot pipe.

        Parameters
        ----------
        pipe : string with name of the pipe

        Returns
        -------
        Returns true if the pipe is in the return network thus ends with "_ret"
        """
        return pipe.endswith("_ret")

    def hot_to_cold_pipe(self, pipe: str) -> str:
        """
        To get the name of the respective cold pipe. Note hot pipes do not automatically have a
        dedicated return pipe in case of different supply and return topologies and/or temperature
        cascading. This function should only be called if the cold pipe exists.

        Parameters
        ----------
        pipe : string with hot pipe name.

        Returns
        -------
        string with the associated return pipe name.
        """
        return f"{pipe}_ret"

    def cold_to_hot_pipe(self, pipe: str) -> str:
        """
        To get the name of the respective hot pipe. Note hot pipes do not automatically have a
        dedicated return pipe in case of different supply and return topologies and/or temperature
        cascading.

        Parameters
        ----------
        pipe : string with cold pipe name.

        Returns
        -------
        string with the associated hot pipe name.
        """
        return pipe[:-4]

    def pycml_model(self) -> _ESDLModelBase:
        """
        Function to get the model description.

        Returns
        -------
        Returns the pycml model object.
        """
        return self.__model

    def read(self) -> None:
        """
        In this read function we read the relevant time-series and write them to the io object for
        later use. We read and write the demand and production profiles. These profiles can either
        be specified in the esdl file referring to an InfluxDB profile, or be specified in a csv
        file in this case we rely on the user to give the csv file in the runinfo.xml.

        Returns
        -------
        None
        """
        # TODO: fix this whole function and fix docstring
        super().read()
<<<<<<< HEAD
        heat_network_components = self.heat_network_components
        io = self.io
        self.__profile_reader.read_profiles(
            heat_network_components=heat_network_components, io=io,
            esdl_asset_id_to_name_map=self.esdl_asset_id_to_name_map,
            ensemble_size=self.ensemble_size,
            esdl_assets=self.esdl_assets
        )
        # if self._profiles:
        #     datetimes = None
        #     for id, profile in self._profiles.items():
        #         asset_name = self.esdl_asset_id_to_name_map[id]
        #         asset = next(a for a in self.esdl_assets.values() if a.name == asset_name)
        #         ports = []
        #         ports.extend(asset.in_ports) if asset.in_ports is not None else ports
        #         ports.extend(asset.out_ports) if asset.out_ports is not None else ports
        #         if isinstance(ports[0].carrier, esdl.HeatCommodity):
        #             commodity = "heat"
        #         elif isinstance(ports[0].carrier, esdl.ElectricityCommodity):
        #             commodity = "electricity"
        #         elif isinstance(ports[0].carrier, esdl.GasCommodity):
        #             commodity = "gas"
        #         variable = f"{asset_name}.target_{commodity}_demand"
        #         values = profile.values
        #         flat_list = []
        #         for sublist in values:
        #             for item in sublist:
        #                 if not np.isnan(item):
        #                     flat_list.append(item)
        #                 else:
        #                     if len(flat_list) > 0:
        #                         logger.warning(
        #                             f"Found NaN value in profile for {variable},  "
        #                             f"using value of previous timestep"
        #                         )
        #                         flat_list.append(flat_list[-1])
        #                     else:
        #                         logger.error(
        #                             f"Found NaN value as first value in profile for "
        #                             f"{variable}, using 0 instead"
        #                         )
        #                         flat_list.append(0.0)
        #         if datetimes is None:
        #             datetimes = profile.index.tz_convert(None).to_pydatetime()
        #         elif len(profile.index.tz_convert(None).to_pydatetime()) != len(datetimes):
        #             logger.error(f"Unequal profile lengths for {variable}")
        #         for ensemble_member in range(self.ensemble_size):
        #             self.io.set_timeseries(
        #                 variable, datetimes, flat_list, ensemble_member=ensemble_member
        #             )
        #         if self.io.reference_datetime is None:
        #             self.io.reference_datetime = (profile.index.tz_convert(None).to_pydatetime())[0]
        # elif not hasattr(self, "_input_timeseries_file"):
        #     demand_assets = [
        #         asset for asset in self.esdl_assets.values() if asset.asset_type == "HeatingDemand"
        #     ]
        #     try:
        #         datetimes = self.io.datetimes
        #     except AttributeError:
        #         logger.warning(
        #             f"No profiles provided for demands, could not infer the period over "
        #             f"which to optimize, using the period between "
        #             f"{DEFAULT_START_TIMESTAMP} and {DEFAULT_END_TIMESTAMP}."
        #         )
        #         start_time = datetime.datetime.fromisoformat(DEFAULT_START_TIMESTAMP)
        #         end_time = datetime.datetime.fromisoformat(DEFAULT_END_TIMESTAMP)
        #         datetimes = pd.date_range(start=start_time, end=end_time, freq="H").to_pydatetime()
        #         if self.io.reference_datetime is None:
        #             self.io.reference_datetime = start_time
        #     for demand in demand_assets:
        #         if self._profiles and self.esdl_asset_name_to_id_map[demand.name] in self._profiles:
        #             continue
        #         logger.warning(
        #             f"No demand profile specified for {demand} in an influxdb "
        #             f"profile and no file provided with profiles. Using the asset "
        #             f"power instead to generate a constant profile, with default "
        #             f"asset power of 0.0"
        #         )
        #         demand_power = demand.attributes["power"]
        #         profile = [demand_power] * len(datetimes)
        #         for ensemble_member in range(self.ensemble_size):
        #             self.io.set_timeseries(
        #                 variable=f"{demand.name}.target_heat_demand",
        #                 datetimes=datetimes,
        #                 values=profile,
        #                 ensemble_member=ensemble_member,
        #                 check_duplicates=True,
        #             )
        # else:
        #     if self._input_timeseries_file is None:
        #         return
        #
        #     input_timeseries_file = Path(self._input_timeseries_file)
        #     assert input_timeseries_file.is_absolute()
        #     assert input_timeseries_file.suffix == ".xml" or input_timeseries_file.suffix == ".csv"
        #
        #     if input_timeseries_file.suffix == ".xml":
        #         self.read_xml(input_timeseries_file)
        #     elif input_timeseries_file.suffix == ".csv":
        #         self.read_csv(input_timeseries_file)

    # def read_csv(self, input_timeseries_file: str) -> None:
    #     """
    #     This function reads profiles from a csv and writes them to the io attribute for later use.
    #     We assume that the csv file has a column with "DateTime" header name in which the datetimes
    #     are specified for the demand. For most practical workflows we assume hourly resolution data.
    #
    #     Parameters
    #     ----------
    #     input_timeseries_file : str of filepath of the csv
    #
    #     Returns
    #     -------
    #     None
    #     """
    #     csv_data = pd.read_csv(input_timeseries_file)
    #     try:
    #         timeseries_import_times = [
    #             datetime.datetime.strptime(entry.replace("Z", ""), "%Y-%m-%d %H:%M:%S")
    #             for entry in csv_data["DateTime"].to_numpy()
    #         ]
    #     except ValueError:
    #         try:
    #             timeseries_import_times = [
    #                 datetime.datetime.strptime(entry.replace("Z", ""), "%Y-%m-%dT%H:%M:%S")
    #                 for entry in csv_data["DateTime"].to_numpy()
    #             ]
    #         except ValueError:
    #             try:
    #                 timeseries_import_times = [
    #                     datetime.datetime.strptime(entry.replace("Z", ""), "%d-%m-%Y %H:%M")
    #                     for entry in csv_data["DateTime"].to_numpy()
    #                 ]
    #             except ValueError:
    #                 logger.error("Date time string is not in supported format")
    #
    #     self.io.reference_datetime = timeseries_import_times[0]
    #     for ensemble_member in range(self.ensemble_size):
    #         for demand in self.heat_network_components.get("demand", []):
    #             try:
    #                 values = csv_data[f"{demand}"].to_numpy()
    #                 self.io.set_timeseries(
    #                     demand + ".target_heat_demand",
    #                     timeseries_import_times,
    #                     values,
    #                     ensemble_member,
    #                 )
    #             except KeyError:
    #                 pass
    #         for source in self.heat_network_components.get("source", []):
    #             try:
    #                 values = csv_data[f"{source.replace(' ', '')}"].to_numpy()
    #                 self.io.set_timeseries(
    #                     source + ".target_heat_source",
    #                     timeseries_import_times,
    #                     values,
    #                     ensemble_member,
    #                 )
    #             except KeyError:
    #                 pass
    #         for demand in self.heat_network_components.get("electricity_demand", []):
    #             try:
    #                 values = csv_data[
    #                     f"{demand.replace(' ', '')}.target_electricity_demand"
    #                 ].to_numpy()
    #                 self.io.set_timeseries(
    #                     demand + ".target_electricity_demand",
    #                     timeseries_import_times,
    #                     values,
    #                     ensemble_member,
    #                 )
    #             except KeyError:
    #                 pass
    #         for source in self.heat_network_components.get("electricity_source", []):
    #             try:
    #                 values = csv_data[
    #                     f"{source.replace(' ', '')}.target_electricity_source"
    #                 ].to_numpy()
    #                 self.io.set_timeseries(
    #                     source + ".target_electricity_source",
    #                     timeseries_import_times,
    #                     values,
    #                     ensemble_member,
    #                 )
    #             except KeyError:
    #                 pass
    #         for demand in self.heat_network_components.get("gas_demand", []):
    #             try:
    #                 values = csv_data[f"{demand.replace(' ', '')}.target_gas_demand"].to_numpy()
    #                 self.io.set_timeseries(
    #                     demand + ".target_gas_demand",
    #                     timeseries_import_times,
    #                     values,
    #                     ensemble_member,
    #                 )
    #             except KeyError:
    #                 pass
    #         for source in self.heat_network_components.get("gas_source", []):
    #             try:
    #                 values = csv_data[f"{source.replace(' ', '')}.target_gas_source"].to_numpy()
    #                 self.io.set_timeseries(
    #                     source + ".target_gas_source",
    #                     timeseries_import_times,
    #                     values,
    #                     ensemble_member,
    #                 )
    #             except KeyError:
    #                 pass
    #
    # def read_xml(self, input_timeseries_file: str) -> None:
    #     """
    #     This function reads profiles from a xml and writes them to the io attribute for later use.
    #     This method still works but is no longer maintained.
    #
    #     Parameters
    #     ----------
    #     input_timeseries_file : str of filepath of the xml
    #
    #     Returns
    #     -------
    #     None
    #     """
    #     timeseries_import_basename = input_timeseries_file.stem
    #     input_folder = input_timeseries_file.parent
    #
    #     try:
    #         self.__timeseries_import = pi.Timeseries(
    #             self.esdl_pi_input_data_config(
    #                 self.__timeseries_id_map, self.heat_network_components.copy()
    #             ),
    #             input_folder,
    #             timeseries_import_basename,
    #             binary=False,
    #             pi_validate_times=self.esdl_pi_validate_timeseries,
    #         )
    #     except IOError:
    #         raise Exception(
    #             "ESDLMixin: {}.xml not found in {}.".format(
    #                 timeseries_import_basename, input_folder
    #             )
    #         )
    #
    #     # Convert timeseries timestamps to seconds since t0 for internal use
    #     timeseries_import_times = self.__timeseries_import.times
    #
    #     # Offer input timeseries to IOMixin
    #     self.io.reference_datetime = self.__timeseries_import.forecast_datetime
    #
    #     for ensemble_member in range(self.__timeseries_import.ensemble_size):
    #         for variable, values in self.__timeseries_import.items(ensemble_member):
    #             self.io.set_timeseries(variable, timeseries_import_times, values, ensemble_member)
=======

        if self._profiles:
            datetimes = None
            for id, profile in self._profiles.items():
                try:
                    asset_name = self.esdl_asset_id_to_name_map[id]
                    asset = next(a for a in self.esdl_assets.values() if a.name == asset_name)
                    ports = []
                    ports.extend(asset.in_ports) if asset.in_ports is not None else ports
                    ports.extend(asset.out_ports) if asset.out_ports is not None else ports
                    if isinstance(ports[0].carrier, esdl.HeatCommodity):
                        commodity = "heat"
                    elif isinstance(ports[0].carrier, esdl.ElectricityCommodity):
                        commodity = "electricity"
                    elif isinstance(ports[0].carrier, esdl.GasCommodity):
                        commodity = "gas"
                    if (
                        asset.asset_type == "HeatingDemand"
                        or asset.asset_type == "GenericConsumer"
                        or asset.asset_type == "ElectricityDemand"
                        or asset.asset_type == "GasDemand"
                    ):
                        variable = f"{asset_name}.target_{commodity}_demand"
                    elif (
                        asset.asset_type == "GenericProcuder"
                        or asset.asset_type == "HeatProducer"
                        or asset.asset_type == "GasProducer"
                        or asset.asset_type == "WindPark"
                        or asset.asset_type == "ElectricityProducer"
                    ):
                        variable = f"{asset_name}.maximum_production"
                    else:
                        logger.error(f"profile on {asset_name} not allowed")
                except KeyError:
                    # here we have a commodity price profile
                    self.esdl_carriers
                    variable = f"{self.esdl_carriers[id]['name']}.price_profile"
                values = profile.values
                flat_list = []
                for sublist in values:
                    for item in sublist:
                        if not np.isnan(item):
                            flat_list.append(item)
                        else:
                            if len(flat_list) > 0:
                                logger.warning(
                                    f"Found NaN value in profile for {variable},  "
                                    f"using value of previous timestep"
                                )
                                flat_list.append(flat_list[-1])
                            else:
                                logger.error(
                                    f"Found NaN value as first value in profile for "
                                    f"{variable}, using 0 instead"
                                )
                                flat_list.append(0.0)
                if datetimes is None:
                    datetimes = profile.index.tz_convert(None).to_pydatetime()
                elif len(profile.index.tz_convert(None).to_pydatetime()) != len(datetimes):
                    logger.error(f"Unequal profile lengths for {variable}")
                for ensemble_member in range(self.ensemble_size):
                    self.io.set_timeseries(
                        variable, datetimes, flat_list, ensemble_member=ensemble_member
                    )
                if self.io.reference_datetime is None:
                    self.io.reference_datetime = (profile.index.tz_convert(None).to_pydatetime())[0]
        elif not hasattr(self, "_input_timeseries_file"):
            demand_assets = [
                asset for asset in self.esdl_assets.values() if asset.asset_type == "HeatingDemand"
            ]
            try:
                datetimes = self.io.datetimes
            except AttributeError:
                logger.warning(
                    f"No profiles provided for demands, could not infer the period over "
                    f"which to optimize, using the period between "
                    f"{DEFAULT_START_TIMESTAMP} and {DEFAULT_END_TIMESTAMP}."
                )
                start_time = datetime.datetime.fromisoformat(DEFAULT_START_TIMESTAMP)
                end_time = datetime.datetime.fromisoformat(DEFAULT_END_TIMESTAMP)
                datetimes = pd.date_range(start=start_time, end=end_time, freq="H").to_pydatetime()
                if self.io.reference_datetime is None:
                    self.io.reference_datetime = start_time
            for demand in demand_assets:
                if self._profiles and self.esdl_asset_name_to_id_map[demand.name] in self._profiles:
                    continue
                logger.warning(
                    f"No demand profile specified for {demand} in an influxdb "
                    f"profile and no file provided with profiles. Using the asset "
                    f"power instead to generate a constant profile, with default "
                    f"asset power of 0.0"
                )
                demand_power = demand.attributes["power"]
                profile = [demand_power] * len(datetimes)
                for ensemble_member in range(self.ensemble_size):
                    self.io.set_timeseries(
                        variable=f"{demand.name}.target_heat_demand",
                        datetimes=datetimes,
                        values=profile,
                        ensemble_member=ensemble_member,
                        check_duplicates=True,
                    )
        else:
            if self._input_timeseries_file is None:
                return

            input_timeseries_file = Path(self._input_timeseries_file)
            assert input_timeseries_file.is_absolute()
            assert input_timeseries_file.suffix == ".xml" or input_timeseries_file.suffix == ".csv"

            if input_timeseries_file.suffix == ".xml":
                self.read_xml(input_timeseries_file)
            elif input_timeseries_file.suffix == ".csv":
                self.read_csv(input_timeseries_file)

    def read_csv(self, input_timeseries_file: str) -> None:
        """
        This function reads profiles from a csv and writes them to the io attribute for later use.
        We assume that the csv file has a column with "DateTime" header name in which the datetimes
        are specified for the demand. For most practical workflows we assume hourly resolution data.

        Parameters
        ----------
        input_timeseries_file : str of filepath of the csv

        Returns
        -------
        None
        """
        csv_data = pd.read_csv(input_timeseries_file)
        try:
            timeseries_import_times = [
                datetime.datetime.strptime(entry.replace("Z", ""), "%Y-%m-%d %H:%M:%S")
                for entry in csv_data["DateTime"].to_numpy()
            ]
        except ValueError:
            try:
                timeseries_import_times = [
                    datetime.datetime.strptime(entry.replace("Z", ""), "%Y-%m-%dT%H:%M:%S")
                    for entry in csv_data["DateTime"].to_numpy()
                ]
            except ValueError:
                try:
                    timeseries_import_times = [
                        datetime.datetime.strptime(entry.replace("Z", ""), "%d-%m-%Y %H:%M")
                        for entry in csv_data["DateTime"].to_numpy()
                    ]
                except ValueError:
                    logger.error("Date time string is not in supported format")

        self.io.reference_datetime = timeseries_import_times[0]
        for ensemble_member in range(self.ensemble_size):
            for demand in self.heat_network_components.get("demand", []):
                try:
                    values = csv_data[f"{demand}"].to_numpy()
                    self.io.set_timeseries(
                        demand + ".target_heat_demand",
                        timeseries_import_times,
                        values,
                        ensemble_member,
                    )
                except KeyError:
                    pass
            for source in self.heat_network_components.get("source", []):
                try:
                    values = csv_data[f"{source.replace(' ', '')}"].to_numpy()
                    self.io.set_timeseries(
                        source + ".target_heat_source",
                        timeseries_import_times,
                        values,
                        ensemble_member,
                    )
                except KeyError:
                    pass
            for demand in self.heat_network_components.get("electricity_demand", []):
                try:
                    values = csv_data[
                        f"{demand.replace(' ', '')}.target_electricity_demand"
                    ].to_numpy()
                    self.io.set_timeseries(
                        demand + ".target_electricity_demand",
                        timeseries_import_times,
                        values,
                        ensemble_member,
                    )
                except KeyError:
                    pass
                try:
                    values = csv_data[f"{demand.replace(' ', '')}.electricity_price"].to_numpy()
                    self.io.set_timeseries(
                        demand + ".electricity_price",
                        timeseries_import_times,
                        values,
                        ensemble_member,
                    )
                except KeyError:
                    pass
            for source in self.heat_network_components.get("electricity_source", []):
                try:
                    values = csv_data[f"{source.replace(' ', '')}.maximum_production"].to_numpy()
                    self.io.set_timeseries(
                        source + ".maximum_production",
                        timeseries_import_times,
                        values,
                        ensemble_member,
                    )
                except KeyError:
                    pass
                try:
                    values = csv_data[
                        f"{source.replace(' ', '')}.target_electricity_source"
                    ].to_numpy()
                    self.io.set_timeseries(
                        source + ".target_electricity_source",
                        timeseries_import_times,
                        values,
                        ensemble_member,
                    )
                except KeyError:
                    pass
            for demand in self.heat_network_components.get("gas_demand", []):
                try:
                    values = csv_data[f"{demand.replace(' ', '')}.target_gas_demand"].to_numpy()
                    self.io.set_timeseries(
                        demand + ".target_gas_demand",
                        timeseries_import_times,
                        values,
                        ensemble_member,
                    )
                except KeyError:
                    pass
                try:
                    values = csv_data[f"{demand.replace(' ', '')}.gas_price"].to_numpy()
                    self.io.set_timeseries(
                        demand + ".gas_price",
                        timeseries_import_times,
                        values,
                        ensemble_member,
                    )
                except KeyError:
                    pass
            for source in self.heat_network_components.get("gas_source", []):
                try:
                    values = csv_data[f"{source.replace(' ', '')}.target_gas_source"].to_numpy()
                    self.io.set_timeseries(
                        source + ".target_gas_source",
                        timeseries_import_times,
                        values,
                        ensemble_member,
                    )
                except KeyError:
                    pass

    def read_xml(self, input_timeseries_file: str) -> None:
        """
        This function reads profiles from a xml and writes them to the io attribute for later use.
        This method still works but is no longer maintained.

        Parameters
        ----------
        input_timeseries_file : str of filepath of the xml

        Returns
        -------
        None
        """
        timeseries_import_basename = input_timeseries_file.stem
        input_folder = input_timeseries_file.parent

        try:
            self.__timeseries_import = pi.Timeseries(
                self.esdl_pi_input_data_config(
                    self.__timeseries_id_map, self.heat_network_components.copy()
                ),
                input_folder,
                timeseries_import_basename,
                binary=False,
                pi_validate_times=self.esdl_pi_validate_timeseries,
            )
        except IOError:
            raise Exception(
                "ESDLMixin: {}.xml not found in {}.".format(
                    timeseries_import_basename, input_folder
                )
            )

        # Convert timeseries timestamps to seconds since t0 for internal use
        timeseries_import_times = self.__timeseries_import.times

        # Offer input timeseries to IOMixin
        self.io.reference_datetime = self.__timeseries_import.forecast_datetime

        for ensemble_member in range(self.__timeseries_import.ensemble_size):
            for variable, values in self.__timeseries_import.items(ensemble_member):
                self.io.set_timeseries(variable, timeseries_import_times, values, ensemble_member)
>>>>>>> 6d6a984f

    def write(self) -> None:
        """
        This function comes from legacy with CF in the WarmingUP time. It was used to write out a
        xml file with in that the timeseries output of some specified types of assets. This method
        works but is no longer maintained.

        Returns
        -------
        None
        """
        super().write()

        if getattr(self, "__output_timeseries_file", None) is None:
            return

        output_timeseries_file = Path(self.__output_timeseries_file)
        assert output_timeseries_file.is_absolute()
        assert output_timeseries_file.suffix == ".xml"

        timeseries_export_basename = output_timeseries_file.stem
        output_folder = output_timeseries_file.parent

        try:
            self.__timeseries_export = pi.Timeseries(
                self.esdl_pi_output_data_config(self.__timeseries_id_map),
                output_folder,
                timeseries_export_basename,
                binary=False,
                pi_validate_times=self.esdl_pi_validate_timeseries,
            )
        except IOError:
            raise Exception(
                "ESDLMixin: {}.xml not found in {}.".format(
                    timeseries_export_basename, output_folder
                )
            )

        # Get time stamps
        times = self.times()
        if len(set(times[1:] - times[:-1])) == 1:
            dt = timedelta(seconds=times[1] - times[0])
        else:
            dt = None

        output_keys = [k for k, v in self.__timeseries_export.items()]

        # Start of write output
        # Write the time range for the export file.
        self.__timeseries_export.times = [
            self.__timeseries_import.times[self.__timeseries_import.forecast_index]
            + timedelta(seconds=s)
            for s in times
        ]

        # Write other time settings
        self.__timeseries_export.forecast_datetime = self.__timeseries_import.forecast_datetime
        self.__timeseries_export.dt = dt
        self.__timeseries_export.timezone = self.__timeseries_import.timezone

        # Write the ensemble properties for the export file.
        if self.ensemble_size > 1:
            self.__timeseries_export.contains_ensemble = True
        self.__timeseries_export.ensemble_size = self.ensemble_size
        self.__timeseries_export.contains_ensemble = self.ensemble_size > 1

        # Start looping over the ensembles for extraction of the output values.
        for ensemble_member in range(self.ensemble_size):
            results = self.extract_results(ensemble_member)

            # For all variables that are output variables the values are
            # extracted from the results.
            for variable in output_keys:
                try:
                    values = results[variable]
                    if len(values) != len(times):
                        values = self.interpolate(
                            times,
                            self.times(variable),
                            values,
                            self.interpolation_method(variable),
                        )
                except KeyError:
                    try:
                        ts = self.get_timeseries(variable, ensemble_member)
                        if len(ts.times) != len(times):
                            values = self.interpolate(times, ts.times, ts.values)
                        else:
                            values = ts.values
                    except KeyError:
                        logger.warning(
                            "ESDLMixin: Output requested for non-existent variable {}. "
                            "Will not be in output file.".format(variable)
                        )
                        continue

                self.__timeseries_export.set(variable, values, ensemble_member=ensemble_member)

        # Write output file to disk
        self.__timeseries_export.write()


# class _ESDLInputDataConfig:
#     def __init__(self, id_map, heat_network_components):
#         # TODO: change naming source and demand to heat_source and heat_demand throughout code
#         self.__id_map = id_map
#         self._sources = set(heat_network_components.get("source", []))
#         self._demands = set(heat_network_components.get("demand", []))
#         self._electricity_sources = set(heat_network_components.get("electricity_source", []))
#         self._electricity_demands = set(heat_network_components.get("electricity_demand", []))
#         self._gas_sources = set(heat_network_components.get("gas_source", []))
#         self._gas_demands = set(heat_network_components.get("gas_demand", []))
#
#     def variable(self, pi_header):
#         location_id = pi_header.find("pi:locationId", ns).text
#
#         try:
#             component_name = self.__id_map[location_id]
#         except KeyError:
#             parameter_id = pi_header.find("pi:parameterId", ns).text
#             qualifiers = pi_header.findall("pi:qualifierId", ns)
#             qualifier_ids = ":".join(q.text for q in qualifiers)
#             return f"{location_id}:{parameter_id}:{qualifier_ids}"
#
#         if component_name in self._demands:
#             suffix = ".target_heat_demand"
#         elif component_name in self._sources:
#             suffix = ".target_heat_source"
#         elif component_name in self._electricity_demands:
#             suffix = ".target_electricity_demand"
#         elif component_name in self._electricity_sources:
#             suffix = ".target_electricity_source"
#         elif component_name in self._gas_demands:
#             suffix = ".target_gas_demand"
#         elif component_name in self._gas_sources:
#             suffix = ".target_gas_source"
#         else:
#             logger.warning(
#                 f"Could not identify '{component_name}' as either source or demand. "
#                 f"Using neutral suffix '.target_heat' for its heat timeseries."
#             )
#             suffix = ".target_heat"
#
#         # Note that the qualifier id (if any specified) refers to the profile
#         # element of the respective ESDL asset->in_port. For now we just
#         # assume that only heat demand timeseries are set in the XML file.
#         return f"{component_name}{suffix}"
#
#     def pi_variable_ids(self, variable):
#         raise NotImplementedError
#
#     def parameter(self, parameter_id, location_id=None, model_id=None):
#         raise NotImplementedError
#
#     def pi_parameter_ids(self, parameter):
#         raise NotImplementedError
#
#
# class _ESDLOutputDataConfig:
#     def __init__(self, id_map):
#         self.__id_map = id_map
#
#     def variable(self, pi_header):
#         location_id = pi_header.find("pi:locationId", ns).text
#         parameter_id = pi_header.find("pi:parameterId", ns).text
#
#         component_name = self.__id_map[location_id]
#
#         return f"{component_name}.{parameter_id}"
#
#     def pi_variable_ids(self, variable):
#         raise NotImplementedError
#
#     def parameter(self, parameter_id, location_id=None, model_id=None):
#         raise NotImplementedError
#
#     def pi_parameter_ids(self, parameter):
#         raise NotImplementedError
#
#
class _ESDLInputDataConfig:
    """
    This class is used to specify naming standard for input data, specifically for demand and
    production profiles.
    """

    def __init__(self, id_map: Dict, heat_network_components: Dict) -> None:
        # TODO: change naming source and demand to heat_source and heat_demand throughout code
        self.__id_map = id_map
        self._sources = set(heat_network_components.get("source", []))
        self._demands = set(heat_network_components.get("demand", []))
        self._electricity_sources = set(heat_network_components.get("electricity_source", []))
        self._electricity_demands = set(heat_network_components.get("electricity_demand", []))
        self._gas_sources = set(heat_network_components.get("gas_source", []))
        self._gas_demands = set(heat_network_components.get("gas_demand", []))

    def variable(self, pi_header: Any) -> str:
        """
        Old function not maintained anymore from WarmingUp times. The input xml file would specify
        the id of the asset for which a time-series was given. This function would return the name
        we use in our framework for that same variable.

        Parameters
        ----------
        pi_header : the xml header element in which the id of the asset is specified

        Returns
        -------
        string with the name of the timeseries name.
        """
        location_id = pi_header.find("pi:locationId", ns).text

        try:
            component_name = self.__id_map[location_id]
        except KeyError:
            parameter_id = pi_header.find("pi:parameterId", ns).text
            qualifiers = pi_header.findall("pi:qualifierId", ns)
            qualifier_ids = ":".join(q.text for q in qualifiers)
            return f"{location_id}:{parameter_id}:{qualifier_ids}"

        if component_name in self._demands:
            suffix = ".target_heat_demand"
        elif component_name in self._sources:
            suffix = ".target_heat_source"
        elif component_name in self._electricity_demands:
            suffix = ".target_electricity_demand"
        elif component_name in self._electricity_sources:
            suffix = ".target_electricity_source"
        elif component_name in self._gas_demands:
            suffix = ".target_gas_demand"
        elif component_name in self._gas_sources:
            suffix = ".target_gas_source"
        else:
            logger.warning(
                f"Could not identify '{component_name}' as either source or demand. "
                f"Using neutral suffix '.target_heat' for its heat timeseries."
            )
            suffix = ".target_heat"

        # Note that the qualifier id (if any specified) refers to the profile
        # element of the respective ESDL asset->in_port. For now we just
        # assume that only heat demand timeseries are set in the XML file.
        return f"{component_name}{suffix}"

    def pi_variable_ids(self, variable):
        raise NotImplementedError

    def parameter(self, parameter_id, location_id=None, model_id=None):
        raise NotImplementedError

    def pi_parameter_ids(self, parameter):
        raise NotImplementedError


class _ESDLOutputDataConfig:
    def __init__(self, id_map):
        self.__id_map = id_map

    def variable(self, pi_header):
        location_id = pi_header.find("pi:locationId", ns).text
        parameter_id = pi_header.find("pi:parameterId", ns).text

        component_name = self.__id_map[location_id]

        return f"{component_name}.{parameter_id}"

    def pi_variable_ids(self, variable):
        raise NotImplementedError

    def parameter(self, parameter_id, location_id=None, model_id=None):
        raise NotImplementedError

    def pi_parameter_ids(self, parameter):
        raise NotImplementedError


def _overwrite_parameters(parameters_file, assets):
    paramroot = ET.parse(parameters_file).getroot()
    groups = paramroot.findall("pi:group", ns)

    for parameter in groups:
        id_ = parameter.attrib["id"]
        param_name = parameter[0].attrib["id"]
        param_value = parameter[0][0].text

        asset = assets[id_]
        type_ = type(asset.attributes[param_name])
        asset.attributes[param_name] = type_(param_value)

<<<<<<< HEAD
    return assets
=======
    return assets


def _esdl_to_assets(esdl_string: str, esdl_path: Union[Path, str]) -> Tuple[Dict, Dict, Dict]:
    """
    This function takes in the esdl file and converts it to a set of dicts to be used to create
    the pycml model definition later on.

    Parameters
    ----------
    esdl_string : string with the esdl file as string
    esdl_path : a path of str for the file location of the esdl path.

    Returns
    -------
    Three dicts, with the parsed esdl assets, the influxdb profiles and the global properties like
    carriers.
    """
    if esdl_string is None:
        # correct profile attribute
        esdl.ProfileElement.from_.name = "from"
        setattr(esdl.ProfileElement, "from", esdl.ProfileElement.from_)

        # using esdl as resourceset
        rset_existing = ResourceSet()

        # read esdl energy system
        resource_existing = rset_existing.get_resource(str(esdl_path))
        created_energy_system = resource_existing.contents[0]

        esdl_model = created_energy_system
    else:
        esh = EnergySystemHandler()
        esdl_model = esh.load_from_string(esdl_string)

    # global properties
    global_properties = {}
    global_properties["carriers"] = {}
    id_to_idnumber_map = {}

    for x in esdl_model.energySystemInformation.carriers.carrier.items:
        if isinstance(x, esdl.esdl.HeatCommodity):
            if x.id not in id_to_idnumber_map:
                number_list = [int(s) for s in x.id if s.isdigit()]
                number = ""
                for nr in number_list:
                    number = number + str(nr)
                # note this fix is to create a unique number for the map for when the pipe
                # duplicator service is used and an additional _ret is added to the id.
                if "_ret" in x.id:
                    number = number + "000"
                id_to_idnumber_map[x.id] = int(number)

            temperature = x.supplyTemperature if x.supplyTemperature else x.returnTemperature
            assert temperature > 0.0

            global_properties["carriers"][x.id] = dict(
                name=x.name,
                id=x.id,
                id_number_mapping=id_to_idnumber_map[x.id],
                temperature=temperature,
                commodity_type="heat",
            )

    for x in esdl_model.energySystemInformation.carriers.carrier.items:
        if isinstance(x, esdl.esdl.ElectricityCommodity):
            global_properties["carriers"][x.id] = dict(
                name=x.name,
                voltage=x.voltage,
                commodity_type="electricity",
            )
    for x in esdl_model.energySystemInformation.carriers.carrier.items:
        if isinstance(x, esdl.esdl.GasCommodity):
            global_properties["carriers"][x.id] = dict(
                name=x.name,
                commodity_type="gas",
            )

    assets = {}

    # Component ids are unique, but we require component names to be unique as well.
    component_names = set()

    # loop through assets
    for el in esdl_model.eAllContents():
        if isinstance(el, esdl.Asset):
            if hasattr(el, "name") and el.name:
                el_name = el.name
            else:
                el_name = el.id

            if "." in el_name:
                # Dots indicate hierarchy, so would be very confusing
                raise ValueError(f"Dots in component names not supported: '{el_name}'")

            if el_name in component_names:
                raise Exception(f"Asset names have to be unique: '{el_name}' already exists")
            else:
                component_names.add(el_name)

            # For some reason `esdl_element.assetType` is `None`, so use the class name
            asset_type = el.__class__.__name__

            # Every asset should at least have a port to be connected to another asset
            assert len(el.port) >= 1

            in_ports = None
            out_ports = None
            for port in el.port:
                if isinstance(port, esdl.InPort):
                    if in_ports is None:
                        in_ports = [port]
                    else:
                        in_ports.append(port)
                elif isinstance(port, esdl.OutPort):
                    if out_ports is None:
                        out_ports = [port]
                    else:
                        out_ports.append(port)
                else:
                    _ESDLInputException(f"The port for {el_name} is neither an IN or OUT port")

            # Note that e.g. el.__dict__['length'] does not work to get the length of a pipe.
            # We therefore built this dict ourselves using 'dir' and 'getattr'
            attributes = {k: getattr(el, k) for k in dir(el)}
            assets[el.id] = Asset(
                asset_type,
                el.id,
                el_name,
                in_ports,
                out_ports,
                attributes,
                global_properties,
            )
    profiles = parse_esdl_profiles(esdl_model)

    return assets, profiles, global_properties["carriers"]
>>>>>>> 6d6a984f
<|MERGE_RESOLUTION|>--- conflicted
+++ resolved
@@ -22,26 +22,20 @@
 from rtctools_heat_network.component_type_mixin import (
     ModelicaComponentTypeMixin,
 )
+from rtctools_heat_network.esdl.esdl_parser import ESDLStringParser
+from rtctools_heat_network.esdl.profile_parser import BaseProfileReader, InfluxDBProfileReader
 from rtctools_heat_network.esdl.asset_to_component_base import _AssetToComponentBase
-from rtctools_heat_network.esdl.common import Asset
 from rtctools_heat_network.esdl.edr_pipe_class import EDRPipeClass
-<<<<<<< HEAD
-from rtctools_heat_network.esdl.esdl_heat_model import ESDLHeatModel
-from rtctools_heat_network.esdl.esdl_model_base import _ESDLModelBase
-from rtctools_heat_network.esdl.esdl_parser import ESDLStringParser
-from rtctools_heat_network.esdl.esdl_qth_model import ESDLQTHModel
-from rtctools_heat_network.esdl.profile_parser import BaseProfileReader, InfluxDBProfileReader
-from rtctools_heat_network.heat_mixin import HeatMixin
-from rtctools_heat_network.modelica_component_type_mixin import (
-    ModelicaComponentTypeMixin,
-)
-=======
 from rtctools_heat_network.influxdb.profile import parse_esdl_profiles
 from rtctools_heat_network.physics_mixin import PhysicsMixin
->>>>>>> 6d6a984f
 from rtctools_heat_network.pipe_class import PipeClass
 from rtctools_heat_network.pycml.pycml_mixin import PyCMLMixin
 from rtctools_heat_network.qth_not_maintained.qth_mixin import QTHMixin
+
+from .common import Asset
+from .esdl_heat_model import ESDLHeatModel
+from .esdl_model_base import _ESDLModelBase
+from .esdl_qth_model import ESDLQTHModel
 
 
 logger = logging.getLogger("rtctools_heat_network")
@@ -458,7 +452,6 @@
         """
         # TODO: fix this whole function and fix docstring
         super().read()
-<<<<<<< HEAD
         heat_network_components = self.heat_network_components
         io = self.io
         self.__profile_reader.read_profiles(
@@ -467,546 +460,6 @@
             ensemble_size=self.ensemble_size,
             esdl_assets=self.esdl_assets
         )
-        # if self._profiles:
-        #     datetimes = None
-        #     for id, profile in self._profiles.items():
-        #         asset_name = self.esdl_asset_id_to_name_map[id]
-        #         asset = next(a for a in self.esdl_assets.values() if a.name == asset_name)
-        #         ports = []
-        #         ports.extend(asset.in_ports) if asset.in_ports is not None else ports
-        #         ports.extend(asset.out_ports) if asset.out_ports is not None else ports
-        #         if isinstance(ports[0].carrier, esdl.HeatCommodity):
-        #             commodity = "heat"
-        #         elif isinstance(ports[0].carrier, esdl.ElectricityCommodity):
-        #             commodity = "electricity"
-        #         elif isinstance(ports[0].carrier, esdl.GasCommodity):
-        #             commodity = "gas"
-        #         variable = f"{asset_name}.target_{commodity}_demand"
-        #         values = profile.values
-        #         flat_list = []
-        #         for sublist in values:
-        #             for item in sublist:
-        #                 if not np.isnan(item):
-        #                     flat_list.append(item)
-        #                 else:
-        #                     if len(flat_list) > 0:
-        #                         logger.warning(
-        #                             f"Found NaN value in profile for {variable},  "
-        #                             f"using value of previous timestep"
-        #                         )
-        #                         flat_list.append(flat_list[-1])
-        #                     else:
-        #                         logger.error(
-        #                             f"Found NaN value as first value in profile for "
-        #                             f"{variable}, using 0 instead"
-        #                         )
-        #                         flat_list.append(0.0)
-        #         if datetimes is None:
-        #             datetimes = profile.index.tz_convert(None).to_pydatetime()
-        #         elif len(profile.index.tz_convert(None).to_pydatetime()) != len(datetimes):
-        #             logger.error(f"Unequal profile lengths for {variable}")
-        #         for ensemble_member in range(self.ensemble_size):
-        #             self.io.set_timeseries(
-        #                 variable, datetimes, flat_list, ensemble_member=ensemble_member
-        #             )
-        #         if self.io.reference_datetime is None:
-        #             self.io.reference_datetime = (profile.index.tz_convert(None).to_pydatetime())[0]
-        # elif not hasattr(self, "_input_timeseries_file"):
-        #     demand_assets = [
-        #         asset for asset in self.esdl_assets.values() if asset.asset_type == "HeatingDemand"
-        #     ]
-        #     try:
-        #         datetimes = self.io.datetimes
-        #     except AttributeError:
-        #         logger.warning(
-        #             f"No profiles provided for demands, could not infer the period over "
-        #             f"which to optimize, using the period between "
-        #             f"{DEFAULT_START_TIMESTAMP} and {DEFAULT_END_TIMESTAMP}."
-        #         )
-        #         start_time = datetime.datetime.fromisoformat(DEFAULT_START_TIMESTAMP)
-        #         end_time = datetime.datetime.fromisoformat(DEFAULT_END_TIMESTAMP)
-        #         datetimes = pd.date_range(start=start_time, end=end_time, freq="H").to_pydatetime()
-        #         if self.io.reference_datetime is None:
-        #             self.io.reference_datetime = start_time
-        #     for demand in demand_assets:
-        #         if self._profiles and self.esdl_asset_name_to_id_map[demand.name] in self._profiles:
-        #             continue
-        #         logger.warning(
-        #             f"No demand profile specified for {demand} in an influxdb "
-        #             f"profile and no file provided with profiles. Using the asset "
-        #             f"power instead to generate a constant profile, with default "
-        #             f"asset power of 0.0"
-        #         )
-        #         demand_power = demand.attributes["power"]
-        #         profile = [demand_power] * len(datetimes)
-        #         for ensemble_member in range(self.ensemble_size):
-        #             self.io.set_timeseries(
-        #                 variable=f"{demand.name}.target_heat_demand",
-        #                 datetimes=datetimes,
-        #                 values=profile,
-        #                 ensemble_member=ensemble_member,
-        #                 check_duplicates=True,
-        #             )
-        # else:
-        #     if self._input_timeseries_file is None:
-        #         return
-        #
-        #     input_timeseries_file = Path(self._input_timeseries_file)
-        #     assert input_timeseries_file.is_absolute()
-        #     assert input_timeseries_file.suffix == ".xml" or input_timeseries_file.suffix == ".csv"
-        #
-        #     if input_timeseries_file.suffix == ".xml":
-        #         self.read_xml(input_timeseries_file)
-        #     elif input_timeseries_file.suffix == ".csv":
-        #         self.read_csv(input_timeseries_file)
-
-    # def read_csv(self, input_timeseries_file: str) -> None:
-    #     """
-    #     This function reads profiles from a csv and writes them to the io attribute for later use.
-    #     We assume that the csv file has a column with "DateTime" header name in which the datetimes
-    #     are specified for the demand. For most practical workflows we assume hourly resolution data.
-    #
-    #     Parameters
-    #     ----------
-    #     input_timeseries_file : str of filepath of the csv
-    #
-    #     Returns
-    #     -------
-    #     None
-    #     """
-    #     csv_data = pd.read_csv(input_timeseries_file)
-    #     try:
-    #         timeseries_import_times = [
-    #             datetime.datetime.strptime(entry.replace("Z", ""), "%Y-%m-%d %H:%M:%S")
-    #             for entry in csv_data["DateTime"].to_numpy()
-    #         ]
-    #     except ValueError:
-    #         try:
-    #             timeseries_import_times = [
-    #                 datetime.datetime.strptime(entry.replace("Z", ""), "%Y-%m-%dT%H:%M:%S")
-    #                 for entry in csv_data["DateTime"].to_numpy()
-    #             ]
-    #         except ValueError:
-    #             try:
-    #                 timeseries_import_times = [
-    #                     datetime.datetime.strptime(entry.replace("Z", ""), "%d-%m-%Y %H:%M")
-    #                     for entry in csv_data["DateTime"].to_numpy()
-    #                 ]
-    #             except ValueError:
-    #                 logger.error("Date time string is not in supported format")
-    #
-    #     self.io.reference_datetime = timeseries_import_times[0]
-    #     for ensemble_member in range(self.ensemble_size):
-    #         for demand in self.heat_network_components.get("demand", []):
-    #             try:
-    #                 values = csv_data[f"{demand}"].to_numpy()
-    #                 self.io.set_timeseries(
-    #                     demand + ".target_heat_demand",
-    #                     timeseries_import_times,
-    #                     values,
-    #                     ensemble_member,
-    #                 )
-    #             except KeyError:
-    #                 pass
-    #         for source in self.heat_network_components.get("source", []):
-    #             try:
-    #                 values = csv_data[f"{source.replace(' ', '')}"].to_numpy()
-    #                 self.io.set_timeseries(
-    #                     source + ".target_heat_source",
-    #                     timeseries_import_times,
-    #                     values,
-    #                     ensemble_member,
-    #                 )
-    #             except KeyError:
-    #                 pass
-    #         for demand in self.heat_network_components.get("electricity_demand", []):
-    #             try:
-    #                 values = csv_data[
-    #                     f"{demand.replace(' ', '')}.target_electricity_demand"
-    #                 ].to_numpy()
-    #                 self.io.set_timeseries(
-    #                     demand + ".target_electricity_demand",
-    #                     timeseries_import_times,
-    #                     values,
-    #                     ensemble_member,
-    #                 )
-    #             except KeyError:
-    #                 pass
-    #         for source in self.heat_network_components.get("electricity_source", []):
-    #             try:
-    #                 values = csv_data[
-    #                     f"{source.replace(' ', '')}.target_electricity_source"
-    #                 ].to_numpy()
-    #                 self.io.set_timeseries(
-    #                     source + ".target_electricity_source",
-    #                     timeseries_import_times,
-    #                     values,
-    #                     ensemble_member,
-    #                 )
-    #             except KeyError:
-    #                 pass
-    #         for demand in self.heat_network_components.get("gas_demand", []):
-    #             try:
-    #                 values = csv_data[f"{demand.replace(' ', '')}.target_gas_demand"].to_numpy()
-    #                 self.io.set_timeseries(
-    #                     demand + ".target_gas_demand",
-    #                     timeseries_import_times,
-    #                     values,
-    #                     ensemble_member,
-    #                 )
-    #             except KeyError:
-    #                 pass
-    #         for source in self.heat_network_components.get("gas_source", []):
-    #             try:
-    #                 values = csv_data[f"{source.replace(' ', '')}.target_gas_source"].to_numpy()
-    #                 self.io.set_timeseries(
-    #                     source + ".target_gas_source",
-    #                     timeseries_import_times,
-    #                     values,
-    #                     ensemble_member,
-    #                 )
-    #             except KeyError:
-    #                 pass
-    #
-    # def read_xml(self, input_timeseries_file: str) -> None:
-    #     """
-    #     This function reads profiles from a xml and writes them to the io attribute for later use.
-    #     This method still works but is no longer maintained.
-    #
-    #     Parameters
-    #     ----------
-    #     input_timeseries_file : str of filepath of the xml
-    #
-    #     Returns
-    #     -------
-    #     None
-    #     """
-    #     timeseries_import_basename = input_timeseries_file.stem
-    #     input_folder = input_timeseries_file.parent
-    #
-    #     try:
-    #         self.__timeseries_import = pi.Timeseries(
-    #             self.esdl_pi_input_data_config(
-    #                 self.__timeseries_id_map, self.heat_network_components.copy()
-    #             ),
-    #             input_folder,
-    #             timeseries_import_basename,
-    #             binary=False,
-    #             pi_validate_times=self.esdl_pi_validate_timeseries,
-    #         )
-    #     except IOError:
-    #         raise Exception(
-    #             "ESDLMixin: {}.xml not found in {}.".format(
-    #                 timeseries_import_basename, input_folder
-    #             )
-    #         )
-    #
-    #     # Convert timeseries timestamps to seconds since t0 for internal use
-    #     timeseries_import_times = self.__timeseries_import.times
-    #
-    #     # Offer input timeseries to IOMixin
-    #     self.io.reference_datetime = self.__timeseries_import.forecast_datetime
-    #
-    #     for ensemble_member in range(self.__timeseries_import.ensemble_size):
-    #         for variable, values in self.__timeseries_import.items(ensemble_member):
-    #             self.io.set_timeseries(variable, timeseries_import_times, values, ensemble_member)
-=======
-
-        if self._profiles:
-            datetimes = None
-            for id, profile in self._profiles.items():
-                try:
-                    asset_name = self.esdl_asset_id_to_name_map[id]
-                    asset = next(a for a in self.esdl_assets.values() if a.name == asset_name)
-                    ports = []
-                    ports.extend(asset.in_ports) if asset.in_ports is not None else ports
-                    ports.extend(asset.out_ports) if asset.out_ports is not None else ports
-                    if isinstance(ports[0].carrier, esdl.HeatCommodity):
-                        commodity = "heat"
-                    elif isinstance(ports[0].carrier, esdl.ElectricityCommodity):
-                        commodity = "electricity"
-                    elif isinstance(ports[0].carrier, esdl.GasCommodity):
-                        commodity = "gas"
-                    if (
-                        asset.asset_type == "HeatingDemand"
-                        or asset.asset_type == "GenericConsumer"
-                        or asset.asset_type == "ElectricityDemand"
-                        or asset.asset_type == "GasDemand"
-                    ):
-                        variable = f"{asset_name}.target_{commodity}_demand"
-                    elif (
-                        asset.asset_type == "GenericProcuder"
-                        or asset.asset_type == "HeatProducer"
-                        or asset.asset_type == "GasProducer"
-                        or asset.asset_type == "WindPark"
-                        or asset.asset_type == "ElectricityProducer"
-                    ):
-                        variable = f"{asset_name}.maximum_production"
-                    else:
-                        logger.error(f"profile on {asset_name} not allowed")
-                except KeyError:
-                    # here we have a commodity price profile
-                    self.esdl_carriers
-                    variable = f"{self.esdl_carriers[id]['name']}.price_profile"
-                values = profile.values
-                flat_list = []
-                for sublist in values:
-                    for item in sublist:
-                        if not np.isnan(item):
-                            flat_list.append(item)
-                        else:
-                            if len(flat_list) > 0:
-                                logger.warning(
-                                    f"Found NaN value in profile for {variable},  "
-                                    f"using value of previous timestep"
-                                )
-                                flat_list.append(flat_list[-1])
-                            else:
-                                logger.error(
-                                    f"Found NaN value as first value in profile for "
-                                    f"{variable}, using 0 instead"
-                                )
-                                flat_list.append(0.0)
-                if datetimes is None:
-                    datetimes = profile.index.tz_convert(None).to_pydatetime()
-                elif len(profile.index.tz_convert(None).to_pydatetime()) != len(datetimes):
-                    logger.error(f"Unequal profile lengths for {variable}")
-                for ensemble_member in range(self.ensemble_size):
-                    self.io.set_timeseries(
-                        variable, datetimes, flat_list, ensemble_member=ensemble_member
-                    )
-                if self.io.reference_datetime is None:
-                    self.io.reference_datetime = (profile.index.tz_convert(None).to_pydatetime())[0]
-        elif not hasattr(self, "_input_timeseries_file"):
-            demand_assets = [
-                asset for asset in self.esdl_assets.values() if asset.asset_type == "HeatingDemand"
-            ]
-            try:
-                datetimes = self.io.datetimes
-            except AttributeError:
-                logger.warning(
-                    f"No profiles provided for demands, could not infer the period over "
-                    f"which to optimize, using the period between "
-                    f"{DEFAULT_START_TIMESTAMP} and {DEFAULT_END_TIMESTAMP}."
-                )
-                start_time = datetime.datetime.fromisoformat(DEFAULT_START_TIMESTAMP)
-                end_time = datetime.datetime.fromisoformat(DEFAULT_END_TIMESTAMP)
-                datetimes = pd.date_range(start=start_time, end=end_time, freq="H").to_pydatetime()
-                if self.io.reference_datetime is None:
-                    self.io.reference_datetime = start_time
-            for demand in demand_assets:
-                if self._profiles and self.esdl_asset_name_to_id_map[demand.name] in self._profiles:
-                    continue
-                logger.warning(
-                    f"No demand profile specified for {demand} in an influxdb "
-                    f"profile and no file provided with profiles. Using the asset "
-                    f"power instead to generate a constant profile, with default "
-                    f"asset power of 0.0"
-                )
-                demand_power = demand.attributes["power"]
-                profile = [demand_power] * len(datetimes)
-                for ensemble_member in range(self.ensemble_size):
-                    self.io.set_timeseries(
-                        variable=f"{demand.name}.target_heat_demand",
-                        datetimes=datetimes,
-                        values=profile,
-                        ensemble_member=ensemble_member,
-                        check_duplicates=True,
-                    )
-        else:
-            if self._input_timeseries_file is None:
-                return
-
-            input_timeseries_file = Path(self._input_timeseries_file)
-            assert input_timeseries_file.is_absolute()
-            assert input_timeseries_file.suffix == ".xml" or input_timeseries_file.suffix == ".csv"
-
-            if input_timeseries_file.suffix == ".xml":
-                self.read_xml(input_timeseries_file)
-            elif input_timeseries_file.suffix == ".csv":
-                self.read_csv(input_timeseries_file)
-
-    def read_csv(self, input_timeseries_file: str) -> None:
-        """
-        This function reads profiles from a csv and writes them to the io attribute for later use.
-        We assume that the csv file has a column with "DateTime" header name in which the datetimes
-        are specified for the demand. For most practical workflows we assume hourly resolution data.
-
-        Parameters
-        ----------
-        input_timeseries_file : str of filepath of the csv
-
-        Returns
-        -------
-        None
-        """
-        csv_data = pd.read_csv(input_timeseries_file)
-        try:
-            timeseries_import_times = [
-                datetime.datetime.strptime(entry.replace("Z", ""), "%Y-%m-%d %H:%M:%S")
-                for entry in csv_data["DateTime"].to_numpy()
-            ]
-        except ValueError:
-            try:
-                timeseries_import_times = [
-                    datetime.datetime.strptime(entry.replace("Z", ""), "%Y-%m-%dT%H:%M:%S")
-                    for entry in csv_data["DateTime"].to_numpy()
-                ]
-            except ValueError:
-                try:
-                    timeseries_import_times = [
-                        datetime.datetime.strptime(entry.replace("Z", ""), "%d-%m-%Y %H:%M")
-                        for entry in csv_data["DateTime"].to_numpy()
-                    ]
-                except ValueError:
-                    logger.error("Date time string is not in supported format")
-
-        self.io.reference_datetime = timeseries_import_times[0]
-        for ensemble_member in range(self.ensemble_size):
-            for demand in self.heat_network_components.get("demand", []):
-                try:
-                    values = csv_data[f"{demand}"].to_numpy()
-                    self.io.set_timeseries(
-                        demand + ".target_heat_demand",
-                        timeseries_import_times,
-                        values,
-                        ensemble_member,
-                    )
-                except KeyError:
-                    pass
-            for source in self.heat_network_components.get("source", []):
-                try:
-                    values = csv_data[f"{source.replace(' ', '')}"].to_numpy()
-                    self.io.set_timeseries(
-                        source + ".target_heat_source",
-                        timeseries_import_times,
-                        values,
-                        ensemble_member,
-                    )
-                except KeyError:
-                    pass
-            for demand in self.heat_network_components.get("electricity_demand", []):
-                try:
-                    values = csv_data[
-                        f"{demand.replace(' ', '')}.target_electricity_demand"
-                    ].to_numpy()
-                    self.io.set_timeseries(
-                        demand + ".target_electricity_demand",
-                        timeseries_import_times,
-                        values,
-                        ensemble_member,
-                    )
-                except KeyError:
-                    pass
-                try:
-                    values = csv_data[f"{demand.replace(' ', '')}.electricity_price"].to_numpy()
-                    self.io.set_timeseries(
-                        demand + ".electricity_price",
-                        timeseries_import_times,
-                        values,
-                        ensemble_member,
-                    )
-                except KeyError:
-                    pass
-            for source in self.heat_network_components.get("electricity_source", []):
-                try:
-                    values = csv_data[f"{source.replace(' ', '')}.maximum_production"].to_numpy()
-                    self.io.set_timeseries(
-                        source + ".maximum_production",
-                        timeseries_import_times,
-                        values,
-                        ensemble_member,
-                    )
-                except KeyError:
-                    pass
-                try:
-                    values = csv_data[
-                        f"{source.replace(' ', '')}.target_electricity_source"
-                    ].to_numpy()
-                    self.io.set_timeseries(
-                        source + ".target_electricity_source",
-                        timeseries_import_times,
-                        values,
-                        ensemble_member,
-                    )
-                except KeyError:
-                    pass
-            for demand in self.heat_network_components.get("gas_demand", []):
-                try:
-                    values = csv_data[f"{demand.replace(' ', '')}.target_gas_demand"].to_numpy()
-                    self.io.set_timeseries(
-                        demand + ".target_gas_demand",
-                        timeseries_import_times,
-                        values,
-                        ensemble_member,
-                    )
-                except KeyError:
-                    pass
-                try:
-                    values = csv_data[f"{demand.replace(' ', '')}.gas_price"].to_numpy()
-                    self.io.set_timeseries(
-                        demand + ".gas_price",
-                        timeseries_import_times,
-                        values,
-                        ensemble_member,
-                    )
-                except KeyError:
-                    pass
-            for source in self.heat_network_components.get("gas_source", []):
-                try:
-                    values = csv_data[f"{source.replace(' ', '')}.target_gas_source"].to_numpy()
-                    self.io.set_timeseries(
-                        source + ".target_gas_source",
-                        timeseries_import_times,
-                        values,
-                        ensemble_member,
-                    )
-                except KeyError:
-                    pass
-
-    def read_xml(self, input_timeseries_file: str) -> None:
-        """
-        This function reads profiles from a xml and writes them to the io attribute for later use.
-        This method still works but is no longer maintained.
-
-        Parameters
-        ----------
-        input_timeseries_file : str of filepath of the xml
-
-        Returns
-        -------
-        None
-        """
-        timeseries_import_basename = input_timeseries_file.stem
-        input_folder = input_timeseries_file.parent
-
-        try:
-            self.__timeseries_import = pi.Timeseries(
-                self.esdl_pi_input_data_config(
-                    self.__timeseries_id_map, self.heat_network_components.copy()
-                ),
-                input_folder,
-                timeseries_import_basename,
-                binary=False,
-                pi_validate_times=self.esdl_pi_validate_timeseries,
-            )
-        except IOError:
-            raise Exception(
-                "ESDLMixin: {}.xml not found in {}.".format(
-                    timeseries_import_basename, input_folder
-                )
-            )
-
-        # Convert timeseries timestamps to seconds since t0 for internal use
-        timeseries_import_times = self.__timeseries_import.times
-
-        # Offer input timeseries to IOMixin
-        self.io.reference_datetime = self.__timeseries_import.forecast_datetime
-
-        for ensemble_member in range(self.__timeseries_import.ensemble_size):
-            for variable, values in self.__timeseries_import.items(ensemble_member):
-                self.io.set_timeseries(variable, timeseries_import_times, values, ensemble_member)
->>>>>>> 6d6a984f
 
     def write(self) -> None:
         """
@@ -1296,144 +749,4 @@
         type_ = type(asset.attributes[param_name])
         asset.attributes[param_name] = type_(param_value)
 
-<<<<<<< HEAD
-    return assets
-=======
-    return assets
-
-
-def _esdl_to_assets(esdl_string: str, esdl_path: Union[Path, str]) -> Tuple[Dict, Dict, Dict]:
-    """
-    This function takes in the esdl file and converts it to a set of dicts to be used to create
-    the pycml model definition later on.
-
-    Parameters
-    ----------
-    esdl_string : string with the esdl file as string
-    esdl_path : a path of str for the file location of the esdl path.
-
-    Returns
-    -------
-    Three dicts, with the parsed esdl assets, the influxdb profiles and the global properties like
-    carriers.
-    """
-    if esdl_string is None:
-        # correct profile attribute
-        esdl.ProfileElement.from_.name = "from"
-        setattr(esdl.ProfileElement, "from", esdl.ProfileElement.from_)
-
-        # using esdl as resourceset
-        rset_existing = ResourceSet()
-
-        # read esdl energy system
-        resource_existing = rset_existing.get_resource(str(esdl_path))
-        created_energy_system = resource_existing.contents[0]
-
-        esdl_model = created_energy_system
-    else:
-        esh = EnergySystemHandler()
-        esdl_model = esh.load_from_string(esdl_string)
-
-    # global properties
-    global_properties = {}
-    global_properties["carriers"] = {}
-    id_to_idnumber_map = {}
-
-    for x in esdl_model.energySystemInformation.carriers.carrier.items:
-        if isinstance(x, esdl.esdl.HeatCommodity):
-            if x.id not in id_to_idnumber_map:
-                number_list = [int(s) for s in x.id if s.isdigit()]
-                number = ""
-                for nr in number_list:
-                    number = number + str(nr)
-                # note this fix is to create a unique number for the map for when the pipe
-                # duplicator service is used and an additional _ret is added to the id.
-                if "_ret" in x.id:
-                    number = number + "000"
-                id_to_idnumber_map[x.id] = int(number)
-
-            temperature = x.supplyTemperature if x.supplyTemperature else x.returnTemperature
-            assert temperature > 0.0
-
-            global_properties["carriers"][x.id] = dict(
-                name=x.name,
-                id=x.id,
-                id_number_mapping=id_to_idnumber_map[x.id],
-                temperature=temperature,
-                commodity_type="heat",
-            )
-
-    for x in esdl_model.energySystemInformation.carriers.carrier.items:
-        if isinstance(x, esdl.esdl.ElectricityCommodity):
-            global_properties["carriers"][x.id] = dict(
-                name=x.name,
-                voltage=x.voltage,
-                commodity_type="electricity",
-            )
-    for x in esdl_model.energySystemInformation.carriers.carrier.items:
-        if isinstance(x, esdl.esdl.GasCommodity):
-            global_properties["carriers"][x.id] = dict(
-                name=x.name,
-                commodity_type="gas",
-            )
-
-    assets = {}
-
-    # Component ids are unique, but we require component names to be unique as well.
-    component_names = set()
-
-    # loop through assets
-    for el in esdl_model.eAllContents():
-        if isinstance(el, esdl.Asset):
-            if hasattr(el, "name") and el.name:
-                el_name = el.name
-            else:
-                el_name = el.id
-
-            if "." in el_name:
-                # Dots indicate hierarchy, so would be very confusing
-                raise ValueError(f"Dots in component names not supported: '{el_name}'")
-
-            if el_name in component_names:
-                raise Exception(f"Asset names have to be unique: '{el_name}' already exists")
-            else:
-                component_names.add(el_name)
-
-            # For some reason `esdl_element.assetType` is `None`, so use the class name
-            asset_type = el.__class__.__name__
-
-            # Every asset should at least have a port to be connected to another asset
-            assert len(el.port) >= 1
-
-            in_ports = None
-            out_ports = None
-            for port in el.port:
-                if isinstance(port, esdl.InPort):
-                    if in_ports is None:
-                        in_ports = [port]
-                    else:
-                        in_ports.append(port)
-                elif isinstance(port, esdl.OutPort):
-                    if out_ports is None:
-                        out_ports = [port]
-                    else:
-                        out_ports.append(port)
-                else:
-                    _ESDLInputException(f"The port for {el_name} is neither an IN or OUT port")
-
-            # Note that e.g. el.__dict__['length'] does not work to get the length of a pipe.
-            # We therefore built this dict ourselves using 'dir' and 'getattr'
-            attributes = {k: getattr(el, k) for k in dir(el)}
-            assets[el.id] = Asset(
-                asset_type,
-                el.id,
-                el_name,
-                in_ports,
-                out_ports,
-                attributes,
-                global_properties,
-            )
-    profiles = parse_esdl_profiles(esdl_model)
-
-    return assets, profiles, global_properties["carriers"]
->>>>>>> 6d6a984f
+    return assets