--- conflicted
+++ resolved
@@ -458,12 +458,6 @@
         return NotImplementedError
 
     @abstractmethod
-<<<<<<< HEAD
-    def get_gas_pipe_class_map(self):
-        """
-        This function should return the mapping between the pipe and all the possible pipe classes
-        available for that pipe.
-=======
     def get_electricity_carriers(self, type=None):
         """
         This function should return the dict with all the electricity carriers in it.
@@ -479,7 +473,6 @@
         """
         This function should return the mapping between the gas pipe and all the possible pipe
         classes available for that pipe.
->>>>>>> abec4741
 
         Returns
         -------
@@ -488,8 +481,6 @@
         return NotImplementedError
 
     @abstractmethod
-<<<<<<< HEAD
-=======
     def get_heat_carriers(self, type=None):
         """
         This function should return a dict with all the heat carriers in it.
@@ -502,7 +493,6 @@
         return NotImplementedError
 
     @abstractmethod
->>>>>>> abec4741
     def get_electricity_cable_class_map(self):
         """
         This function should return the mapping between the cable and all the possible cable classes
