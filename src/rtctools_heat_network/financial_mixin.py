--- conflicted
+++ resolved
@@ -458,14 +458,9 @@
         return NotImplementedError
 
     @abstractmethod
-<<<<<<< HEAD
     def get_electricity_carriers(self, type=None):
-=======
-    def get_gas_pipe_class_map(self):
->>>>>>> f93e1830
-        """
-        This function should return the mapping between the pipe and all the possible pipe classes
-        available for that pipe.
+        """
+        This function should return the dict with all the electricity carriers in it.
 
         Returns
         -------
@@ -474,17 +469,34 @@
         return NotImplementedError
 
     @abstractmethod
-<<<<<<< HEAD
+    def get_gas_pipe_class_map(self):
+        """
+        This function should return the mapping between the gas pipe and all the possible pipe
+        classes  available for that pipe.
+
+        Returns
+        -------
+
+        """
+        return NotImplementedError
+
+    @abstractmethod
     def get_heat_carriers(self, type=None):
         """
-        This function should return the mapping between the pipe and all the possible pipe classes
-        available for that pipe.
-=======
+        This function should return a dict with all the heat carriers in it.
+
+        Returns
+        -------
+
+        """
+
+        return NotImplementedError
+
+    @abstractmethod
     def get_electricity_cable_class_map(self):
         """
         This function should return the mapping between the cable and all the possible cable classes
         available for that cable.
->>>>>>> f93e1830
 
         Returns
         -------
