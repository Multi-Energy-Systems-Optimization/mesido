import logging
from abc import abstractmethod

import casadi as ca

import numpy as np

from rtctools.optimization.collocated_integrated_optimization_problem import (
    CollocatedIntegratedOptimizationProblem,
)
from rtctools.optimization.timeseries import Timeseries

from .base_component_type_mixin import BaseComponentTypeMixin

logger = logging.getLogger("rtctools_heat_network")


class FinancialMixin(BaseComponentTypeMixin, CollocatedIntegratedOptimizationProblem):
    """
    The FinancialMixin is used to instantiate variables for the different cost components of the
    assets in the energy network and to set constraints to compute them based upon the usage and
    size of the assets.

    The FinancialMixin is logically dependent on the AssetSizingMixin, as for example investment
    cost depends on asset size. We used abstractmethods to make these classes independent of each
    other (one does not need to inherit the other). The TechnoEconomicMixin in now responsible to
    make sure that the methods are there to allow the FinancialMixin to call for example asset size
    variables. The main advantage is that we could now have different variations for the asset
    sizing functionality all using the same FinancialMixin.
    """

    def __init__(self, *args, **kwargs):
        """
        In this __init__ we prepare the dicts for the variables added by the HeatMixin class
        """

        # Variable for fixed operational cost
        self._asset_fixed_operational_cost_map = {}
        self.__asset_fixed_operational_cost_var = {}
        self.__asset_fixed_operational_cost_nominals = {}
        self.__asset_fixed_operational_cost_bounds = {}

        # Variable for variable operational cost
        self._asset_variable_operational_cost_map = {}
        self.__asset_variable_operational_cost_var = {}
        self.__asset_variable_operational_cost_bounds = {}
        self.__asset_variable_operational_cost_nominals = {}

        # Variable for investment cost
        self._asset_investment_cost_map = {}
        self.__asset_investment_cost_var = {}
        self.__asset_investment_cost_nominals = {}
        self.__asset_investment_cost_bounds = {}

        # Variable for installation cost
        self._asset_installation_cost_map = {}
        self.__asset_installation_cost_var = {}
        self.__asset_installation_cost_bounds = {}
        self.__asset_installation_cost_nominals = {}

        # Variable for the cumulative investment and installation cost made per asset
        self.__cumulative_investments_made_in_eur_map = {}
        self.__cumulative_investments_made_in_eur_var = {}
        self.__cumulative_investments_made_in_eur_nominals = {}
        self.__cumulative_investments_made_in_eur_bounds = {}

        # Variable for when in time an asset is realized
        self.__asset_is_realized_map = {}
        self.__asset_is_realized_var = {}
        self.__asset_is_realized_bounds = {}

        # Variable for annualized capex cost
        self._annualized_capex_var_map = {}
        self.__annualized_capex_var = {}
        self.__annualized_capex_var_bounds = {}
        self.__annualized_capex_var_nominals = {}

        # Variable for realized revenue
        self._asset_revenue_map = {}
        self.__asset_revenue_var = {}
        self.__asset_revenue_nominals = {}
        self.__asset_revenue_bounds = {}

        super().__init__(*args, **kwargs)

    def pre(self):
        """
        In this pre method we fill the dicts initiated in the __init__. This means that we create
        the Casadi variables and determine the bounds, nominals and create maps for easier
        retrieving of the variables.
        """
        super().pre()

        options = self.energy_system_options()
        parameters = self.parameters(0)
        bounds = self.bounds()

        # Making the cost variables; fixed_operational_cost, variable_operational_cost,
        # installation_cost and investment_cost
        for asset_name in [
            asset_name
            for asset_name_list in self.energy_system_components.values()
            for asset_name in asset_name_list
        ]:
            if asset_name in [
                *self.energy_system_components.get("node", []),
                *self.energy_system_components.get("pump", []),
                *self.energy_system_components.get("check_valve", []),
                *self.energy_system_components.get("control_valve", []),
                *self.energy_system_components.get("electricity_node", []),
                *self.energy_system_components.get("gas_node", []),
            ]:
                continue
            elif asset_name in [*self.energy_system_components.get("ates", [])]:
                nominal_fixed_operational = self.variable_nominal(f"{asset_name}.Heat_ates")
                nominal_variable_operational = nominal_fixed_operational
                nominal_investment = nominal_fixed_operational
            elif asset_name in [*self.energy_system_components.get("heat_demand", [])]:
                nominal_fixed_operational = (
                    bounds[f"{asset_name}.Heat_demand"][1]
                    if not np.isinf(bounds[f"{asset_name}.Heat_demand"][1])
                    else bounds[f"{asset_name}.HeatIn.Heat"][1]
                )
                nominal_variable_operational = nominal_fixed_operational
                nominal_investment = nominal_fixed_operational
            elif asset_name in [*self.energy_system_components.get("heat_source", [])]:
                nominal_fixed_operational = self.variable_nominal(f"{asset_name}.Heat_source")
                nominal_variable_operational = nominal_fixed_operational
                nominal_investment = nominal_fixed_operational
            elif asset_name in [*self.energy_system_components.get("heat_pipe", [])]:
                nominal_fixed_operational = max(parameters[f"{asset_name}.length"], 1.0)
                nominal_variable_operational = nominal_fixed_operational
                nominal_investment = nominal_fixed_operational
            elif asset_name in [*self.energy_system_components.get("electricity_cable", [])]:
                nominal_fixed_operational = max(parameters[f"{asset_name}.length"], 1.0)
                nominal_variable_operational = nominal_fixed_operational
                nominal_investment = nominal_fixed_operational
            elif asset_name in [*self.energy_system_components.get("gas_pipe", [])]:
                nominal_fixed_operational = max(parameters[f"{asset_name}.length"], 1.0)
                nominal_variable_operational = nominal_fixed_operational
                nominal_investment = nominal_fixed_operational
            elif asset_name in [*self.energy_system_components.get("heat_buffer", [])]:
                nominal_fixed_operational = self.variable_nominal(f"{asset_name}.Stored_heat")
                nominal_variable_operational = self.variable_nominal(f"{asset_name}.Heat_buffer")
                nominal_investment = nominal_fixed_operational
            elif asset_name in [
                *self.energy_system_components.get("heat_exchanger", []),
                *self.energy_system_components.get("heat_pump", []),
            ]:
                nominal_fixed_operational = self.variable_nominal(f"{asset_name}.Secondary_heat")
                nominal_variable_operational = nominal_fixed_operational
                nominal_investment = nominal_fixed_operational
            # TODO: set the nominal values below
            # elif asset_name in [*self.energy_system_components.get("gas_tank_storage", [])]:
            #     nominal_fixed_operational = bounds[f"{asset_name}.Stored_gas_mass"][1]
            #     nominal_variable_operational = nominal_fixed_operational
            #     nominal_investment = nominal_fixed_operational
            # elif asset_name in [*self.heat_network_components.get("electricity_demand", [])]:
            #     nominal_fixed_operational = bounds[f"{asset_name}.Electricity_demand"][1]
            #     nominal_variable_operational = nominal_fixed_operational
            #     nominal_investment = nominal_fixed_operational
            # elif asset_name in [*self.heat_network_components.get("electrolyzer", [])]:
            #     nominal_fixed_operational = bounds[f"{asset_name}.Gas_mass_flow_out"][1]
            #     nominal_variable_operational = nominal_fixed_operational
            #     nominal_investment = nominal_fixed_operational
            # elif asset_name in [*self.heat_network_components.get("wind_park", [])]:
            #     nominal_fixed_operational = bounds[f"{asset_name}.Set_point"][1]
            #     nominal_variable_operational = nominal_fixed_operational
            #     nominal_investment = nominal_fixed_operational
            else:
                logger.warning(
                    f"Asset {asset_name} has type for which "
                    f"we cannot determine bounds and nominals on the costs, "
                    f"skipping it."
                )
                nominal_fixed_operational = 1.0
                nominal_variable_operational = 1.0
                nominal_investment = 1.0

            # fixed operational cost
            asset_fixed_operational_cost_var = f"{asset_name}__fixed_operational_cost"
            self._asset_fixed_operational_cost_map[asset_name] = asset_fixed_operational_cost_var
            self.__asset_fixed_operational_cost_var[asset_fixed_operational_cost_var] = ca.MX.sym(
                asset_fixed_operational_cost_var
            )
            self.__asset_fixed_operational_cost_bounds[asset_fixed_operational_cost_var] = (
                0.0,
                np.inf,
            )
            self.__asset_fixed_operational_cost_nominals[asset_fixed_operational_cost_var] = (
                max(
                    parameters[f"{asset_name}.fixed_operational_cost_coefficient"]
                    * nominal_fixed_operational,
                    1.0e2,
                )
                if nominal_fixed_operational is not None
                else 1.0e2
            )

            # variable operational cost
            variable_operational_cost_var = f"{asset_name}__variable_operational_cost"
            self._asset_variable_operational_cost_map[asset_name] = variable_operational_cost_var
            self.__asset_variable_operational_cost_var[variable_operational_cost_var] = ca.MX.sym(
                variable_operational_cost_var
            )
            self.__asset_variable_operational_cost_bounds[variable_operational_cost_var] = (
                0.0,
                np.inf,
            )
            self.__asset_variable_operational_cost_nominals[variable_operational_cost_var] = (
                max(
                    parameters[f"{asset_name}.variable_operational_cost_coefficient"]
                    * nominal_variable_operational
                    * 24.0,
                    1.0e2,
                )
                if nominal_variable_operational is not None
                else 1.0e2
            )

            # installation cost
            asset_installation_cost_var = f"{asset_name}__installation_cost"
            self._asset_installation_cost_map[asset_name] = asset_installation_cost_var
            self.__asset_installation_cost_var[asset_installation_cost_var] = ca.MX.sym(
                asset_installation_cost_var
            )
            try:
                aggr_count_max = parameters[f"{asset_name}.nr_of_doublets"]
            except KeyError:
                aggr_count_max = 1.0
            if parameters[f"{asset_name}.state"] == 0:
                aggr_count_max = 0.0
            self.__asset_installation_cost_bounds[asset_installation_cost_var] = (
                0.0,
                parameters[f"{asset_name}.installation_cost"] * aggr_count_max,
            )
            self.__asset_installation_cost_nominals[asset_installation_cost_var] = (
                parameters[f"{asset_name}.installation_cost"]
                if parameters[f"{asset_name}.installation_cost"]
                else 1.0e2
            )

            # investment cost
            asset_investment_cost_var = f"{asset_name}__investment_cost"
            self._asset_investment_cost_map[asset_name] = asset_investment_cost_var
            self.__asset_investment_cost_var[asset_investment_cost_var] = ca.MX.sym(
                asset_investment_cost_var
            )

            if asset_name in self.energy_system_components.get("heat_pipe", []):
                if asset_name in self.get_pipe_class_map().keys():
                    pipe_classes = self.get_pipe_class_map()[asset_name]
                    max_cost = (
                            2.0
                            * parameters[f"{asset_name}.length"]
                            * max([c.investment_costs for c in pipe_classes.keys()])
                    )
                else:
                    max_cost = (
                            2.0
                            * parameters[f"{asset_name}.length"]
                            * parameters[f"{asset_name}.investment_cost_coefficient"]
                    )
            elif asset_name in self.energy_system_components.get("gas_pipe", []):
                if asset_name in self.get_gas_pipe_class_map().keys():
                    pipe_classes = self.get_gas_pipe_class_map()[asset_name]
                    max_cost = (
                        2.0
                        * parameters[f"{asset_name}.length"]
                        * max([c.investment_costs for c in pipe_classes.keys()])
                    )
                else:
                    max_cost = (
                        2.0
                        * parameters[f"{asset_name}.length"]
                        * parameters[f"{asset_name}.investment_cost_coefficient"]
                    )
            elif asset_name in self.energy_system_components.get("electricity_cable", []):
                if asset_name in self.get_electricity_cable_class_map().keys():
                    cable_classes = self.get_electricity_cable_class_map()[asset_name]
                    max_cost = (
                        2.0
                        * parameters[f"{asset_name}.length"]
                        * max([c.investment_costs for c in cable_classes.keys()])
                    )
                else:
                    max_cost = (
                        2.0
                        * parameters[f"{asset_name}.length"]
                        * parameters[f"{asset_name}.investment_cost_coefficient"]
                    )
            else:
                max_cost = (
                    max(bounds[f"{asset_name}__max_size"][1].values)
                    * parameters[f"{asset_name}.investment_cost_coefficient"]
                    if isinstance(bounds[f"{asset_name}__max_size"][1], Timeseries)
                    else bounds[f"{asset_name}__max_size"][1]
                         * parameters[f"{asset_name}.investment_cost_coefficient"]
                )
            self.__asset_investment_cost_bounds[asset_investment_cost_var] = (0.0, max_cost)
            self.__asset_investment_cost_nominals[asset_investment_cost_var] = (
                max(
                    parameters[f"{asset_name}.investment_cost_coefficient"] * nominal_investment,
                    1.0e2,
                )
                if nominal_investment is not None
                else 1.0e2
            )

            # Realized revenue
            if (asset_name) in [*self.heat_network_components.get("electricity_demand", []),
                                *self.heat_network_components.get("gas_demand", [])]:

                carrier_name = None
                for id, attr in self.get_electricity_carriers().items():
                    if attr["id_number_mapping"]==parameters[f"{asset_name}.id_mapping_carrier"]:
                        carrier_name = attr["name"]
                for id, attr in self.get_gas_carriers().items():
                    if attr["id_number_mapping"]==parameters[f"{asset_name}.id_mapping_carrier"]:
                        carrier_name = attr["name"]
                assert carrier_name is not None

                asset_revenue_var = f"{asset_name}__revenue"
                self._asset_revenue_map[asset_name] = asset_revenue_var
                self.__asset_revenue_var[asset_revenue_var] = ca.MX.sym(
                    asset_revenue_var
                )
                self.__asset_revenue_bounds[asset_revenue_var] = (
                    0.0,
                    np.inf,
                )
                self.__asset_revenue_nominals[asset_revenue_var] = (
                    max(
                        np.mean(self.get_timeseries(f"{carrier_name}.price_profile").values)
                        * nominal_fixed_operational,
                        1.0e2,
                    )
                    if nominal_fixed_operational is not None
                    else 1.0e2
                )

        for asset in [
            *self.energy_system_components.get("heat_source", []),
            *self.energy_system_components.get("heat_demand", []),
            *self.energy_system_components.get("ates", []),
            *self.energy_system_components.get("heat_buffer", []),
            *self.energy_system_components.get("heat_pipe", []),
            *self.energy_system_components.get("heat_exchanger", []),
            *self.energy_system_components.get("heat_pump", []),
        ]:
            annualized_capex_var_name = f"{asset}__annualized_capex"
            self._annualized_capex_var_map[asset] = annualized_capex_var_name
            self.__annualized_capex_var[annualized_capex_var_name] = ca.MX.sym(
                annualized_capex_var_name
            )
            self.__annualized_capex_var_bounds[annualized_capex_var_name] = (
                0.0,
                np.inf,
            )  # (lb, ub)
            installation_cost_symbol_name = self._asset_installation_cost_map[asset]
            investment_cost_symbol_name = self._asset_investment_cost_map[asset]
            self.__annualized_capex_var_nominals[annualized_capex_var_name] = self.variable_nominal(
                installation_cost_symbol_name
            ) + self.variable_nominal(investment_cost_symbol_name)

        if options["include_asset_is_realized"]:
            for asset in [
                *self.energy_system_components.get("heat_source", []),
                *self.energy_system_components.get("heat_demand", []),
                *self.energy_system_components.get("ates", []),
                *self.energy_system_components.get("heat_buffer", []),
                *self.energy_system_components.get("heat_exchanger", []),
                *self.energy_system_components.get("heat_pump", []),
            ]:
                var_name = f"{asset}__cumulative_investments_made_in_eur"
                self.__cumulative_investments_made_in_eur_map[asset] = var_name
                self.__cumulative_investments_made_in_eur_var[var_name] = ca.MX.sym(var_name)
                self.__cumulative_investments_made_in_eur_nominals[var_name] = (
                        self.variable_nominal(f"{asset}__investment_cost")
                        + self.variable_nominal(f"{asset}__installation_cost")
                )
                self.__cumulative_investments_made_in_eur_bounds[var_name] = (0.0, np.inf)

                # This is an integer variable between [0, max_aggregation_count] that allows the
                # increments of the asset to become used by the optimizer. Meaning that when this
                # variable is zero not milp can be consumed or produced by this asset. When the
                # integer is >=1 the asset can consume and/or produce according to its increments.
                var_name = f"{asset}__asset_is_realized"
                self.__asset_is_realized_map[asset] = var_name
                self.__asset_is_realized_var[var_name] = ca.MX.sym(var_name)
                try:
                    aggr_count_max = parameters[f"{asset}.nr_of_doublets"]
                except KeyError:
                    aggr_count_max = 1.0
                if parameters[f"{asset}.state"] == 0:
                    aggr_count_max = 0.0
                self.__asset_is_realized_bounds[var_name] = (0.0, aggr_count_max)

    @abstractmethod
    def energy_system_options(self):
        r"""
        Returns a dictionary of milp network specific options.

        +--------------------------------------+-----------+-----------------------------+
        | ``discounted_annualized_cost ``       | ``bool``  | ``False``                   |
        +--------------------------------------+-----------+-----------------------------+

        The ``discounted_annualized_cost`` option computes the annualized discounted costs for
        each asset, and defines the sum of these costs as the total cost of ownership for the
        cost minimization goal.
        """

        options = {}

        options["discounted_annualized_cost"] = False

        return options

    @abstractmethod
    def get_max_size_var(self, asset_name, ensemble_member):
        """
        This function should return the max size variable of an asset.

        Returns
        -------
        Casadi symbol for the maximum size variable
        """
        raise NotImplementedError

    @abstractmethod
    def get_aggregation_count_var(self, asset_name, ensemble_member):
        """
        This function should return the aggregation count integer variable of an asset.

        Returns
        -------
        Casadi symbol for the aggregation count variable
        """
        raise NotImplementedError

    @abstractmethod
    def get_aggregation_count_max(self, asset_name):
        """
        This function should return the aggregation count upper bound.

        Returns
        -------
        scalar or int with maximum amount of the aggregation count.
        """
        raise NotImplementedError

    @abstractmethod
    def get_pipe_investment_cost_coefficient(self, asset_name, ensemble_member):
        """
        This function should return the pipe investment cost coefficient variable.

        Returns
        -------
        Casadi symbol for the investment cost coefficient of the pipe.
        """
        raise NotImplementedError

    @abstractmethod
    def get_gas_pipe_investment_cost_coefficient(self, asset_name, ensemble_member):
        """
        This function should return the gas_pipe investment cost coefficient variable.

        Returns
        -------
        Casadi symbol for the investment cost coefficient of the pipe.
        """
        raise NotImplementedError

    @abstractmethod
    def get_electricity_cable_investment_cost_coefficient(self, asset_name, ensemble_member):
        """
        This function should return the electricity cable investment cost coefficient variable.

        Returns
        -------
        Casadi symbol for the investment cost coefficient of the cable.
        """
        raise NotImplementedError

    @abstractmethod
    def get_pipe_class_map(self):
        """
        This function should return the mapping between the pipe and all the possible pipe classes
        available for that pipe.

        Returns
        -------

        """
        return NotImplementedError

    @abstractmethod
    def get_electricity_carriers(self, type=None):
        """
<<<<<<< HEAD
        This function should return the mapping between the pipe and all the possible pipe classes
        available for that pipe.
=======
        This function should return the dict with all the electricity carriers in it.
>>>>>>> 0323c5b9

        Returns
        -------

        """
        return NotImplementedError
<<<<<<< HEAD
=======

    @abstractmethod
>>>>>>> 0323c5b9
    def get_gas_pipe_class_map(self):
        """
        This function should return the mapping between the gas pipe and all the possible pipe
        classes available for that pipe.

        Returns
        -------

        """
        return NotImplementedError

    @abstractmethod
<<<<<<< HEAD
    def get_gas_carriers(self, type=None):
        """
        This function should return the mapping between the pipe and all the possible pipe classes
        available for that pipe.
=======
    def get_heat_carriers(self, type=None):
        """
        This function should return a dict with all the milp carriers in it.
>>>>>>> 0323c5b9

        Returns
        -------

        """
<<<<<<< HEAD
        return NotImplementedError

    @abstractmethod
    def get_heat_carriers(self, type=None):
        """
        This function should return the mapping between the pipe and all the possible pipe classes
        available for that pipe.

        Returns
        -------

        """
        return NotImplementedError
=======

        return NotImplementedError

    @abstractmethod
>>>>>>> 0323c5b9
    def get_electricity_cable_class_map(self):
        """
        This function should return the mapping between the cable and all the possible cable classes
        available for that cable.

        Returns
        -------

        """
        return NotImplementedError

    @property
    def extra_variables(self):
        """
        In this function we add all the variables defined in the HeatMixin to the optimization
        problem. Note that these are only the normal variables not path variables.
        """
        variables = super().extra_variables.copy()
        variables.extend(self.__asset_fixed_operational_cost_var.values())
        variables.extend(self.__asset_investment_cost_var.values())
        variables.extend(self.__asset_installation_cost_var.values())
        variables.extend(self.__asset_variable_operational_cost_var.values())
        variables.extend(self.__annualized_capex_var.values())
        variables.extend(self.__asset_revenue_var.values())
        return variables

    @property
    def path_variables(self):
        """
        In this function we add all the path variables defined in the HeatMixin to the
        optimization problem. Note that path_variables are variables that are created for each
        time-step.
        """
        variables = super().path_variables.copy()
        variables.extend(self.__cumulative_investments_made_in_eur_var.values())
        variables.extend(self.__asset_is_realized_var.values())
        return variables

    def variable_is_discrete(self, variable):
        """
        All variables that only can take integer values should be added to this function.
        """
        if variable in self.__asset_is_realized_var:
            return True
        else:
            return super().variable_is_discrete(variable)

    def variable_nominal(self, variable):
        """
        In this function we add all the nominals for the variables defined/added in the HeatMixin.
        """
        if variable in self.__asset_fixed_operational_cost_nominals:
            return self.__asset_fixed_operational_cost_nominals[variable]
        elif variable in self.__asset_investment_cost_nominals:
            return self.__asset_investment_cost_nominals[variable]
        elif variable in self.__asset_variable_operational_cost_nominals:
            return self.__asset_variable_operational_cost_nominals[variable]
        elif variable in self.__asset_installation_cost_nominals:
            return self.__asset_installation_cost_nominals[variable]
        elif variable in self.__cumulative_investments_made_in_eur_nominals:
            return self.__cumulative_investments_made_in_eur_nominals[variable]
        elif variable in self.__annualized_capex_var_nominals:
            return self.__annualized_capex_var_nominals[variable]
        elif variable in self.__asset_revenue_nominals:
            return self.__asset_revenue_nominals[variable]
        else:
            return super().variable_nominal(variable)

    def bounds(self):
        """
        In this function we add the bounds to the problem for all the variables defined/added in
        the HeatMixin.
        """
        bounds = super().bounds()
        bounds.update(self.__asset_fixed_operational_cost_bounds)
        bounds.update(self.__asset_investment_cost_bounds)
        bounds.update(self.__asset_installation_cost_bounds)
        bounds.update(self.__asset_variable_operational_cost_bounds)
        bounds.update(self.__asset_is_realized_bounds)
        bounds.update(self.__cumulative_investments_made_in_eur_bounds)
        bounds.update(self.__annualized_capex_var_bounds)
        bounds.update(self.__asset_revenue_bounds)
        return bounds

    @staticmethod
    def __get_abs_max_bounds(*bounds):
        """
        This function returns the absolute maximum of the bounds given. Note that bounds can also be
        a timeseries.
        """
        max_ = 0.0

        for b in bounds:
            if isinstance(b, np.ndarray):
                max_ = max(max_, max(abs(b)))
            elif isinstance(b, Timeseries):
                max_ = max(max_, max(abs(b.values)))
            else:
                max_ = max(max_, abs(b))

        return max_

    def __state_vector_scaled(self, variable, ensemble_member):
        """
        This functions returns the casadi symbols scaled with their nominal for the entire time
        horizon.
        """
        canonical, sign = self.alias_relation.canonical_signed(variable)
        return (
                self.state_vector(canonical, ensemble_member) * self.variable_nominal(
            canonical) * sign
        )

    def __investment_cost_constraints(self, ensemble_member):
        """
        This function adds constraints to set the investment cost variable. The investment cost
        scales with the maximum size of the asset. This leaves two cases for the constraint. 1) The
        asset size is fixed (state==1): in this case the investment cost is set based on the upper
        bound of the size. 2) The asset size is optimized (state==2): in this case the investment
        cost is set based upon the __max_size variable.

        Specifically for demands we have a case where we set the investment cost based on the
        maximum demand as often the size of the demand is not seperately specified.

        For pipes the investment cost is set based on the pipe class and the length.
        """
        constraints = []

        parameters = self.parameters(ensemble_member)

        for asset_name in [
            asset_name
            for asset_name_list in self.energy_system_components.values()
            for asset_name in asset_name_list
        ]:
            if asset_name in [
                *self.energy_system_components.get("node", []),
                *self.energy_system_components.get("pump", []),
                *self.energy_system_components.get("check_valve", []),
                *self.energy_system_components.get("electricity_node", []),
                *self.energy_system_components.get("gas_node", []),
                *self.energy_system_components.get("gas_tank_storage", []),
            ]:
                # TODO: add support for joints?
                continue

            investment_cost_var = self._asset_investment_cost_map[asset_name]
            investment_costs = self.extra_variable(investment_cost_var, ensemble_member)
            investment_cost_coefficient = parameters[f"{asset_name}.investment_cost_coefficient"]
            nominal = self.variable_nominal(investment_cost_var)

            if asset_name in [*self.energy_system_components.get("heat_pipe", [])]:
                # We do the pipe seperately as their coefficients are specified per meter.
                investment_cost_coefficient = self.get_pipe_investment_cost_coefficient(
                    asset_name, ensemble_member
                )
                asset_size = parameters[f"{asset_name}.length"]
            elif asset_name in [*self.energy_system_components.get("gas_pipe", [])]:
                # We do the pipe seperately as their coefficients are specified per meter.
                investment_cost_coefficient = self.get_gas_pipe_investment_cost_coefficient(
                    asset_name, ensemble_member
                )
                asset_size = parameters[f"{asset_name}.length"]
            elif asset_name in [*self.energy_system_components.get("electricity_cable", [])]:
                # We do the pipe seperately as their coefficients are specified per meter.
                investment_cost_coefficient = (
                    self.get_electricity_cable_investment_cost_coefficient(
                        asset_name, ensemble_member
                    )
                )
                asset_size = parameters[f"{asset_name}.length"]
            else:
                asset_size = self.get_max_size_var(asset_name, ensemble_member)

            constraints.append(
                (
                    (investment_costs - asset_size * investment_cost_coefficient) / nominal,
                    0.0,
                    0.0,
                )
            )

        return constraints

    def __fixed_operational_cost_constraints(self, ensemble_member):
        """
        This function adds the constraints to set the fixed operational cost. The fixed operational
        cost are the cost made independently of the operation of the asset. We assume that these
        cost scale with the maximum size of the asset.
        """
        constraints = []

        parameters = self.parameters(ensemble_member)

        for asset_name in [
            asset_name
            for asset_name_list in self.energy_system_components.values()
            for asset_name in asset_name_list
        ]:
            if asset_name in [
                *self.energy_system_components.get("node", []),
                *self.energy_system_components.get("heat_pipe", []),
                *self.energy_system_components.get("electricity_cable", []),
                *self.energy_system_components.get("electricity_node", []),
                *self.energy_system_components.get("gas_pipe", []),
                *self.energy_system_components.get("gas_node", []),
                *self.energy_system_components.get("pump", []),
                *self.energy_system_components.get("check_valve", []),
            ]:
                # currently no support for joints
                continue
            fixed_operational_cost_var = self._asset_fixed_operational_cost_map[asset_name]
            fixed_operational_cost = self.extra_variable(
                fixed_operational_cost_var, ensemble_member
            )
            asset_size = self.get_max_size_var(asset_name, ensemble_member)
            fixed_operational_cost_coefficient = parameters[
                f"{asset_name}.fixed_operational_cost_coefficient"
            ]

            nominal = self.variable_nominal(fixed_operational_cost_var)

            constraints.append(
                (
                    (fixed_operational_cost - asset_size * fixed_operational_cost_coefficient)
                    / nominal,
                    0.0,
                    0.0,
                )
            )

        return constraints

    def __variable_operational_cost_constraints(self, ensemble_member):
        """
        This function adds the constraints for setting the variable operational cost. These are the
        cost that depend on the operation of the asset. At this moment we only support the variable
        operational cost for sources where they scale with the thermal energy production.
        """
        constraints = []

        parameters = self.parameters(ensemble_member)

        for asset in [
<<<<<<< HEAD
            *self.heat_network_components.get("ates", []),
            *self.heat_network_components.get("buffer", []),
            *self.heat_network_components.get("pump", []),
            *self.heat_network_components.get("heat_exchanger", []),
=======
            *self.energy_system_components.get("ates", []),
            *self.energy_system_components.get("heat_buffer", []),
            *self.energy_system_components.get("pump", []),
            *self.energy_system_components.get("heat_exchanger", []),
>>>>>>> 0323c5b9
        ]:
            variable_operational_cost_var = self._asset_variable_operational_cost_map[asset]
            variable_operational_cost = self.extra_variable(
                variable_operational_cost_var, ensemble_member
            )
            nominal = self.variable_nominal(variable_operational_cost_var)

            pump_power = self.__state_vector_scaled(f"{asset}.Pump_power", ensemble_member)
            eff = parameters[f"{asset}.pump_efficiency"]

            # We assume that only one electricity carrier is specified, to compute the cost with.
            # Otherwise we need to link the electricity carrier somehow to the source and pump asset
            # which is lots of extra effort for the user.
            assert len(self.get_electricity_carriers().keys()) <= 1

            if len(self.get_electricity_carriers().keys()) == 1:
                price_profile = self.get_timeseries(
                    f"{list(self.get_electricity_carriers().values())[0]['name']}.price_profile"
                )
            else:
                price_profile = Timeseries(self.times(), np.zeros(len(self.times())))

            timesteps = np.diff(self.times()) / 3600.0

            sum = 0.0
            for i in range(1, len(self.times())):
                sum += price_profile.values[i] * pump_power[i] * timesteps[i - 1] / eff

            constraints.append(((variable_operational_cost - sum) / nominal, 0.0, 0.0))

<<<<<<< HEAD
        for s in self.heat_network_components.get("source", []):
=======
        for s in self.energy_system_components.get("heat_source", []):
>>>>>>> 0323c5b9
            heat_source = self.__state_vector_scaled(f"{s}.Heat_source", ensemble_member)
            variable_operational_cost_var = self._asset_variable_operational_cost_map[s]
            variable_operational_cost = self.extra_variable(
                variable_operational_cost_var, ensemble_member
            )
            nominal = self.variable_nominal(variable_operational_cost_var)
            variable_operational_cost_coefficient = parameters[
                f"{s}.variable_operational_cost_coefficient"
            ]
            timesteps = np.diff(self.times()) / 3600.0

            pump_power = self.__state_vector_scaled(f"{s}.Pump_power", ensemble_member)
            eff = parameters[f"{s}.pump_efficiency"]

            # We assume that only one electricity carrier is specified, to compute the cost with.
            # Otherwise we need to link the electricity carrier somehow to the source and pump asset
            # which is lots of extra effort for the user.
            assert len(self.get_electricity_carriers().keys()) <= 1

            if len(self.get_electricity_carriers().keys()) == 1:
                price_profile = self.get_timeseries(
                    f"{list(self.get_electricity_carriers().values())[0]['name']}.price_profile"
                )
            else:
                price_profile = Timeseries(self.times(), np.zeros(len(self.times())))

            sum = 0.0
            for i in range(1, len(self.times())):
                sum += variable_operational_cost_coefficient * heat_source[i] * timesteps[i - 1]
                sum += price_profile.values[i] * pump_power[i] * timesteps[i - 1] / eff
<<<<<<< HEAD

            constraints.append(((variable_operational_cost - sum) / nominal, 0.0, 0.0))

        for hp in [
            *self.heat_network_components.get("heat_pump", []),
            *self.heat_network_components.get("heat_pump_elec", []),
=======

            constraints.append(((variable_operational_cost - sum) / nominal, 0.0, 0.0))

        for hp in [
            *self.energy_system_components.get("heat_pump", []),
>>>>>>> 0323c5b9
        ]:
            elec_consumption = self.__state_vector_scaled(f"{hp}.Power_elec", ensemble_member)
            variable_operational_cost_var = self._asset_variable_operational_cost_map[hp]
            variable_operational_cost = self.extra_variable(
                variable_operational_cost_var, ensemble_member
            )
            nominal = self.variable_nominal(variable_operational_cost_var)
            variable_operational_cost_coefficient = parameters[
                f"{hp}.variable_operational_cost_coefficient"
            ]
            timesteps = np.diff(self.times()) / 3600
            pump_power = self.__state_vector_scaled(f"{hp}.Pump_power", ensemble_member)
            eff = parameters[f"{hp}.pump_efficiency"]

            # We assume that only one electricity carrier is specified, to compute the cost with.
            # Otherwise we need to link the electricity carrier somehow to the source and pump asset
            # which is lots of extra effort for the user.
            assert len(self.get_electricity_carriers().keys()) <= 1

            if len(self.get_electricity_carriers().keys()) == 1:
                price_profile = self.get_timeseries(
                    f"{list(self.get_electricity_carriers().values())[0]['name']}.price_profile"
                )
            else:
                price_profile = Timeseries(self.times(), np.zeros(len(self.times())))

            sum = 0.0
            for i in range(1, len(self.times())):
                sum += (
                        variable_operational_cost_coefficient * elec_consumption[i] * timesteps[
                    i - 1]
                )
                sum += price_profile.values[i] * pump_power[i] * timesteps[i - 1] / eff
<<<<<<< HEAD
=======
                if hp not in self.energy_system_components.get("heat_pump_elec", []):
                    # assuming that if heatpump has electricity port, the cost for the electricity
                    # are already made by the electricity producer and transport
                    sum += price_profile.values[i] * elec_consumption[i] * timesteps[i - 1]
>>>>>>> 0323c5b9

            constraints.append(((variable_operational_cost - sum) / nominal, 0.0, 0.0))

        for _ in self.energy_system_components.get("heat_buffer", []):
            pass

        for demand in self.energy_system_components.get("gas_demand", []):
            gas_mass_flow = self.__state_vector_scaled(
                f"{demand}.Gas_demand_mass_flow", ensemble_member  # kg/hr
            )

            variable_operational_cost_var = self._asset_variable_operational_cost_map[demand]
            variable_operational_cost = self.extra_variable(
                variable_operational_cost_var, ensemble_member
            )
            nominal = self.variable_nominal(variable_operational_cost_var)
            variable_operational_cost_coefficient = parameters[
                f"{demand}.variable_operational_cost_coefficient"
            ]

            sum = 0.0
            timesteps = np.diff(self.times()) / 3600.0
            for i in range(1, len(self.times())):
                sum += variable_operational_cost_coefficient * gas_mass_flow[i] * timesteps[i - 1]

            constraints.append(((variable_operational_cost - sum) / nominal, 0.0, 0.0))

        # for a in self.heat_network_components.get("ates", []):
        # TODO: needs to be replaced with the positive or abs value of this, see varOPEX,
        #  then ates varopex also needs to be added to the mnimize_tco_goal
        # heat_ates = self.__state_vector_scaled(f"{a}.Heat_ates", ensemble_member)
        # variable_operational_cost_var = self._asset_variable_operational_cost_map[a]
        # variable_operational_cost = self.extra_variable(
        #     variable_operational_cost_var, ensemble_member
        # )
        # nominal = self.variable_nominal(variable_operational_cost_var)
        # variable_operational_cost_coefficient = parameters[
        #     f"{a}.variable_operational_cost_coefficient"
        # ]
        # timesteps = np.diff(self.times()) / 3600.0
        #
        # sum = 0.0
        #
        # for i in range(1, len(self.times())):
        #     varOPEX_dt = (variable_operational_cost_coefficient * heat_ates[i]
        #     * timesteps[i - 1])
        #     constraints.append(((varOPEX-varOPEX_dt)/nominal,0.0, np,inf))
        #     #varOPEX would be a variable>0 for everyt timestep
        #     sum += varOPEX
        # constraints.append(((variable_operational_cost - sum) / (nominal), 0.0, 0.0))

        for electrolyzer in self.energy_system_components.get("electrolyzer", []):
            power_consumer = self.__state_vector_scaled(
                f"{electrolyzer}.Gas_mass_flow_out", ensemble_member
            )

            variable_operational_cost_var = self._asset_variable_operational_cost_map[electrolyzer]
            variable_operational_cost = self.extra_variable(
                variable_operational_cost_var, ensemble_member
            )
            nominal = self.variable_nominal(variable_operational_cost_var)
            variable_operational_cost_coefficient = parameters[
                f"{electrolyzer}.variable_operational_cost_coefficient"
            ]

            sum = 0.0
            timesteps = np.diff(self.times()) / 3600.0
            for i in range(1, len(self.times())):
                sum += (
                        variable_operational_cost_coefficient
                        * power_consumer[i]
                        * timesteps[i - 1]  # gas_mass_flow unit is kg/hr
                )

            constraints.append(((variable_operational_cost - sum) / nominal, 0.0, 0.0))

        # for a in self.heat_network_components.get("ates", []):
        # TODO: needs to be replaced with the positive or abs value of this, see varOPEX,
        #  then ates varopex also needs to be added to the mnimize_tco_goal
        # heat_ates = self.__state_vector_scaled(f"{a}.Heat_ates", ensemble_member)
        # variable_operational_cost_var = self._asset_variable_operational_cost_map[a]
        # variable_operational_cost = self.extra_variable(
        #     variable_operational_cost_var, ensemble_member
        # )
        # nominal = self.variable_nominal(variable_operational_cost_var)
        # variable_operational_cost_coefficient = parameters[
        #     f"{a}.variable_operational_cost_coefficient"
        # ]
        # timesteps = np.diff(self.times()) / 3600.0
        #
        # sum = 0.0
        #
        # for i in range(1, len(self.times())):
        #     varOPEX_dt = (variable_operational_cost_coefficient * heat_ates[i]
        #     * timesteps[i - 1])
        #     constraints.append(((varOPEX-varOPEX_dt)/nominal,0.0, np,inf))
        #     #varOPEX would be a variable>0 for everyt timestep
        #     sum += varOPEX
        # constraints.append(((variable_operational_cost - sum) / (nominal), 0.0, 0.0))

        return constraints

    def __installation_cost_constraints(self, ensemble_member):
        """
        This function adds the constraints for setting the installation cost variable. The
        installation cost is the cost element that comes with the placing of the asset
        independently of the size of the asset. Therefore, the installation cost is set with the
        _aggregation_count variable.
        """
        constraints = []

        parameters = self.parameters(ensemble_member)

        for asset_name in [
            asset_name
            for asset_name_list in self.energy_system_components.values()
            for asset_name in asset_name_list
        ]:
            if asset_name in [
                *self.energy_system_components.get("node", []),
                *self.energy_system_components.get("pump", []),
                *self.energy_system_components.get("check_valve", []),
                *self.energy_system_components.get("electricity_cable", []),
                *self.energy_system_components.get("electricity_node", []),
                *self.energy_system_components.get("gas_pipe", []),
                *self.energy_system_components.get("gas_node", []),
            ]:
                # no support for joints right now
                continue
            installation_cost_sym = self.extra_variable(
                self._asset_installation_cost_map[asset_name]
            )
            nominal = self.variable_nominal(self._asset_installation_cost_map[asset_name])
            installation_cost = parameters[f"{asset_name}.installation_cost"]
            aggregation_count_sym = self.get_aggregation_count_var(asset_name, ensemble_member)
            constraints.append(
                (
                    (installation_cost_sym - aggregation_count_sym * installation_cost) / nominal,
                    0.0,
                    0.0,
                )
            )

        return constraints

    def __cumulative_investments_made_in_eur_path_constraints(self, ensemble_member):
        r"""
        These constraints are linking the cummulitive investments made to the possiblity of
        utilizing an asset. The investments made are sufficient for that asset to be realized it
        becomes available.

        Meaning that an asset requires 1million euro investment to be realized
        and the investments made at timestep i are sufficient the asset also is realized (becomes
        available) in that same timestep.
        """
        constraints = []
        options = self.energy_system_options()
        if options["include_asset_is_realized"]:
            for asset in [
                *self.energy_system_components.get("heat_demand", []),
                *self.energy_system_components.get("heat_source", []),
                *self.energy_system_components.get("ates", []),
                *self.energy_system_components.get("heat_buffer", []),
                *self.energy_system_components.get("heat_exchanger", []),
                *self.energy_system_components.get("heat_pump", []),
            ]:
                var_name = self.__cumulative_investments_made_in_eur_map[asset]
                cumulative_investments_made = self.state(var_name)
                nominal = self.variable_nominal(var_name)
                var_name = self.__asset_is_realized_map[asset]
                asset_is_realized = self.state(var_name)
                installation_cost_sym = self.__asset_installation_cost_var[
                    self._asset_installation_cost_map[asset]
                ]
                investment_cost_sym = self.__asset_investment_cost_var[
                    self._asset_investment_cost_map[asset]
                ]
                # TODO: add insulation class cost to the investments made.
                # if asset in self.heat_network_components.get("demand", []):
                #     for insulation_class in self.__get_insulation_classes(asset):
                #         insulation_class_active
                #         insulation_class_cost
                #         investment_cost_sym += insulation_class_active * insulation_class_cost
                big_m = (
                        1.5
                        * max(
                    self.bounds()[f"{asset}__investment_cost"][1]
                    + self.bounds()[f"{asset}__installation_cost"][1],
                    1.0,
                )
                        / max(self.get_aggregation_count_max(asset), 1.0)
                )

                # Asset can be realized once the investments made equal the installation and
                # investment cost
                capex_sym = 0.0
                if self.variable_nominal(self._asset_installation_cost_map[asset]) > 1.0e2:
                    capex_sym = capex_sym + installation_cost_sym
                if self.variable_nominal(self._asset_investment_cost_map[asset]) > 1.0e2:
                    capex_sym = capex_sym + investment_cost_sym

                constraints.append(
                    (
                        (
                                cumulative_investments_made
                                - capex_sym
                                + (1.0 - asset_is_realized) * big_m
                        )
                        / nominal,
                        0.0,
                        np.inf,
                    )
                )

                # Once the asset is utilized the asset must be realized
                heat_flow = self.state(f"{asset}.Heat_flow")
                if not np.isinf(self.bounds()[f"{asset}.Heat_flow"][1]):
                    big_m = (
                            1.5
                            * self.bounds()[f"{asset}.Heat_flow"][1]
                            / max(self.get_aggregation_count_max(asset), 1.0)
                    )
                else:
                    try:
                        big_m = (
                                1.5
                                * max(
                            self.bounds()[f"{asset}.HeatOut.Heat"][1],
                            self.bounds()[f"{asset}.HeatIn.Heat"][1],
                        )
                                / max(self.get_aggregation_count_max(asset), 1.0)
                        )
                    except KeyError:
                        big_m = (
                                1.5
                                * max(
                            self.bounds()[f"{asset}.Primary.HeatOut.Heat"][1],
                            self.bounds()[f"{asset}.Primary.HeatIn.Heat"][1],
                        )
                                / max(self.get_aggregation_count_max(asset), 1.0)
                        )
                constraints.append(((heat_flow + asset_is_realized * big_m) / big_m, 0.0, np.inf))
                constraints.append(((heat_flow - asset_is_realized * big_m) / big_m, -np.inf, 0.0))

        return constraints

    def __annualized_capex_constraints(self, ensemble_member):
        """
        Calculate the annualized capital expenditure (CAPEX) constraints for different categories
        of assets in a milp network, taking into account the initial investment cost, the technical
        life of the asset, and the discount rate.
        The discount rate is used to calculate the periodic annual equivalent cost of the asset's
        capital investment over its technical life using the annuity formula.
        The discount rate reflects the time value of money and the risk associated with the
        investment. A higher discount rate will result in a lower present value of the annuity and
        a higher periodic payment, while a lower discount rate will result in a higher present
        value of the annuity and a lower periodic payment.

                Args:
                    ensemble_member: The ensemble member used to get parameters for the calculation.

                Returns:
                    A list of constraints for each asset.
        """
        constraints = []

        asset_categories = [
            "heat_source",
            "ates",
            "heat_buffer",
            "heat_pipe",
            "heat_exchanger",
            "heat_pump",
        ]

        parameters = super().parameters(ensemble_member)

        for category in asset_categories:
            for asset_name in self.energy_system_components.get(category, []):
                asset_life_years = parameters[f"{asset_name}.technical_life"]
                # Input is assumed as as annual percentage
                discount_percentage = parameters[f"{asset_name}.discount_rate"]
                if np.isnan(asset_life_years) or np.isnan(discount_percentage):
                    logger.warning(
                        f"Annualized cost cannot be computed for \
                              {asset_name} since technical_life \
                                or discount_rate are not set."
                    )
                    continue

                symbol_name = self._annualized_capex_var_map[asset_name]
                symbol = self.extra_variable(symbol_name)

                investment_cost_symbol_name = self._asset_investment_cost_map[asset_name]
                investment_cost_symbol = self.extra_variable(
                    investment_cost_symbol_name, ensemble_member
                )

                installation_cost_symbol_name = self._asset_installation_cost_map[asset_name]
                installation_cost_symbol = self.extra_variable(
                    installation_cost_symbol_name, ensemble_member
                )

                investment_and_installation_cost = investment_cost_symbol + installation_cost_symbol

                nominal = self.variable_nominal(symbol_name)
                discount_rate = discount_percentage / 100

                annuity_factor = calculate_annuity_factor(discount_rate, asset_life_years)

                constraints.append(
                    (
                        (symbol - investment_and_installation_cost * annuity_factor) / nominal,
                        0.0,
                        0.0,
                    )
                )

        return constraints

    def __revenue_constraints(self, ensemble_member):

        """
        TODO: Description revenue constraints
        """
        constraints = []

        # TODO: add fixed price default from ESDL in case no price profile is defined.
        parameters = self.parameters(ensemble_member)

        for demand in [*self.heat_network_components.get("gas_demand", []),
                       *self.heat_network_components.get("electricity_demand", [])]:

            carrier_name = None
            for id, attr in self.get_electricity_carriers().items():
                if attr["id_number_mapping"] == parameters[f"{demand}.id_mapping_carrier"]:
                    carrier_name = attr["name"]
            for id, attr in self.get_gas_carriers().items():
                if attr["id_number_mapping"] == parameters[f"{demand}.id_mapping_carrier"]:
                    carrier_name = attr["name"]
            assert carrier_name is not None
            price_profile = self.get_timeseries(f"{carrier_name}.price_profile").values

            if demand in self.heat_network_components.get("gas_demand", []):
                energy_flow = self.__state_vector_scaled(
                    f"{demand}.Gas_demand_mass_flow", ensemble_member  # kg/hr
                )

            elif demand in self.heat_network_components.get("electricity_demand", []):
                energy_flow = self.__state_vector_scaled(
                    f"{demand}.Electricity_demand", ensemble_member
                )

            variable_revenue_var = self._asset_revenue_map[demand]
            variable_revenue = self.extra_variable(
                variable_revenue_var, ensemble_member
            )
            nominal = self.variable_nominal(variable_revenue_var)

            sum = 0.0
            timesteps = np.diff(self.times()) / 3600.0
            for i in range(1, len(self.times())):
                sum += price_profile[i] * energy_flow[i] * timesteps[i - 1]

            constraints.append(((variable_revenue - sum) / (nominal), 0.0, 0.0))

        return constraints

    def path_constraints(self, ensemble_member):
        """
        Here we add all the path constraints to the optimization problem. Please note that the
        path constraints are the constraints that are applied to each time-step in the problem.
        """

        constraints = super().path_constraints(ensemble_member)

        constraints.extend(
            self.__cumulative_investments_made_in_eur_path_constraints(ensemble_member)
        )

        return constraints

    def constraints(self, ensemble_member):
        """
        This function adds the normal constraints to the problem. Unlike the path constraints these
        are not applied to every time-step in the problem. Meaning that these constraints either
        consider global variables that are independent of time-step or that the relevant time-steps
        are indexed within the constraint formulation.
        """
        constraints = super().constraints(ensemble_member)

        constraints.extend(self.__variable_operational_cost_constraints(ensemble_member))
        constraints.extend(self.__fixed_operational_cost_constraints(ensemble_member))
        constraints.extend(self.__investment_cost_constraints(ensemble_member))
        constraints.extend(self.__installation_cost_constraints(ensemble_member))
        constraints.extend(self.__revenue_constraints(ensemble_member))

        if self.energy_system_options()["discounted_annualized_cost"]:
            constraints.extend(self.__annualized_capex_constraints(ensemble_member))

        return constraints

    def goal_programming_options(self):
        """
        Here we set the goal programming configuration. We use soft constraints for consecutive
        goals.
        """
        options = super().goal_programming_options()
        options["keep_soft_constraints"] = True
        return options

    def solver_options(self):
        """
        Here we define the solver options. By default we use the open-source solver cbc and casadi
        solver qpsol.
        """
        options = super().solver_options()
        options["casadi_solver"] = "qpsol"
        options["solver"] = "highs"
        return options

    def compiler_options(self):
        """
        In this function we set the compiler configuration.
        """
        options = super().compiler_options()
        options["resolve_parameter_values"] = True
        return options


def calculate_annuity_factor(discount_rate: float, years_asset_life: float) -> float:
    """
    Calculate the annuity factor, given an annual discount_rate over a specified number
    of years_asset_life. This annuity factor is used in the model to calculate the
    annual constant payments equivalent to the initial investment or installation cost.
    Parameters:
        discount_rate (float): Annual discount rate (expressed
        as a decimal, e.g., 0.05 for 5%).
        years_asset_life (flor): Asset technical life (years).
    Returns:
        float: annuity_factor.
    """

    if discount_rate < 0 or discount_rate > 1:
        raise ValueError("Discount rate must be between 0-1")

    if years_asset_life <= 0:
        raise ValueError("Asset technical life must be greather than 0")

    if discount_rate == 0:
        annuity_factor = 1 / years_asset_life
    else:
        annuity_factor = discount_rate / (1 - (1 + discount_rate) ** (-years_asset_life))
    return annuity_factor<|MERGE_RESOLUTION|>--- conflicted
+++ resolved
@@ -497,23 +497,25 @@
     @abstractmethod
     def get_electricity_carriers(self, type=None):
         """
-<<<<<<< HEAD
         This function should return the mapping between the pipe and all the possible pipe classes
         available for that pipe.
-=======
-        This function should return the dict with all the electricity carriers in it.
->>>>>>> 0323c5b9
 
         Returns
         -------
 
         """
         return NotImplementedError
-<<<<<<< HEAD
-=======
+    def get_gas_pipe_class_map(self):
+        """
+        This function should return the dict with all the electricity carriers in it.
+
+        Returns
+        -------
+
+        """
+        return NotImplementedError
 
     @abstractmethod
->>>>>>> 0323c5b9
     def get_gas_pipe_class_map(self):
         """
         This function should return the mapping between the gas pipe and all the possible pipe
@@ -526,41 +528,28 @@
         return NotImplementedError
 
     @abstractmethod
-<<<<<<< HEAD
     def get_gas_carriers(self, type=None):
         """
-        This function should return the mapping between the pipe and all the possible pipe classes
-        available for that pipe.
-=======
-    def get_heat_carriers(self, type=None):
-        """
-        This function should return a dict with all the milp carriers in it.
->>>>>>> 0323c5b9
+        This function should return all the gas carriers
 
         Returns
         -------
 
         """
-<<<<<<< HEAD
         return NotImplementedError
 
     @abstractmethod
     def get_heat_carriers(self, type=None):
         """
-        This function should return the mapping between the pipe and all the possible pipe classes
-        available for that pipe.
+        This function should return all the heat carriers
 
         Returns
         -------
 
         """
         return NotImplementedError
-=======
-
-        return NotImplementedError
 
     @abstractmethod
->>>>>>> 0323c5b9
     def get_electricity_cable_class_map(self):
         """
         This function should return the mapping between the cable and all the possible cable classes
@@ -805,17 +794,10 @@
         parameters = self.parameters(ensemble_member)
 
         for asset in [
-<<<<<<< HEAD
-            *self.heat_network_components.get("ates", []),
-            *self.heat_network_components.get("buffer", []),
-            *self.heat_network_components.get("pump", []),
-            *self.heat_network_components.get("heat_exchanger", []),
-=======
             *self.energy_system_components.get("ates", []),
             *self.energy_system_components.get("heat_buffer", []),
             *self.energy_system_components.get("pump", []),
             *self.energy_system_components.get("heat_exchanger", []),
->>>>>>> 0323c5b9
         ]:
             variable_operational_cost_var = self._asset_variable_operational_cost_map[asset]
             variable_operational_cost = self.extra_variable(
@@ -846,11 +828,7 @@
 
             constraints.append(((variable_operational_cost - sum) / nominal, 0.0, 0.0))
 
-<<<<<<< HEAD
-        for s in self.heat_network_components.get("source", []):
-=======
         for s in self.energy_system_components.get("heat_source", []):
->>>>>>> 0323c5b9
             heat_source = self.__state_vector_scaled(f"{s}.Heat_source", ensemble_member)
             variable_operational_cost_var = self._asset_variable_operational_cost_map[s]
             variable_operational_cost = self.extra_variable(
@@ -881,20 +859,11 @@
             for i in range(1, len(self.times())):
                 sum += variable_operational_cost_coefficient * heat_source[i] * timesteps[i - 1]
                 sum += price_profile.values[i] * pump_power[i] * timesteps[i - 1] / eff
-<<<<<<< HEAD
-
-            constraints.append(((variable_operational_cost - sum) / nominal, 0.0, 0.0))
-
-        for hp in [
-            *self.heat_network_components.get("heat_pump", []),
-            *self.heat_network_components.get("heat_pump_elec", []),
-=======
 
             constraints.append(((variable_operational_cost - sum) / nominal, 0.0, 0.0))
 
         for hp in [
             *self.energy_system_components.get("heat_pump", []),
->>>>>>> 0323c5b9
         ]:
             elec_consumption = self.__state_vector_scaled(f"{hp}.Power_elec", ensemble_member)
             variable_operational_cost_var = self._asset_variable_operational_cost_map[hp]
@@ -928,13 +897,10 @@
                     i - 1]
                 )
                 sum += price_profile.values[i] * pump_power[i] * timesteps[i - 1] / eff
-<<<<<<< HEAD
-=======
                 if hp not in self.energy_system_components.get("heat_pump_elec", []):
                     # assuming that if heatpump has electricity port, the cost for the electricity
                     # are already made by the electricity producer and transport
                     sum += price_profile.values[i] * elec_consumption[i] * timesteps[i - 1]
->>>>>>> 0323c5b9
 
             constraints.append(((variable_operational_cost - sum) / nominal, 0.0, 0.0))
 
