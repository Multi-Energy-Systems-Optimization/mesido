import logging
import math
from typing import List, Optional, Set, Tuple

import casadi as ca

import numpy as np

from rtctools.optimization.collocated_integrated_optimization_problem import (
    CollocatedIntegratedOptimizationProblem,
)
from rtctools.optimization.timeseries import Timeseries

from rtctools_heat_network._heat_loss_u_values_pipe import heat_loss_u_values_pipe
from rtctools_heat_network.control_variables import map_comp_type_to_control_variable


from .base_component_type_mixin import BaseComponentTypeMixin
from .constants import GRAVITATIONAL_CONSTANT
from .demand_insulation_class import DemandInsulationClass
from .head_loss_mixin import HeadLossOption, _HeadLossMixin
from .pipe_class import PipeClass

logger = logging.getLogger("rtctools_heat_network")


class HeatMixin(_HeadLossMixin, BaseComponentTypeMixin, CollocatedIntegratedOptimizationProblem):
    __allowed_head_loss_options = {
        HeadLossOption.NO_HEADLOSS,
        HeadLossOption.LINEAR,
        HeadLossOption.LINEARIZED_DW,
    }

    def __init__(self, *args, **kwargs):
        """
        In this __init__ we prepare the dicts for the variables added by the HeatMixin class
        """
        # Boolean path-variable for the direction of the flow, inport to outport is positive flow.
        self.__flow_direct_var = {}
        self.__flow_direct_bounds = {}
        self.__pipe_to_flow_direct_map = {}

        # Boolean path-variable to determine whether flow is going through a pipe.
        self.__pipe_disconnect_var = {}
        self.__pipe_disconnect_var_bounds = {}
        self.__pipe_disconnect_map = {}

        # Boolean variable to switch assets on/off or to increment their size for the entire time
        # horizon.
        self.__asset_aggregation_count_var = {}
        self.__asset_aggregation_count_var_bounds = {}
        self._asset_aggregation_count_var_map = {}

        # Boolean path-variable for the status of the check valve
        self.__check_valve_status_var = {}
        self.__check_valve_status_var_bounds = {}
        self.__check_valve_status_map = {}

        # Boolean path-variable for the status of the control valve
        self.__control_valve_direction_var = {}
        self.__control_valve_direction_var_bounds = {}
        self.__control_valve_direction_map = {}

        # Boolean path-variable to disable the hex for certain moments in time
        self.__disabled_hex_map = {}
        self.__disabled_hex_var = {}
        self.__disabled_hex_var_bounds = {}

        # To avoid artificial energy generation at t0
        self.__buffer_t0_bounds = {}

        # Variable for the maximum discharge under pipe class optimization
        self.__pipe_topo_max_discharge_var = {}
        self.__pipe_topo_max_discharge_map = {}
        self.__pipe_topo_max_discharge_nominals = {}
        self.__pipe_topo_max_discharge_var_bounds = {}

        # Variable for the diameter of a pipe during pipe-class optimization
        self.__pipe_topo_diameter_var = {}
        self.__pipe_topo_diameter_var_bounds = {}
        self.__pipe_topo_diameter_map = {}
        self.__pipe_topo_diameter_nominals = {}

        # Variable for the investmentcost in eur/m during pipe-class optimization
        self.__pipe_topo_cost_var = {}
        self.__pipe_topo_cost_var_bounds = {}
        self.__pipe_topo_cost_map = {}
        self.__pipe_topo_cost_nominals = {}

        # Variable for the heat-loss (not specific for pipe-class optimization)
        self.__pipe_topo_heat_loss_var = {}
        self.__pipe_topo_heat_loss_path_var = {}
        self.__pipe_topo_heat_loss_var_bounds = {}
        self.__pipe_topo_heat_loss_map = {}
        self.__pipe_topo_heat_loss_nominals = {}
        self.__pipe_topo_heat_losses = {}

        # Boolean variables for the various pipe class options per pipe
        self.__pipe_topo_pipe_class_var = {}
        self.__pipe_topo_pipe_class_var_bounds = {}
        self.__pipe_topo_pipe_class_map = {}
        self.__pipe_topo_pipe_class_result = {}

        self.__pipe_topo_pipe_class_discharge_ordering_var = {}
        self.__pipe_topo_pipe_class_discharge_ordering_var_bounds = {}
        self.__pipe_topo_pipe_class_discharge_ordering_map = {}

        self.__pipe_topo_pipe_class_cost_ordering_map = {}
        self.__pipe_topo_pipe_class_cost_ordering_var = {}
        self.__pipe_topo_pipe_class_cost_ordering_var_bounds = {}

        self.__pipe_topo_pipe_class_heat_loss_ordering_map = {}
        self.__pipe_topo_pipe_class_heat_loss_ordering_var = {}
        self.__pipe_topo_pipe_class_heat_loss_ordering_var_bounds = {}

        self.__pipe_topo_global_pipe_class_count_var = {}
        self.__pipe_topo_global_pipe_class_count_map = {}
        self.__pipe_topo_global_pipe_class_count_var_bounds = {}

        # Boolean variables for the insulation options per demand.
        self.__demand_insulation_class_var = {}  # value 0/1: demand insulation - not active/active
        self.__demand_insulation_class_var_bounds = {}
        self.__demand_insulation_class_map = {}
        self.__demand_insulation_class_result = {}

        # Dict to specifically update the discharge bounds under pipe-class optimization
        self.__pipe_topo_heat_discharge_bounds = {}

        # list with entry per ensemble member containing dicts of pipe parameter values for
        # diameter, area and heatloss.
        self.__pipe_topo_diameter_area_parameters = []
        self.__pipe_topo_heat_loss_parameters = []

        # Variable of selected network temperature
        self.__temperature_regime_var = {}
        self.__temperature_regime_var_bounds = {}

        # Integer variable whether discrete temperature option has been selected
        self.__carrier_selected_var = {}
        self.__carrier_selected_var_bounds = {}

        # Variable for fixed operational cost
        self._asset_fixed_operational_cost_map = {}
        self.__asset_fixed_operational_cost_var = {}
        self.__asset_fixed_operational_cost_nominals = {}
        self.__asset_fixed_operational_cost_bounds = {}

        # Variable for variable operational cost
        self._asset_variable_operational_cost_map = {}
        self.__asset_variable_operational_cost_var = {}
        self.__asset_variable_operational_cost_bounds = {}
        self.__asset_variable_operational_cost_nominals = {}

        # Variable for investment cost
        self._asset_investment_cost_map = {}
        self.__asset_investment_cost_var = {}
        self.__asset_investment_cost_nominals = {}
        self.__asset_investment_cost_bounds = {}

        # Variable for installation cost
        self._asset_installation_cost_map = {}
        self.__asset_installation_cost_var = {}
        self.__asset_installation_cost_bounds = {}
        self.__asset_installation_cost_nominals = {}

        # Variable for the cumulative investment and installation cost made per asset
        self.__cumulative_investments_made_in_eur_map = {}
        self.__cumulative_investments_made_in_eur_var = {}
        self.__cumulative_investments_made_in_eur_nominals = {}
        self.__cumulative_investments_made_in_eur_bounds = {}

        # Variable for when in time an asset is realized
        self.__asset_is_realized_map = {}
        self.__asset_is_realized_var = {}
        self.__asset_is_realized_bounds = {}

        # Variable for the maximum size of an asset
        self._asset_max_size_map = {}
        self.__asset_max_size_var = {}
        self.__asset_max_size_bounds = {}
        self.__asset_max_size_nominals = {}

        # Boolean variable for determining when a asset switches from setpoint
        self._timed_setpoints = {}
        self._change_setpoint_var = {}
        self._change_setpoint_bounds = {}
        self._component_to_change_setpoint_map = {}

        self.__windpark_upper_bounds = {}

        if "timed_setpoints" in kwargs and isinstance(kwargs["timed_setpoints"], dict):
            self._timed_setpoints = kwargs["timed_setpoints"]

        super().__init__(*args, **kwargs)

    def temperature_carriers(self):
        """
        This function should be overwritten by the problem and should give a dict with the
        carriers as keys and a list of temperatures as values.
        """
        return {}

    def temperature_regimes(self, carrier):
        """
        This funciton returns a list of temperatures that can be selected for a certain carrier.
        """
        return []

    def pre(self):
        """
        In this pre method we fill the dicts initiated in the __init__. This means that we create
        the Casadi variables and determine the bounds, nominals and create maps for easier
        retrieving of the variables.
        """
        super().pre()

        options = self.heat_network_options()
        parameters = self.parameters(0)

        def _get_max_bound(bound):
            if isinstance(bound, np.ndarray):
                return max(bound)
            elif isinstance(bound, Timeseries):
                return max(bound.values)
            else:
                return bound

        def _get_min_bound(bound):
            if isinstance(bound, np.ndarray):
                return min(bound)
            elif isinstance(bound, Timeseries):
                return min(bound.values)
            else:
                return bound

        bounds = self.bounds()

        # Integers for disabling the HEX temperature constraints
        for hex in [
            *self.heat_network_components.get("heat_exchanger", []),
            *self.heat_network_components.get("heat_pump", []),
            *self.heat_network_components.get("heat_pump_elec", []),
        ]:
            disabeld_hex_var = f"{hex}__disabled"
            self.__disabled_hex_map[hex] = disabeld_hex_var
            self.__disabled_hex_var[disabeld_hex_var] = ca.MX.sym(disabeld_hex_var)
            self.__disabled_hex_var_bounds[disabeld_hex_var] = (0, 1.0)

        # Mixed-interger formulation of component setpoint
        for component_name in self._timed_setpoints.keys():
            # Make 1 variable per component (so not per control
            # variable) which represents if the setpoint of the component
            # is changed (1) is not changed (0) in a timestep
            change_setpoint_var = f"{component_name}._change_setpoint_var"
            self._component_to_change_setpoint_map[component_name] = change_setpoint_var
            self._change_setpoint_var[change_setpoint_var] = ca.MX.sym(change_setpoint_var)
            self._change_setpoint_bounds[change_setpoint_var] = (0, 1.0)

        # Mixed-integer formulation applies only to hot pipes, not to cold
        # pipes.
        for p in self.heat_network_components.get("pipe", []):
            neighbour = self.has_related_pipe(p)
            if neighbour and p not in self.hot_pipes:
                flow_dir_var = f"{self.cold_to_hot_pipe(p)}__flow_direct_var"
            else:
                flow_dir_var = f"{p}__flow_direct_var"

            self.__pipe_to_flow_direct_map[p] = flow_dir_var
            self.__flow_direct_var[flow_dir_var] = ca.MX.sym(flow_dir_var)

            # Fix the directions that are already implied by the bounds on heat
            # Nonnegative heat implies that flow direction Boolean is equal to one.
            # Nonpositive heat implies that flow direction Boolean is equal to zero.

            heat_in_lb = _get_min_bound(bounds[f"{p}.HeatIn.Heat"][0])
            heat_in_ub = _get_max_bound(bounds[f"{p}.HeatIn.Heat"][1])
            heat_out_lb = _get_min_bound(bounds[f"{p}.HeatOut.Heat"][0])
            heat_out_ub = _get_max_bound(bounds[f"{p}.HeatOut.Heat"][1])

            if (heat_in_lb >= 0.0 and heat_in_ub >= 0.0) or (
                heat_out_lb >= 0.0 and heat_out_ub >= 0.0
            ):
                self.__flow_direct_bounds[flow_dir_var] = (1.0, 1.0)
            elif (heat_in_lb <= 0.0 and heat_in_ub <= 0.0) or (
                heat_out_lb <= 0.0 and heat_out_ub <= 0.0
            ):
                self.__flow_direct_bounds[flow_dir_var] = (0.0, 0.0)
            else:
                self.__flow_direct_bounds[flow_dir_var] = (0.0, 1.0)

            if parameters[f"{p}.disconnectable"]:
                neighbour = self.has_related_pipe(p)
                if neighbour and p not in self.hot_pipes:
                    disconnected_var = f"{self.cold_to_hot_pipe(p)}__is_disconnected"
                else:
                    disconnected_var = f"{p}__is_disconnected"

                self.__pipe_disconnect_map[p] = disconnected_var
                self.__pipe_disconnect_var[disconnected_var] = ca.MX.sym(disconnected_var)
                self.__pipe_disconnect_var_bounds[disconnected_var] = (0.0, 1.0)

            if heat_in_ub <= 0.0 and heat_out_lb >= 0.0:
                raise Exception(f"Heat flow rate in/out of pipe '{p}' cannot be zero.")

        for v in self.heat_network_components.get("check_valve", []):
            status_var = f"{v}__status_var"

            self.__check_valve_status_map[v] = status_var
            self.__check_valve_status_var[status_var] = ca.MX.sym(status_var)
            self.__check_valve_status_var_bounds[status_var] = (0.0, 1.0)

        for v in self.heat_network_components.get("control_valve", []):
            flow_dir_var = f"{v}__flow_direct_var"

            self.__control_valve_direction_map[v] = flow_dir_var
            self.__control_valve_direction_var[flow_dir_var] = ca.MX.sym(flow_dir_var)
            self.__control_valve_direction_var_bounds[flow_dir_var] = (0.0, 1.0)

        # Pipe topology variables

        # In case the user overrides the pipe class of the pipe with a single
        # pipe class we update the diameter/area parameters. If there is more
        # than a single pipe class for a certain pipe, we set the diameter
        # and area to NaN to prevent erroneous constraints.
        for _ in range(self.ensemble_size):
            self.__pipe_topo_diameter_area_parameters.append({})
            self.__pipe_topo_heat_loss_parameters.append({})

        for _carrier, temperatures in self.temperature_carriers().items():
            carrier_id_number_mapping = str(temperatures["id_number_mapping"])
            temp_var_name = carrier_id_number_mapping + "_temperature"
            self.__temperature_regime_var[temp_var_name] = ca.MX.sym(temp_var_name)
            temperature_regimes = self.temperature_regimes(int(carrier_id_number_mapping))
            if len(temperature_regimes) == 0:
                temperature = temperatures["temperature"]
                self.__temperature_regime_var_bounds[temp_var_name] = (temperature, temperature)
            elif len(temperature_regimes) == 1:
                temperature = temperature_regimes[0]
                self.__temperature_regime_var_bounds[temp_var_name] = (temperature, temperature)
            else:
                self.__temperature_regime_var_bounds[temp_var_name] = (
                    min(temperature_regimes),
                    max(temperature_regimes),
                )

            for temperature_regime in temperature_regimes:
                carrier_selected_var = carrier_id_number_mapping + f"_{temperature_regime}"
                self.__carrier_selected_var[carrier_selected_var] = ca.MX.sym(carrier_selected_var)
                self.__carrier_selected_var_bounds[carrier_selected_var] = (0.0, 1.0)

        unique_pipe_classes = self.get_unique_pipe_classes()
        for pc in unique_pipe_classes:
            pipe_class_count = f"{pc.name}__global_pipe_class_count"
            self.__pipe_topo_global_pipe_class_count_var[pipe_class_count] = ca.MX.sym(
                pipe_class_count
            )
            self.__pipe_topo_global_pipe_class_count_map[f"{pc.name}"] = pipe_class_count
            self.__pipe_topo_global_pipe_class_count_var_bounds[pipe_class_count] = (
                0.0,
                len(self.heat_network_components.get("pipe", [])),
            )

        for pipe in self.heat_network_components.get("pipe", []):
            pipe_classes = self.pipe_classes(pipe)
            # cold_pipe = self.hot_to_cold_pipe(pipe)

            if len([c for c in pipe_classes if c.inner_diameter == 0]) > 1:
                raise Exception(
                    f"Pipe {pipe} should not have more than one `diameter = 0` pipe class"
                )

            # Note that we always make a diameter symbol, even if the diameter
            # is fixed. This can be convenient when playing around with
            # different pipe class options, and providing a uniform interface
            # to the user. Contrary to that, the pipe class booleans are very
            # much an internal affair.
            diam_var_name = f"{pipe}__hn_diameter"
            self.__pipe_topo_diameter_var[diam_var_name] = ca.MX.sym(diam_var_name)
            self.__pipe_topo_diameter_map[pipe] = diam_var_name

            cost_var_name = f"{pipe}__hn_cost"
            self.__pipe_topo_cost_var[cost_var_name] = ca.MX.sym(cost_var_name)
            self.__pipe_topo_cost_map[pipe] = cost_var_name

            max_discharge_var_name = f"{pipe}__hn_max_discharge"
            max_discharges = [c.maximum_discharge for c in pipe_classes]
            self.__pipe_topo_max_discharge_var[max_discharge_var_name] = ca.MX.sym(
                max_discharge_var_name
            )
            self.__pipe_topo_max_discharge_map[pipe] = max_discharge_var_name

            if len(pipe_classes) > 0:
                self.__pipe_topo_max_discharge_nominals[pipe] = np.median(max_discharges)
                self.__pipe_topo_max_discharge_var_bounds[pipe] = (
                    -max(max_discharges),
                    max(max_discharges),
                )
            else:
                max_velocity = self.heat_network_options()["maximum_velocity"]
                self.__pipe_topo_max_discharge_nominals[pipe] = (
                    parameters[f"{pipe}.area"] * max_velocity
                )
                self.__pipe_topo_max_discharge_var_bounds[pipe] = (
                    -parameters[f"{pipe}.area"] * max_velocity,
                    parameters[f"{pipe}.area"] * max_velocity,
                )

            if not pipe_classes:
                # No pipe class decision to make for this pipe w.r.t. diameter
                diameter = parameters[f"{pipe}.diameter"]
                investment_cost = parameters[f"{pipe}.investment_cost_coefficient"]
                self.__pipe_topo_diameter_var_bounds[diam_var_name] = (diameter, diameter)
                self.__pipe_topo_cost_var_bounds[cost_var_name] = (investment_cost, investment_cost)
                if diameter > 0.0:
                    self.__pipe_topo_diameter_nominals[diam_var_name] = diameter
                    self.__pipe_topo_cost_nominals[cost_var_name] = max(investment_cost, 1.0)
            elif len(pipe_classes) == 1:
                # No pipe class decision to make for this pipe w.r.t. diameter
                diameter = pipe_classes[0].inner_diameter
                investment_cost = pipe_classes[0].investment_costs
                self.__pipe_topo_diameter_var_bounds[diam_var_name] = (diameter, diameter)
                self.__pipe_topo_cost_var_bounds[cost_var_name] = (investment_cost, investment_cost)
                if diameter > 0.0:
                    self.__pipe_topo_diameter_nominals[diam_var_name] = diameter
                    self.__pipe_topo_cost_nominals[cost_var_name] = max(investment_cost, 1.0)
                    if investment_cost == 0.0:
                        RuntimeWarning(f"{pipe} has an investment cost of 0. €/m")

                for ensemble_member in range(self.ensemble_size):
                    d = self.__pipe_topo_diameter_area_parameters[ensemble_member]

                    d[f"{pipe}.diameter"] = diameter
                    d[f"{pipe}.area"] = pipe_classes[0].area
            else:
                diameters = [c.inner_diameter for c in pipe_classes]
                self.__pipe_topo_diameter_var_bounds[diam_var_name] = (
                    min(diameters),
                    max(diameters),
                )
                costs = [c.investment_costs for c in pipe_classes]
                self.__pipe_topo_cost_var_bounds[cost_var_name] = (
                    min(costs),
                    max(costs),
                )
                self.__pipe_topo_cost_nominals[cost_var_name] = np.median(costs)

                self.__pipe_topo_diameter_nominals[diam_var_name] = min(
                    x for x in diameters if x > 0.0
                )

                for ensemble_member in range(self.ensemble_size):
                    d = self.__pipe_topo_diameter_area_parameters[ensemble_member]

                    d[f"{pipe}.diameter"] = np.nan
                    d[f"{pipe}.area"] = np.nan

            # For similar reasons as for the diameter, we always make a heat
            # loss symbol, even if the heat loss is fixed. Note that we also
            # override the .Heat_loss parameter for cold pipes, even though
            # it is not actually used in the optimization problem.
            heat_loss_var_name = f"{pipe}__hn_heat_loss"
            carrier_id = parameters[f"{pipe}.carrier_id"]
            if len(self.temperature_regimes(carrier_id)) == 0:
                self.__pipe_topo_heat_loss_var[heat_loss_var_name] = ca.MX.sym(heat_loss_var_name)
            else:
                self.__pipe_topo_heat_loss_path_var[heat_loss_var_name] = ca.MX.sym(
                    heat_loss_var_name
                )
            self.__pipe_topo_heat_loss_map[pipe] = heat_loss_var_name

            if not pipe_classes or options["neglect_pipe_heat_losses"]:
                # No pipe class decision to make for this pipe w.r.t. heat loss
                heat_loss = self._pipe_heat_loss(options, parameters, pipe)
                self.__pipe_topo_heat_loss_var_bounds[heat_loss_var_name] = (
                    0.0,
                    2.0 * heat_loss,
                )
                if heat_loss > 0:
                    self.__pipe_topo_heat_loss_nominals[heat_loss_var_name] = heat_loss
                else:
                    self.__pipe_topo_heat_loss_nominals[heat_loss_var_name] = max(
                        self._pipe_heat_loss({"neglect_pipe_heat_losses": False}, parameters, pipe),
                        1.0,
                    )

                for ensemble_member in range(self.ensemble_size):
                    h = self.__pipe_topo_heat_loss_parameters[ensemble_member]
                    h[f"{pipe}.Heat_loss"] = self._pipe_heat_loss(options, parameters, pipe)

            elif len(pipe_classes) == 1:
                # No pipe class decision to make for this pipe w.r.t. heat loss
                u_values = pipe_classes[0].u_values
                heat_loss = self._pipe_heat_loss(options, parameters, pipe, u_values)

                self.__pipe_topo_heat_loss_var_bounds[heat_loss_var_name] = (
                    0.0,
                    2.0 * heat_loss,
                )
                if heat_loss > 0:
                    self.__pipe_topo_heat_loss_nominals[heat_loss_var_name] = heat_loss
                else:
                    self.__pipe_topo_heat_loss_nominals[heat_loss_var_name] = max(
                        self._pipe_heat_loss({"neglect_pipe_heat_losses": False}, parameters, pipe),
                        1.0,
                    )

                for ensemble_member in range(self.ensemble_size):
                    h = self.__pipe_topo_heat_loss_parameters[ensemble_member]
                    h[f"{pipe}.Heat_loss"] = heat_loss
            else:
                heat_losses = [
                    self._pipe_heat_loss(options, parameters, pipe, c.u_values)
                    for c in pipe_classes
                ]

                self.__pipe_topo_heat_losses[pipe] = heat_losses
                self.__pipe_topo_heat_loss_var_bounds[heat_loss_var_name] = (
                    min(heat_losses),
                    max(heat_losses),
                )
                self.__pipe_topo_heat_loss_nominals[heat_loss_var_name] = np.median(
                    [x for x in heat_losses if x > 0]
                )

                for ensemble_member in range(self.ensemble_size):
                    h = self.__pipe_topo_heat_loss_parameters[ensemble_member]
                    h[f"{pipe}.Heat_loss"] = max(
                        self._pipe_heat_loss(options, parameters, pipe), 1.0
                    )

            # Pipe class variables.
            if not pipe_classes or len(pipe_classes) == 1:
                # No pipe class decision to make for this pipe
                pass
            else:
                self.__pipe_topo_pipe_class_map[pipe] = {}
                self.__pipe_topo_pipe_class_discharge_ordering_map[pipe] = {}
                self.__pipe_topo_pipe_class_cost_ordering_map[pipe] = {}
                self.__pipe_topo_pipe_class_heat_loss_ordering_map[pipe] = {}

                for c in pipe_classes:
                    neighbour = self.has_related_pipe(pipe)
                    if neighbour and pipe not in self.hot_pipes:
                        cold_pipe = self.cold_to_hot_pipe(pipe)
                        pipe_class_var_name = f"{cold_pipe}__hn_pipe_class_{c.name}"
                        pipe_class_ordering_name = (
                            f"{cold_pipe}__hn_pipe_class_{c.name}_discharge_ordering"
                        )
                        pipe_class_cost_ordering_name = (
                            f"{cold_pipe}__hn_pipe_class_{c.name}_cost_ordering"
                        )
                    else:
                        pipe_class_var_name = f"{pipe}__hn_pipe_class_{c.name}"
                        pipe_class_ordering_name = (
                            f"{pipe}__hn_pipe_class_{c.name}_discharge_ordering"
                        )
                        pipe_class_cost_ordering_name = (
                            f"{pipe}__hn_pipe_class_{c.name}_cost_ordering"
                        )

                    self.__pipe_topo_pipe_class_map[pipe][c] = pipe_class_var_name
                    self.__pipe_topo_pipe_class_var[pipe_class_var_name] = ca.MX.sym(
                        pipe_class_var_name
                    )
                    self.__pipe_topo_pipe_class_var_bounds[pipe_class_var_name] = (0.0, 1.0)

                    self.__pipe_topo_pipe_class_discharge_ordering_map[pipe][
                        c
                    ] = pipe_class_ordering_name
                    self.__pipe_topo_pipe_class_discharge_ordering_var[
                        pipe_class_ordering_name
                    ] = ca.MX.sym(pipe_class_ordering_name)
                    self.__pipe_topo_pipe_class_discharge_ordering_var_bounds[
                        pipe_class_ordering_name
                    ] = (0.0, 1.0)

                    self.__pipe_topo_pipe_class_cost_ordering_map[pipe][
                        c
                    ] = pipe_class_cost_ordering_name
                    self.__pipe_topo_pipe_class_cost_ordering_var[
                        pipe_class_cost_ordering_name
                    ] = ca.MX.sym(pipe_class_cost_ordering_name)
                    self.__pipe_topo_pipe_class_cost_ordering_var_bounds[
                        pipe_class_cost_ordering_name
                    ] = (0.0, 1.0)

                    pipe_class_heat_loss_ordering_name = (
                        f"{pipe}__hn_pipe_class_{c.name}_heat_loss_ordering"
                    )

                    self.__pipe_topo_pipe_class_heat_loss_ordering_map[pipe][
                        c
                    ] = pipe_class_heat_loss_ordering_name
                    self.__pipe_topo_pipe_class_heat_loss_ordering_var[
                        pipe_class_heat_loss_ordering_name
                    ] = ca.MX.sym(pipe_class_heat_loss_ordering_name)
                    self.__pipe_topo_pipe_class_heat_loss_ordering_var_bounds[
                        pipe_class_heat_loss_ordering_name
                    ] = (0.0, 1.0)

        # Update the bounds of the pipes that will have their diameter
        # optimized. Note that the flow direction may have already been fixed
        # based on the original bounds, if that was desired. We can therefore
        # naively override the bounds without taking this into account.
        for pipe in self.__pipe_topo_pipe_class_map:
            pipe_classes = self.__pipe_topo_pipe_class_map[pipe]
            max_discharge = max([c.maximum_discharge for c in pipe_classes])

            self.__pipe_topo_heat_discharge_bounds[f"{pipe}.Q"] = (-max_discharge, max_discharge)

            # Heat on cold side is zero, so no change needed
            cp = parameters[f"{pipe}.cp"]
            rho = parameters[f"{pipe}.rho"]
            temperature = parameters[f"{pipe}.temperature"]

            # TODO: if temperature is variable these bounds should be set differently
            max_heat = 2.0 * cp * rho * temperature * max_discharge

            # self.__pipe_topo_heat_discharge_bounds[f"{pipe}.Heat_in"] = (-max_heat, max_heat)
            # self.__pipe_topo_heat_discharge_bounds[f"{pipe}.Heat_out"] = (-max_heat, max_heat)
            self.__pipe_topo_heat_discharge_bounds[f"{pipe}.HeatIn.Heat"] = (-max_heat, max_heat)
            self.__pipe_topo_heat_discharge_bounds[f"{pipe}.HeatOut.Heat"] = (-max_heat, max_heat)

        # Note that all entries in self.__pipe_topo_heat_losses are guaranteed
        # to be in self.__pipe_topo_pipe_class_map, but not vice versa. If
        # e.g. all diameters have a heat loss of zero, we don't have any
        # decision to make w.r.t heat loss.
        # for p in self.__pipe_topo_heat_losses:
        #     pipe_name = p if p in self.hot_pipes else self.cold_to_hot_pipe(p)
        #     assert pipe_name in self.__pipe_topo_pipe_class_map

        # When optimizing for pipe size, we do not yet support all options
        if self.__pipe_topo_pipe_class_map:
            # if options["minimum_velocity"] > 0.0:
            #     raise Exception(
            #         "When optimizing pipe diameters, "
            #         "the `maximum_velocity` option should be set to zero."
            #     )

            if np.isfinite(options["maximum_temperature_der"]) and np.isfinite(
                options["maximum_flow_der"]
            ):
                raise Exception(
                    "When optimizing pipe diameters, "
                    "the `maximum_temperature_der` or `maximum_flow_der` should be infinite."
                )

        # Demand insulation link
        for dmnd in self.heat_network_components.get("demand", []):
            demand_insulation_classes = self.demand_insulation_classes(dmnd)
            if not demand_insulation_classes or len(demand_insulation_classes) == 1:
                # No insulation options availabe for the demands
                pass
            else:
                self.__demand_insulation_class_map[dmnd] = {}

                for insl in demand_insulation_classes:
                    if dmnd == insl.name_demand:
                        demand_insulation_class_var_name = (
                            f"{dmnd}__demand_insulation_class_{insl.name_insulation_level}"
                        )
                        if demand_insulation_class_var_name in (
                            self.__demand_insulation_class_map[dmnd].values()
                        ):
                            raise Exception(f"Resolve duplicate insulation: {insl}.")
                        self.__demand_insulation_class_map[dmnd][
                            insl
                        ] = demand_insulation_class_var_name
                        self.__demand_insulation_class_var[
                            demand_insulation_class_var_name
                        ] = ca.MX.sym(demand_insulation_class_var_name)
                        self.__demand_insulation_class_var_bounds[
                            demand_insulation_class_var_name
                        ] = (0.0, 1.0)

        # Check that buffer information is logical and
        # set the stored heat at t0 in the buffer(s) via bounds
        if len(self.times()) > 2:
            self.__check_buffer_values_and_set_bounds_at_t0()

        self.__update_windpark_upper_bounds()

        self.__maximum_total_head_loss = self.__get_maximum_total_head_loss()

        # Making the variables for max size

        def _make_max_size_var(name, lb, ub, nominal):
            asset_max_size_var = f"{name}__max_size"
            self._asset_max_size_map[name] = asset_max_size_var
            self.__asset_max_size_var[asset_max_size_var] = ca.MX.sym(asset_max_size_var)
            self.__asset_max_size_bounds[asset_max_size_var] = (lb, ub)
            self.__asset_max_size_nominals[asset_max_size_var] = nominal

        for asset_name in self.heat_network_components.get("source", []):
            ub = bounds[f"{asset_name}.Heat_source"][1]
            _make_max_size_var(name=asset_name, lb=0.0, ub=ub, nominal=ub / 2.0)

        for asset_name in self.heat_network_components.get("demand", []):
            ub = (
                bounds[f"{asset_name}.Heat_demand"][1]
                if not np.isinf(bounds[f"{asset_name}.Heat_demand"][1])
                else bounds[f"{asset_name}.HeatIn.Heat"][1]
            )
            _make_max_size_var(name=asset_name, lb=0.0, ub=ub, nominal=ub / 2.0)

        for asset_name in self.heat_network_components.get("ates", []):
            ub = bounds[f"{asset_name}.Heat_ates"][1]
            _make_max_size_var(name=asset_name, lb=0.0, ub=ub, nominal=ub / 2.0)

        for asset_name in self.heat_network_components.get("buffer", []):
            _make_max_size_var(
                name=asset_name,
                lb=0.0,
                ub=bounds[f"{asset_name}.Stored_heat"][1],
                nominal=self.variable_nominal(f"{asset_name}.Stored_heat"),
            )

        for asset_name in [
            *self.heat_network_components.get("heat_exchanger", []),
            *self.heat_network_components.get("heat_pump", []),
            *self.heat_network_components.get("heat_pump_elec", []),
        ]:
            _make_max_size_var(
                name=asset_name,
                lb=0.0,
                ub=bounds[f"{asset_name}.Secondary_heat"][1],
                nominal=self.variable_nominal(f"{asset_name}.Secondary_heat"),
            )

        # Making the __aggregation_count variable for each asset
        for asset_list in self.heat_network_components.values():
            for asset in asset_list:
                aggr_count_var = f"{asset}_aggregation_count"
                self._asset_aggregation_count_var_map[asset] = aggr_count_var
                self.__asset_aggregation_count_var[aggr_count_var] = ca.MX.sym(aggr_count_var)
                try:
                    aggr_count_max = parameters[f"{asset}.nr_of_doublets"]
                except KeyError:
                    aggr_count_max = 1.0
                if parameters[f"{asset}.state"] == 0:
                    aggr_count_max = 0.0
                self.__asset_aggregation_count_var_bounds[aggr_count_var] = (0.0, aggr_count_max)

        # Making the cost variables; fixed_operational_cost, variable_operational_cost,
        # installation_cost and investment_cost
        for asset_name in [
            asset_name
            for asset_name_list in self.heat_network_components.values()
            for asset_name in asset_name_list
        ]:
            if asset_name in [
                *self.heat_network_components.get("node", []),
                *self.heat_network_components.get("pump", []),
                *self.heat_network_components.get("check_valve", []),
                *self.heat_network_components.get("control_valve", []),
                *self.heat_network_components.get("electricity_cable", []),
                *self.heat_network_components.get("electricity_source", []),
                *self.heat_network_components.get("electricity_demand", []),
                *self.heat_network_components.get("electricity_node", []),
                *self.heat_network_components.get("gas_node", []),
                *self.heat_network_components.get("gas_pipe", []),
                *self.heat_network_components.get("gas_source", []),
                *self.heat_network_components.get("gas_demand", []),
                *self.heat_network_components.get("electrolyzer", []),
                *self.heat_network_components.get("gas_tank_storage", []),
                *self.heat_network_components.get("wind_park", []),
            ]:
                continue
            elif asset_name in [*self.heat_network_components.get("ates", [])]:
                nominal_fixed_operational = self.variable_nominal(f"{asset_name}.Heat_ates")
                nominal_variable_operational = nominal_fixed_operational
                nominal_investment = nominal_fixed_operational
            elif asset_name in [*self.heat_network_components.get("demand", [])]:
                nominal_fixed_operational = (
                    bounds[f"{asset_name}.Heat_demand"][1]
                    if not np.isinf(bounds[f"{asset_name}.Heat_demand"][1])
                    else bounds[f"{asset_name}.HeatIn.Heat"][1]
                )
                nominal_variable_operational = nominal_fixed_operational
                nominal_investment = nominal_fixed_operational
            elif asset_name in [*self.heat_network_components.get("source", [])]:
                nominal_fixed_operational = self.variable_nominal(f"{asset_name}.Heat_source")
                nominal_variable_operational = nominal_fixed_operational
                nominal_investment = nominal_fixed_operational
            elif asset_name in [*self.heat_network_components.get("pipe", [])]:
                nominal_fixed_operational = max(parameters[f"{asset_name}.length"], 1.0)
                nominal_variable_operational = nominal_fixed_operational
                nominal_investment = nominal_fixed_operational
            elif asset_name in [*self.heat_network_components.get("buffer", [])]:
                nominal_fixed_operational = self.variable_nominal(f"{asset_name}.Stored_heat")
                nominal_variable_operational = self.variable_nominal(f"{asset_name}.Heat_buffer")
                nominal_investment = nominal_fixed_operational
            elif asset_name in [
                *self.heat_network_components.get("heat_exchanger", []),
                *self.heat_network_components.get("heat_pump", []),
                *self.heat_network_components.get("heat_pump_elec", []),
            ]:
                nominal_fixed_operational = self.variable_nominal(f"{asset_name}.Secondary_heat")
                nominal_variable_operational = nominal_fixed_operational
                nominal_investment = nominal_fixed_operational
            else:
                logger.warning(
                    f"Asset {asset_name} has type for which "
                    f"we cannot determine bounds and nominals on the costs, "
                    f"skipping it."
                )
                nominal_fixed_operational = 1.0
                nominal_variable_operational = 1.0
                nominal_investment = 1.0

            # fixed operational cost
            asset_fixed_operational_cost_var = f"{asset_name}__fixed_operational_cost"
            self._asset_fixed_operational_cost_map[asset_name] = asset_fixed_operational_cost_var
            self.__asset_fixed_operational_cost_var[asset_fixed_operational_cost_var] = ca.MX.sym(
                asset_fixed_operational_cost_var
            )
            self.__asset_fixed_operational_cost_bounds[asset_fixed_operational_cost_var] = (
                0.0,
                np.inf,
            )
            self.__asset_fixed_operational_cost_nominals[asset_fixed_operational_cost_var] = (
                max(
                    parameters[f"{asset_name}.fixed_operational_cost_coefficient"]
                    * nominal_fixed_operational,
                    1.0e2,
                )
                if nominal_fixed_operational is not None
                else 1.0e2
            )

            # variable operational cost
            variable_operational_cost_var = f"{asset_name}__variable_operational_cost"
            self._asset_variable_operational_cost_map[asset_name] = variable_operational_cost_var
            self.__asset_variable_operational_cost_var[variable_operational_cost_var] = ca.MX.sym(
                variable_operational_cost_var
            )
            self.__asset_variable_operational_cost_bounds[variable_operational_cost_var] = (
                0.0,
                np.inf,
            )
            self.__asset_variable_operational_cost_nominals[variable_operational_cost_var] = (
                max(
                    parameters[f"{asset_name}.variable_operational_cost_coefficient"]
                    * nominal_variable_operational
                    * 24.0,
                    1.0e2,
                )
                if nominal_variable_operational is not None
                else 1.0e2
            )

            # installation cost
            asset_installation_cost_var = f"{asset_name}__installation_cost"
            self._asset_installation_cost_map[asset_name] = asset_installation_cost_var
            self.__asset_installation_cost_var[asset_installation_cost_var] = ca.MX.sym(
                asset_installation_cost_var
            )
            try:
                aggr_count_max = parameters[f"{asset_name}.nr_of_doublets"]
            except KeyError:
                aggr_count_max = 1.0
            if parameters[f"{asset}.state"] == 0:
                aggr_count_max = 0.0
            self.__asset_installation_cost_bounds[asset_installation_cost_var] = (
                0.0,
                parameters[f"{asset_name}.installation_cost"] * aggr_count_max,
            )
            self.__asset_installation_cost_nominals[asset_installation_cost_var] = (
                parameters[f"{asset_name}.installation_cost"]
                if parameters[f"{asset_name}.installation_cost"]
                else 1.0e2
            )

            # investment cost
            asset_investment_cost_var = f"{asset_name}__investment_cost"
            self._asset_investment_cost_map[asset_name] = asset_investment_cost_var
            self.__asset_investment_cost_var[asset_investment_cost_var] = ca.MX.sym(
                asset_investment_cost_var
            )

            if asset_name in self.heat_network_components.get("pipe", []):
                if asset_name in self.__pipe_topo_pipe_class_map:
                    pipe_classes = self.__pipe_topo_pipe_class_map[asset_name]
                    max_cost = (
                        2.0
                        * parameters[f"{asset_name}.length"]
                        * max([c.investment_costs for c in pipe_classes.keys()])
                    )
                else:
                    max_cost = (
                        2.0
                        * parameters[f"{asset_name}.length"]
                        * parameters[f"{asset_name}.investment_cost_coefficient"]
                    )
            else:
                max_cost = (
                    self.__asset_max_size_bounds[f"{asset_name}__max_size"][1]
                    * parameters[f"{asset_name}.investment_cost_coefficient"]
                )
            self.__asset_investment_cost_bounds[asset_investment_cost_var] = (0.0, max_cost)
            self.__asset_investment_cost_nominals[asset_investment_cost_var] = (
                max(
                    parameters[f"{asset_name}.investment_cost_coefficient"] * nominal_investment,
                    1.0e2,
                )
                if nominal_investment is not None
                else 1.0e2
            )

        if options["include_asset_is_realized"]:
            for asset in [
                *self.heat_network_components.get("source", []),
                *self.heat_network_components.get("demand", []),
                *self.heat_network_components.get("ates", []),
                *self.heat_network_components.get("buffer", []),
                *self.heat_network_components.get("heat_exchanger", []),
                *self.heat_network_components.get("heat_pump", []),
            ]:
                var_name = f"{asset}__cumulative_investments_made_in_eur"
                self.__cumulative_investments_made_in_eur_map[asset] = var_name
                self.__cumulative_investments_made_in_eur_var[var_name] = ca.MX.sym(var_name)
                self.__cumulative_investments_made_in_eur_nominals[
                    var_name
                ] = self.variable_nominal(f"{asset}__investment_cost") + self.variable_nominal(
                    f"{asset}__installation_cost"
                )
                self.__cumulative_investments_made_in_eur_bounds[var_name] = (0.0, np.inf)

                # This is an integer variable between [0, max_aggregation_count] that allows the
                # increments of the asset to become used by the optimizer. Meaning that when this
                # variable is zero not heat can be consumed or produced by this asset. When the
                # integer is >=1 the asset can consume and/or produce according to its increments.
                var_name = f"{asset}__asset_is_realized"
                self.__asset_is_realized_map[asset] = var_name
                self.__asset_is_realized_var[var_name] = ca.MX.sym(var_name)
                try:
                    aggr_count_max = parameters[f"{asset}.nr_of_doublets"]
                except KeyError:
                    aggr_count_max = 1.0
                if parameters[f"{asset}.state"] == 0:
                    aggr_count_max = 0.0
                self.__asset_is_realized_bounds[var_name] = (0.0, aggr_count_max)

    def heat_network_options(self):
        r"""
        Returns a dictionary of heat network specific options.

        +--------------------------------------+-----------+-----------------------------+
        | Option                               | Type      | Default value               |
        +======================================+===========+=============================+
        | ``minimum_pressure_far_point``       | ``float`` | ``1.0`` bar                 |
        +--------------------------------------+-----------+-----------------------------+
        | ``maximum_temperature_der``          | ``float`` | ``2.0`` °C/hour             |
        +--------------------------------------+-----------+-----------------------------+
        | ``maximum_flow_der``                 | ``float`` | ``np.inf`` m3/s/hour        |
        +--------------------------------------+-----------+-----------------------------+
        | ``neglect_pipe_heat_losses``         | ``bool``  | ``False``                   |
        +--------------------------------------+-----------+-----------------------------+
        | ``heat_loss_disconnected_pipe``      | ``bool``  | ``True``                    |
        +--------------------------------------+-----------+-----------------------------+
        | ``minimum_velocity``                 | ``float`` | ``0.005`` m/s               |
        +--------------------------------------+-----------+-----------------------------+
        | ``head_loss_option`` (inherited)     | ``enum``  | ``HeadLossOption.LINEAR``   |
        +--------------------------------------+-----------+-----------------------------+
        | ``minimize_head_losses`` (inherited) | ``bool``  | ``False``                   |
        +--------------------------------------+-----------+-----------------------------+
        | ``include_demand_insulation_options``| ``bool``  | ``False``                   |
        +--------------------------------------+-----------+-----------------------------+
        | ``include_asset_is_realized ``       | ``bool``  | ``False``                   |
        +--------------------------------------+-----------+-----------------------------+

        The ``maximum_temperature_der`` gives the maximum temperature change
        per hour. Similarly, the ``maximum_flow_der`` parameter gives the
        maximum flow change per hour. These options together are used to
        constrain the maximum heat change per hour allowed in the entire
        network. Note the unit for flow is m3/s, but the change is expressed
        on an hourly basis leading to the ``m3/s/hour`` unit.

        The ``heat_loss_disconnected_pipe`` option decides whether a
        disconnectable pipe has heat loss or not when it is disconnected on
        that particular time step. By default, a pipe has heat loss even if
        it is disconnected, as it would still contain relatively hot water in
        reality. We also do not want minimization of heat production to lead
        to overly disconnecting pipes. In some scenarios it is hydraulically
        impossible to supply heat to these disconnected pipes (Q is forced to
        zero), in which case this option can be set to ``False``.

        The ``neglect_pipe_heat_losses`` option sets the heat loss in pipes to
        zero. This can be useful when the insulation properties are unknown.
        Note that other components can still have heat loss, e.g. a buffer.

        The ``minimum_velocity`` is the minimum absolute value of the velocity
        in every pipe. It is mostly an option to improve the stability of the
        solver in a possibly subsequent QTH problem: the default value of
        `0.005` m/s helps the solver by avoiding the difficult case where
        discharges get close to zero.

        Note that the inherited options ``head_loss_option`` and
        ``minimize_head_losses`` are changed from their default values to
        ``HeadLossOption.LINEAR`` and ``False`` respectively.

        The ``include_demand_insulation_options`` options is used, when insulations options per
        demand is specificied, to include heat demand and supply matching via constraints for all
        possible insulation options.
        """

        options = super().heat_network_options()

        options["minimum_pressure_far_point"] = 1.0
        options["maximum_temperature_der"] = 2.0
        options["maximum_flow_der"] = np.inf
        options["neglect_pipe_heat_losses"] = False
        options["heat_loss_disconnected_pipe"] = True
        options["minimum_velocity"] = 0.005
        options["head_loss_option"] = HeadLossOption.LINEAR
        options["minimize_head_losses"] = False
        options["include_demand_insulation_options"] = False
        options["include_asset_is_realized"] = False

        return options

    def pipe_classes(self, pipe: str) -> List[PipeClass]:
        """
        Note that this method is only queried for _hot_ pipes. Their
        respective cold pipes are assumed to have the exact same properties.

        If the returned List is:
        - empty: use the pipe properties from the model
        - len() == 1: use these pipe properties to overrule that of the model
        - len() > 1: decide between the pipe class options.

        A pipe class with diameter 0 is interpreted as there being _no_ pipe.
        """
        return []

    def get_unique_pipe_classes(self) -> Set[PipeClass]:
        """
        Method queries all hot pipes and returns the set of unique pipe classes defined
        for the network. This means the method assumes the possible pipe classes for each
        cold pipe match the possible pipe classes for the respective hot pipe.
        """
        unique_pipe_classes = set()
        for p in self.heat_network_components.get("pipe", []):
            unique_pipe_classes.update(self.pipe_classes(p))
        return unique_pipe_classes

    def demand_insulation_classes(self, demand_insulation: str) -> List[DemandInsulationClass]:
        """
        If the returned List is:
        - empty: use the demand insualtion properties from the model
        - len() == 1: use these demand insualtion properties to overrule that of the model
        - len() > 1: decide between the demand insualtion class options.

        """
        return []

    def get_optimized_pipe_class(self, pipe: str) -> PipeClass:
        """
        Return the optimized pipe class for a specific pipe. If no
        optimized pipe class is available (yet), a `KeyError` is returned.
        """
        return self.__pipe_topo_pipe_class_result[pipe]

    def get_optimized_deman_insulation_class(self, demand_insulation: str) -> DemandInsulationClass:
        """
        Return the optimized demand_insulation class for a specific pipe. If no
        optimized demand insulation class is available (yet), a `KeyError` is returned.
        """
        return self.__demand_insulation_class_result[demand_insulation]

    def pipe_diameter_symbol_name(self, pipe: str) -> str:
        """
        Return the symbol name for the pipe diameter
        """
        return self.__pipe_topo_diameter_map[pipe]

    def pipe_cost_symbol_name(self, pipe: str) -> str:
        """
        Return the symbol name for the pipe investment cost per meter
        """
        return self.__pipe_topo_cost_map[pipe]

    @property
    def extra_variables(self):
        """
        In this function we add all the variables defined in the HeatMixin to the optimization
        problem. Note that these are only the normal variables not path variables.
        """
        variables = super().extra_variables.copy()
        variables.extend(self.__pipe_topo_diameter_var.values())
        variables.extend(self.__pipe_topo_cost_var.values())
        variables.extend(self.__pipe_topo_pipe_class_var.values())
        variables.extend(self.__asset_fixed_operational_cost_var.values())
        variables.extend(self.__asset_investment_cost_var.values())
        variables.extend(self.__asset_installation_cost_var.values())
        variables.extend(self.__asset_variable_operational_cost_var.values())
        variables.extend(self.__asset_max_size_var.values())
        variables.extend(self.__asset_aggregation_count_var.values())
        variables.extend(self.__pipe_topo_max_discharge_var.values())
        variables.extend(self.__pipe_topo_global_pipe_class_count_var.values())
        variables.extend(self.__pipe_topo_pipe_class_discharge_ordering_var.values())
        variables.extend(self.__pipe_topo_pipe_class_cost_ordering_var.values())
        variables.extend(self.__pipe_topo_pipe_class_heat_loss_ordering_var.values())
        variables.extend(self.__pipe_topo_heat_loss_var.values())
        return variables

    @property
    def path_variables(self):
        """
        In this function we add all the path variables defined in the HeatMixin to the
        optimization problem. Note that path_variables are variables that are created for each
        time-step.
        """
        variables = super().path_variables.copy()
        variables.extend(self.__flow_direct_var.values())
        variables.extend(self.__pipe_disconnect_var.values())
        variables.extend(self.__check_valve_status_var.values())
        variables.extend(self.__control_valve_direction_var.values())
        variables.extend(self.__demand_insulation_class_var.values())
        variables.extend(self._change_setpoint_var.values())
        variables.extend(self.__temperature_regime_var.values())
        variables.extend(self.__carrier_selected_var.values())
        variables.extend(self.__disabled_hex_var.values())
        variables.extend(self.__cumulative_investments_made_in_eur_var.values())
        variables.extend(self.__asset_is_realized_var.values())
        variables.extend(self.__pipe_topo_heat_loss_path_var.values())
        return variables

    def variable_is_discrete(self, variable):
        """
        All variables that only can take integer values should be added to this function.
        """
        if (
            variable in self.__flow_direct_var
            or variable in self.__pipe_disconnect_var
            or variable in self.__check_valve_status_var
            or variable in self.__control_valve_direction_var
            or variable in self.__pipe_topo_pipe_class_var
            or variable in self.__demand_insulation_class_var
            or variable in self._change_setpoint_var
            or variable in self.__carrier_selected_var
            or variable in self.__disabled_hex_var
            or variable in self.__asset_aggregation_count_var
            or variable in self.__asset_is_realized_var
            or variable in self.__pipe_topo_pipe_class_discharge_ordering_var
            or variable in self.__pipe_topo_pipe_class_cost_ordering_var
            or variable in self.__pipe_topo_pipe_class_heat_loss_ordering_var
        ):
            return True
        else:
            return super().variable_is_discrete(variable)

    def variable_nominal(self, variable):
        """
        In this function we add all the nominals for the variables defined/added in the HeatMixin.
        """
        if variable in self.__pipe_topo_diameter_nominals:
            return self.__pipe_topo_diameter_nominals[variable]
        elif variable in self.__pipe_topo_heat_loss_nominals:
            return self.__pipe_topo_heat_loss_nominals[variable]
        elif variable in self.__pipe_topo_cost_nominals:
            return self.__pipe_topo_cost_nominals[variable]
        elif variable in self.__asset_fixed_operational_cost_nominals:
            return self.__asset_fixed_operational_cost_nominals[variable]
        elif variable in self.__asset_investment_cost_nominals:
            return self.__asset_investment_cost_nominals[variable]
        elif variable in self.__asset_variable_operational_cost_nominals:
            return self.__asset_variable_operational_cost_nominals[variable]
        elif variable in self.__asset_max_size_nominals:
            return self.__asset_max_size_nominals[variable]
        elif variable in self.__asset_installation_cost_nominals:
            return self.__asset_installation_cost_nominals[variable]
        elif variable in self.__cumulative_investments_made_in_eur_nominals:
            return self.__cumulative_investments_made_in_eur_nominals[variable]
        elif variable in self.__pipe_topo_max_discharge_nominals:
            return self.__pipe_topo_max_discharge_nominals[variable]
        else:
            return super().variable_nominal(variable)

    def bounds(self):
        """
        In this function we add the bounds to the problem for all the variables defined/added in
        the HeatMixin.
        """
        bounds = super().bounds()
        bounds.update(self.__flow_direct_bounds)
        bounds.update(self.__pipe_disconnect_var_bounds)
        bounds.update(self.__check_valve_status_var_bounds)
        bounds.update(self.__control_valve_direction_var_bounds)
        bounds.update(self.__buffer_t0_bounds)
        bounds.update(self.__pipe_topo_pipe_class_var_bounds)
        bounds.update(self.__demand_insulation_class_var_bounds)
        bounds.update(self.__pipe_topo_diameter_var_bounds)
        bounds.update(self.__pipe_topo_cost_var_bounds)
        bounds.update(self.__pipe_topo_heat_loss_var_bounds)
        bounds.update(self.__pipe_topo_heat_discharge_bounds)
        bounds.update(self._change_setpoint_bounds)
        bounds.update(self.__temperature_regime_var_bounds)
        bounds.update(self.__carrier_selected_var_bounds)
        bounds.update(self.__disabled_hex_var_bounds)
        bounds.update(self.__asset_fixed_operational_cost_bounds)
        bounds.update(self.__asset_investment_cost_bounds)
        bounds.update(self.__asset_installation_cost_bounds)
        bounds.update(self.__asset_variable_operational_cost_bounds)
        bounds.update(self.__asset_max_size_bounds)
        bounds.update(self.__asset_aggregation_count_var_bounds)
        bounds.update(self.__asset_is_realized_bounds)
        bounds.update(self.__cumulative_investments_made_in_eur_bounds)
        bounds.update(self.__pipe_topo_max_discharge_var_bounds)
        bounds.update(self.__pipe_topo_global_pipe_class_count_var_bounds)
        bounds.update(self.__pipe_topo_pipe_class_discharge_ordering_var_bounds)
        bounds.update(self.__pipe_topo_pipe_class_cost_ordering_var_bounds)
        bounds.update(self.__pipe_topo_pipe_class_heat_loss_ordering_var_bounds)
        bounds.update(self.__windpark_upper_bounds)
        return bounds

    def _pipe_heat_loss(
        self,
        options,
        parameters,
        p: str,
        u_values: Optional[Tuple[float, float]] = None,
        temp: float = None,
    ):
        """
        The heat losses have three components:

        - dependency on the pipe temperature
        - dependency on the ground temperature
        - dependency on temperature difference between the supply/return line.

        This latter term assumes that the supply and return lines lie close
        to, and thus influence, each other. I.e., the supply line loses heat
        that is absorbed by the return line. Note that the term dtemp is
        positive when the pipe is in the supply line and negative otherwise.
        """
        if options["neglect_pipe_heat_losses"]:
            return 0.0

        neighbour = self.has_related_pipe(p)

        if u_values is None:
            u_kwargs = {
                "inner_diameter": parameters[f"{p}.diameter"],
                "insulation_thicknesses": parameters[f"{p}.insulation_thickness"],
                "conductivities_insulation": parameters[f"{p}.conductivity_insulation"],
                "conductivity_subsoil": parameters[f"{p}.conductivity_subsoil"],
                "depth": parameters[f"{p}.depth"],
                "h_surface": parameters[f"{p}.h_surface"],
                "pipe_distance": parameters[f"{p}.pipe_pair_distance"],
            }

            # NaN values mean we use the function default
            u_kwargs = {k: v for k, v in u_kwargs.items() if not np.all(np.isnan(v))}
            u_1, u_2 = heat_loss_u_values_pipe(**u_kwargs, neighbour=neighbour)
        else:
            u_1, u_2 = u_values

        length = parameters[f"{p}.length"]
        temperature = parameters[f"{p}.temperature"]
        if temp is not None:
            temperature = temp
        temperature_ground = parameters[f"{p}.T_ground"]
        if neighbour:
            if self.is_hot_pipe(p):
                dtemp = temperature - parameters[f"{self.hot_to_cold_pipe(p)}.temperature"]
            else:
                dtemp = temperature - parameters[f"{self.cold_to_hot_pipe(p)}.temperature"]
        else:
            dtemp = 0

        # if no return/supply pipes can be linked to eachother, the influence of the heat of the
        # neighbouring pipes can also not be determined and thus no influence is assumed
        # (distance between pipes to infinity)
        # This results in Rneighbour -> 0 and therefore u2->0, u1-> 1/(Rsoil+Rins)

        heat_loss = (
            length * (u_1 - u_2) * temperature
            - (length * (u_1 - u_2) * temperature_ground)
            + (length * u_2 * dtemp)
        )

        if heat_loss < 0:
            raise Exception(f"Heat loss of pipe {p} should be nonnegative.")

        return heat_loss

    def parameters(self, ensemble_member):
        """
        In this function we adapt the parameters object to avoid issues with accidentally using
        variables as constants.
        """
        parameters = super().parameters(ensemble_member)

        # To avoid mistakes by accidentally using the `diameter`, `area` and `Heat_loss`
        # parameters in e.g. constraints when those are variable, we set them
        # to NaN in that case. In post(), they are set to their resulting
        # values once again.
        if self.__pipe_topo_diameter_area_parameters:
            parameters.update(self.__pipe_topo_diameter_area_parameters[ensemble_member])
        if self.__pipe_topo_heat_loss_parameters:
            parameters.update(self.__pipe_topo_heat_loss_parameters[ensemble_member])

        return parameters

    def __get_maximum_total_head_loss(self):
        """
        Get an upper bound on the maximum total head loss that can be used in
        big-M formulations of e.g. check valves and disconnectable pipes.

        There are multiple ways to calculate this upper bound, depending on
        what options are set. We compute all these upper bounds, and return
        the lowest one of them.
        """

        options = self.heat_network_options()
        components = self.heat_network_components

        if options["head_loss_option"] == HeadLossOption.NO_HEADLOSS:
            # Undefined, and all constraints using this methods value should
            # be skipped.
            return np.nan

        # Summing head loss in pipes
        max_sum_dh_pipes = 0.0

        for ensemble_member in range(self.ensemble_size):
            parameters = self.parameters(ensemble_member)

            head_loss = 0.0

            for pipe in components.get("pipe", []):
                try:
                    pipe_classes = self.__pipe_topo_pipe_class_map[pipe].keys()
                    head_loss += max(
                        self._hn_pipe_head_loss(
                            pipe, options, parameters, pc.maximum_discharge, pipe_class=pc
                        )
                        for pc in pipe_classes
                        if pc.maximum_discharge > 0.0
                    )
                except KeyError:
                    area = parameters[f"{pipe}.area"]
                    max_discharge = options["maximum_velocity"] * area
                    head_loss += self._hn_pipe_head_loss(pipe, options, parameters, max_discharge)

            head_loss += options["minimum_pressure_far_point"] * 10.2

            max_sum_dh_pipes = max(max_sum_dh_pipes, head_loss)

        # Maximum pressure difference allowed with user options
        # NOTE: Does not yet take elevation differences into acccount
        max_dh_network_options = (
            options["pipe_maximum_pressure"] - options["pipe_minimum_pressure"]
        ) * 10.2

        return min(max_sum_dh_pipes, max_dh_network_options)

    def __update_windpark_upper_bounds(self):

        t = self.times()
        for wp in self.heat_network_components.get("wind_park", []):
            lb = Timeseries(t, np.zeros(len(self.times())))
            ub = self.get_timeseries(f"{wp}.maximum_production")
            self.__windpark_upper_bounds[f"{wp}.Electricity_source"] = (lb, ub)

    def __check_buffer_values_and_set_bounds_at_t0(self):
        """
        In this function we force the buffer at t0 to have a certain amount of set energy in it.
        We do this via the bounds, by providing the bounds with a time-series where the first
        element is the initial heat in the buffer.
        """
        t = self.times()
        # We assume that t0 is always equal to self.times()[0]
        assert self.initial_time == self.times()[0]

        parameters = self.parameters(0)
        bounds = self.bounds()
        components = self.heat_network_components
        buffers = components.get("buffer", [])

        for b in buffers:
            min_fract_vol = parameters[f"{b}.min_fraction_tank_volume"]
            if min_fract_vol < 0.0 or min_fract_vol >= 1.0:
                raise Exception(
                    f"Minimum fraction of tank capacity of {b} must be smaller"
                    "than 1.0 and larger or equal to 0.0"
                )

            cp = parameters[f"{b}.cp"]
            rho = parameters[f"{b}.rho"]
            dt = parameters[f"{b}.dT"]
            heat_t0 = parameters[f"{b}.init_Heat"]
            vol_t0 = parameters[f"{b}.init_V_hot_tank"]
            stored_heat = f"{b}.Stored_heat"
            if not np.isnan(vol_t0) and not np.isnan(heat_t0):
                raise Exception(
                    f"At most one between the initial heat and volume of {b} should be prescribed."
                )

            if np.isnan(heat_t0):
                if not np.isnan(vol_t0):
                    # Extract information from volume
                    heat_t0 = vol_t0 * dt * cp * rho
                else:
                    # Set default value
                    volume = parameters[f"{b}.volume"]
                    default_vol_t0 = min_fract_vol * volume
                    heat_t0 = default_vol_t0 * dt * cp * rho

            # Check that volume/initial stored heat at t0 is within bounds
            lb_heat, ub_heat = bounds[stored_heat]
            lb_heat_t0 = np.inf
            ub_heat_t0 = -np.inf
            for bound in [lb_heat, ub_heat]:
                assert not isinstance(
                    bound, np.ndarray
                ), f"{b} stored heat cannot be a vector state"
                if isinstance(bound, Timeseries):
                    bound_t0 = bound.values[0]
                else:
                    bound_t0 = bound
                lb_heat_t0 = min(lb_heat_t0, bound_t0)
                ub_heat_t0 = max(ub_heat_t0, bound_t0)

            if heat_t0 < lb_heat_t0 or heat_t0 > ub_heat_t0:
                raise Exception(f"Initial heat of {b} is not within bounds.")

            # Set heat at t0
            lb = np.full_like(t, -np.inf)
            ub = np.full_like(t, np.inf)
            lb[0] = heat_t0
            ub[0] = heat_t0
            b_t0 = (Timeseries(t, lb), Timeseries(t, ub))
            self.__buffer_t0_bounds[stored_heat] = self.merge_bounds(bounds[stored_heat], b_t0)

    def __heat_matching_demand_insulation_constraints(self, ensemble_member):
        """
        Consider all possible heat demand insulation options (each options has an assosiated unique
        demand profile for the specific demand) and add constraints such that only one insulation
        options is activated per demand. The constraints will then ensure aim to match the supply
        and demand.

        Note:
        - This function is only active when the "include_demand_insulation_options" (False by
        default) has been set to True in the heat network options.
        - Currently this functional requires that all demands have at least one insualtion option is
        specified for every demand in the heat network.
        """

        constraints = []
        for dmnd in self.heat_network_components["demand"]:
            heat_demand = self.__state_vector_scaled(f"{dmnd}.Heat_demand", ensemble_member)
            target_demand = self.get_timeseries(f"{dmnd}.target_heat_demand")

            try:
                demand_insulation_classes = self.__demand_insulation_class_map[dmnd]
                is_insulation_active = []
                demand_profile_for_this_class = []
                big_m = []  # big_m for every insulation class
                nominal = []
                for pc, pc_var_name in demand_insulation_classes.items():
                    # Create a demand profile for every insulation level option for this demand
                    demand_profile_for_this_class.append(
                        pc.demand_scaling_factor * target_demand.values[: (len(self.times()))]
                    )
                    # There might be a large differnece between profiles of different insulation
                    # classes. Therefor create variables below per profile (per insulation class)
                    big_m.append(2.0 * max(demand_profile_for_this_class[-1]))
                    nominal.append(np.median(demand_profile_for_this_class[-1]))

                    # Create integer variable to activated/deactivate (1/0) a demand insulation
                    is_insulation_active_var = self.extra_variable(pc_var_name, ensemble_member)
                    # Demand insulation activation variable for each time step of demand profile
                    is_insulation_active.append(
                        ca.repmat(
                            is_insulation_active_var,
                            len(target_demand.values[: (len(self.times()))]),
                        )
                    )
                # Add constraint to enforce that only 1 demand insulation can be active
                # per time step for a specific demand
                for itstep in range(len(target_demand.values[: (len(self.times()))])):
                    is_insulation_active_sum_per_timestep = 0
                    for iclasses in range(len(demand_profile_for_this_class)):
                        is_insulation_active_sum_per_timestep = (
                            is_insulation_active_sum_per_timestep
                            + is_insulation_active[iclasses][itstep]
                        )
                    constraints.append((is_insulation_active_sum_per_timestep, 1.0, 1.0))

                # Adding constraints for the entire time horizon per demand insulation
                for iclasses in range(len(demand_profile_for_this_class)):
                    for itstep in range(len(demand_profile_for_this_class[iclasses])):
                        constraints.append(
                            (
                                (
                                    heat_demand[itstep]
                                    - demand_profile_for_this_class[iclasses][itstep]
                                    + big_m[iclasses]
                                    * (1.0 - is_insulation_active[iclasses][itstep])
                                )
                                / nominal[iclasses],
                                0.0,
                                np.inf,
                            )
                        )
                        constraints.append(
                            (
                                (
                                    heat_demand[itstep]
                                    - demand_profile_for_this_class[iclasses][itstep]
                                    - big_m[iclasses]
                                    * (1.0 - is_insulation_active[iclasses][itstep])
                                )
                                / nominal[iclasses],
                                -np.inf,
                                0.0,
                            )
                        )
            except KeyError:
                raise Exception(
                    "Add a DemandInsulationClass with a demand_scaling_factor value =1.0 for "
                    "demand: {dmnd}"
                )
        return constraints

    def __pipe_rate_heat_change_constraints(self, ensemble_member):
        """
        To avoid sudden change in heat from a timestep to the next,
        constraints on d(Heat)/dt are introduced.
        Information of restrictions on dQ/dt and dT/dt are used, as d(Heat)/dt is
        proportional to average_temperature * dQ/dt + average_discharge * dT/dt.
        The average discharge is computed using the assumption that the average velocity is 1 m/s.
        """
        constraints = []

        parameters = self.parameters(ensemble_member)
        hn_options = self.heat_network_options()

        t_change = hn_options["maximum_temperature_der"]
        q_change = hn_options["maximum_flow_der"]

        if np.isfinite(t_change) and np.isfinite(q_change):
            assert (
                not self.__pipe_topo_pipe_class_map
            ), "heat rate change constraints not allowed with topology optimization"

        for p in self.heat_network_components.get("pipe", []):
            variable = f"{p}.HeatIn.Heat"
            dt = np.diff(self.times(variable))

            canonical, sign = self.alias_relation.canonical_signed(variable)
            source_temperature_out = sign * self.state_vector(canonical, ensemble_member)

            # Maximum differences are expressed per hour. We scale appropriately.
            cp = parameters[f"{p}.cp"]
            rho = parameters[f"{p}.rho"]
            area = parameters[f"{p}.area"]
            avg_t = parameters[f"{p}.temperature"]
            # Assumption: average velocity is 1 m/s
            avg_v = 1
            avg_q = avg_v * area
            heat_change = cp * rho * (t_change / 3600 * avg_q + q_change / 3600 * avg_t)

            if heat_change < 0:
                raise Exception(f"Heat change of pipe {p} should be nonnegative.")
            elif not np.isfinite(heat_change):
                continue

            var_cur = source_temperature_out[1:]
            var_prev = source_temperature_out[:-1]
            variable_nominal = self.variable_nominal(variable)

            constraints.append(
                (
                    var_cur - var_prev,
                    -heat_change * dt / variable_nominal,
                    heat_change * dt / variable_nominal,
                )
            )

        return constraints

    def __node_heat_mixing_path_constraints(self, ensemble_member):
        """
        This function adds constraints for each heat network node/joint to have as much
        thermal power (Heat variable) going in as out. Effectively, it is setting the sum of
        thermal powers to zero.
        """
        constraints = []

        for node, connected_pipes in self.heat_network_topology.nodes.items():
            heat_sum = 0.0
            heat_nominals = []

            for i_conn, (_pipe, orientation) in connected_pipes.items():
                heat_conn = f"{node}.HeatConn[{i_conn + 1}].Heat"
                heat_sum += orientation * self.state(heat_conn)
                heat_nominals.append(self.variable_nominal(heat_conn))

            heat_nominal = np.median(heat_nominals)
            constraints.append((heat_sum / heat_nominal, 0.0, 0.0))

        return constraints

    def __gas_node_heat_mixing_path_constraints(self, ensemble_member):
        """
        This function adds constraints for each gas network node/joint to have as much
        flow going in as out. Effectively, it is setting the sum of flow to zero.
        """
        constraints = []

        for node, connected_pipes in self.heat_network_topology.gas_nodes.items():
            q_sum = 0.0
            q_nominals = []

            for i_conn, (_pipe, orientation) in connected_pipes.items():
                gas_conn = f"{node}.GasConn[{i_conn + 1}].Q"
                q_sum += orientation * self.state(gas_conn)
                q_nominals.append(self.variable_nominal(gas_conn))

            q_nominal = np.median(q_nominals)
            constraints.append((q_sum / q_nominal, 0.0, 0.0))

            q_sum = 0.0
            q_nominals = []

            for i_conn, (_pipe, orientation) in connected_pipes.items():
                gas_conn = f"{node}.GasConn[{i_conn + 1}].Q_shadow"
                q_sum += orientation * self.state(gas_conn)
                q_nominals.append(self.variable_nominal(gas_conn))

            q_nominal = np.median(q_nominals)
            constraints.append((q_sum / q_nominal, 0.0, 0.0))

        return constraints

    def __node_discharge_mixing_path_constraints(self, ensemble_member):
        """
        This function adds constraints to ensure that the incoming volumetric flow equals the
        outgoing volumetric flow. We assume constant density throughout a hydraulically coupled
        system and thus these constraints are needed for mass conservation.
        """
        constraints = []

        for node, connected_pipes in self.heat_network_topology.nodes.items():
            q_sum = 0.0
            q_nominals = []

            for i_conn, (_pipe, orientation) in connected_pipes.items():
                q_conn = f"{node}.HeatConn[{i_conn + 1}].Q"
                q_sum += orientation * self.state(q_conn)
                q_nominals.append(self.variable_nominal(q_conn))

            q_nominal = np.median(q_nominals)
            constraints.append((q_sum / q_nominal, 0.0, 0.0))

        return constraints

    def __heat_loss_path_constraints(self, ensemble_member):
        """
        This function adds the constraints to subtract the heat losses from the thermal power that
        propagates through the network. Note that this is done only on the thermal power, as such
        only energy losses are accounted for, temperature losses are not considered.

        There are a few cases for the heat loss constraints
        - Heat losses are constant: This is the case when the pipe class is constant and the
        network temperature is constant. In this case the symbol for the heat-loss is fixed by its
        lower and upper bound to a value.
        - Heat losses depend on pipe_class: In this case the heat loss depend on the pipe class
        selected by the optimization. In this case the heat losses can vary due to the varying
        radiation surface and different insulation materials applied to the pipe. Note that the
        influences of varying pipe class are taken into account while setting the heat-loss
        variable in topology constraints.
        - Heat losses depend on varying network temperature: In this case the heat loss varies due
        to the different delta temperature with ambient. Note that the heat loss symbol does not
        account for the varying temperature. Therefore, the big_m formulation is needed in these
        constraints.
        - Heat losses depend both on varying network temperature and pipe classes: In this case
        both pipe class and delta temperature with ambient vary
        - neglect_pipe_heat_losses:
        """
        # TODO: Massively simplify this function by setting the heat loss symbol also for varying
        #  temperature. All cases should then be solved with the same set of equations in this
        #  function.
        constraints = []
        options = self.heat_network_options()

        for p in self.heat_network_components.get("pipe", []):
            heat_in = self.state(f"{p}.HeatIn.Heat")
            heat_out = self.state(f"{p}.HeatOut.Heat")
            heat_nominal = self.variable_nominal(f"{p}.HeatIn.Heat")

            big_m = 2.0 * np.max(
                np.abs(
                    (
                        *self.bounds()[f"{p}.HeatIn.Heat"],
                        *self.bounds()[f"{p}.HeatOut.Heat"],
                    )
                )
            )

            is_disconnected_var = self.__pipe_disconnect_map.get(p)

            if is_disconnected_var is None:
                is_disconnected = 0.0
            else:
                is_disconnected = self.state(is_disconnected_var)

            if p in self.__pipe_topo_heat_loss_map:
                # Heat loss is variable depending on pipe class
                heat_loss_sym_name = self.__pipe_topo_heat_loss_map[p]
                try:
                    heat_loss = self.variable(heat_loss_sym_name)
                except KeyError:
                    heat_loss = self.__pipe_topo_heat_loss_path_var[heat_loss_sym_name]
                heat_loss_nominal = self.variable_nominal(heat_loss_sym_name)
                constraint_nominal = (heat_nominal * heat_loss_nominal) ** 0.5

                if options["heat_loss_disconnected_pipe"]:
                    constraints.append(
                        (
                            (heat_in - heat_out - heat_loss) / constraint_nominal,
                            0.0,
                            0.0,
                        )
                    )
                else:
                    # Force heat loss to `heat_loss` when pipe is connected, and zero otherwise.
                    heat_loss_nominal = self.__pipe_topo_heat_loss_nominals[heat_loss_sym_name]
                    constraint_nominal = (big_m * heat_loss_nominal) ** 0.5

                    # Force heat loss to `heat_loss` when pipe is connected.
                    constraints.append(
                        (
                            (heat_in - heat_out - heat_loss - is_disconnected * big_m)
                            / constraint_nominal,
                            -np.inf,
                            0.0,
                        )
                    )
                    constraints.append(
                        (
                            (heat_in - heat_out - heat_loss + is_disconnected * big_m)
                            / constraint_nominal,
                            0.0,
                            np.inf,
                        )
                    )
        return constraints

    @staticmethod
    def __get_abs_max_bounds(*bounds):
        """
        This function returns the absolute maximum of the bounds given. Note that bounds can also be
        a timeseries.
        """
        max_ = 0.0

        for b in bounds:
            if isinstance(b, np.ndarray):
                max_ = max(max_, max(abs(b)))
            elif isinstance(b, Timeseries):
                max_ = max(max_, max(abs(b.values)))
            else:
                max_ = max(max_, abs(b))

        return max_

    def __flow_direction_path_constraints(self, ensemble_member):
        """
        This function adds constraints to set the direction in pipes and determine whether a pipe
        is utilized at all (is_disconnected variable).

        Whether a pipe is connected is based upon whether flow passes through that pipe.

        The directions are set based upon the directions of how thermal power propegates. This is
        done based upon the sign of the Heat variable. Where positive Heat means a positive
        direction and negative heat means a negative direction. By default, positive is defined from
        HeatIn to HeatOut.

        Finally, a minimum flow can be set. This can sometimes be useful for numerical stability.
        """
        constraints = []
        options = self.heat_network_options()
        parameters = self.parameters(ensemble_member)

        minimum_velocity = options["minimum_velocity"]
        maximum_velocity = options["maximum_velocity"]

        # Also ensure that the discharge has the same sign as the heat.
        for p in self.heat_network_components.get("pipe", []):
            flow_dir_var = self.__pipe_to_flow_direct_map[p]
            flow_dir = self.state(flow_dir_var)

            is_disconnected_var = self.__pipe_disconnect_map.get(p)

            if is_disconnected_var is None:
                is_disconnected = 0.0
            else:
                is_disconnected = self.state(is_disconnected_var)

            q_pipe = self.state(f"{p}.Q")
            heat_in = self.state(f"{p}.HeatIn.Heat")
            heat_out = self.state(f"{p}.HeatOut.Heat")

            try:
                pipe_classes = self.__pipe_topo_pipe_class_map[p].keys()
                maximum_discharge = max([c.maximum_discharge for c in pipe_classes])
                var_names = self.__pipe_topo_pipe_class_map[p].values()
                dn_none = self.__pipe_topo_pipe_class_var[list(var_names)[0]]
                minimum_discharge = min(
                    [c.area * minimum_velocity for c in pipe_classes if c.area > 0.0]
                )
            except KeyError:
                maximum_discharge = maximum_velocity * parameters[f"{p}.area"]

                if math.isfinite(minimum_velocity) and minimum_velocity > 0.0:
                    minimum_discharge = minimum_velocity * parameters[f"{p}.area"]
                else:
                    minimum_discharge = 0.0
                dn_none = 0.0

            if maximum_discharge == 0.0:
                maximum_discharge = 1.0
            big_m = 2.0 * (maximum_discharge + minimum_discharge)

            if minimum_discharge > 0.0:
                constraint_nominal = (minimum_discharge * big_m) ** 0.5
            else:
                constraint_nominal = big_m

            # when DN=0 the flow_dir variable can be 0 or 1, thus these constraints then need to be
            # disabled
            constraints.append(
                (
                    (
                        q_pipe
                        - big_m * (flow_dir + dn_none)
                        + (1 - is_disconnected) * minimum_discharge
                    )
                    / constraint_nominal,
                    -np.inf,
                    0.0,
                )
            )
            constraints.append(
                (
                    (
                        q_pipe
                        + big_m * (1 - flow_dir + dn_none)
                        - (1 - is_disconnected) * minimum_discharge
                    )
                    / constraint_nominal,
                    0.0,
                    np.inf,
                )
            )
            big_m = 2.0 * np.max(
                np.abs(
                    (
                        *self.bounds()[f"{p}.HeatIn.Heat"],
                        *self.bounds()[f"{p}.HeatOut.Heat"],
                    )
                )
            )
            # Note we only need one on the heat as the desired behaviour is propegated by the
            # constraints heat_in - heat_out - heat_loss == 0.
            constraints.append(
                (
                    (heat_in - big_m * flow_dir) / big_m,
                    -np.inf,
                    0.0,
                )
            )
            constraints.append(
                (
                    (heat_in + big_m * (1 - flow_dir)) / big_m,
                    0.0,
                    np.inf,
                )
            )

            # If a pipe is disconnected, the discharge should be zero
            if is_disconnected_var is not None:
                big_m = 2.0 * (maximum_discharge + minimum_discharge)
                constraints.append(((q_pipe - (1 - is_disconnected) * big_m) / big_m, -np.inf, 0.0))
                constraints.append(((q_pipe + (1 - is_disconnected) * big_m) / big_m, 0.0, np.inf))
                big_m = 2.0 * np.max(
                    np.abs(
                        (
                            *self.bounds()[f"{p}.HeatIn.Heat"],
                            *self.bounds()[f"{p}.HeatOut.Heat"],
                        )
                    )
                )
                constraints.append(
                    ((heat_in - (1 - is_disconnected) * big_m) / big_m, -np.inf, 0.0)
                )
                constraints.append(((heat_in + (1 - is_disconnected) * big_m) / big_m, 0.0, np.inf))
                constraints.append(
                    ((heat_out - (1 - is_disconnected) * big_m) / big_m, -np.inf, 0.0)
                )
                constraints.append(
                    ((heat_out + (1 - is_disconnected) * big_m) / big_m, 0.0, np.inf)
                )

        # Pipes that are connected in series should have the same heat direction.
        for pipes in self.heat_network_topology.pipe_series:
            if len(pipes) <= 1:
                continue

            assert (
                len({p for p in pipes if self.is_cold_pipe(p)}) == 0
            ), "Pipe series for Heat models should only contain hot pipes"

            base_flow_dir_var = self.state(self.__pipe_to_flow_direct_map[pipes[0]])

            for p in pipes[1:]:
                flow_dir_var = self.state(self.__pipe_to_flow_direct_map[p])
                constraints.append((base_flow_dir_var - flow_dir_var, 0.0, 0.0))

        return constraints

    def __demand_heat_to_discharge_path_constraints(self, ensemble_member):
        """
        This function adds constraints linking the flow to the thermal power at the demand assets.
        We use an equality constraint on the outgoing flow for every non-pipe asset. Meaning that we
        equate Q * rho * cp * T == Heat for outgoing flows, and inequalities for the heat carried
        in the pipes. This means that the heat can decrease in the network to compensate losses,
        but that the losses and thus flow will always be over-estimated with the temperature for
        which no temperature drops are modelled.
        """
        constraints = []
        parameters = self.parameters(ensemble_member)

        for d in self.heat_network_components.get("demand", []):
            heat_nominal = parameters[f"{d}.Heat_nominal"]
            cp = parameters[f"{d}.cp"]
            rho = parameters[f"{d}.rho"]
            # TODO: future work - some sort of correction factor to account for temp drop n pipe:
            # (maximum/average lenght fromm source to demand) * V_nominal * temperature_loss_factor
            discharge = self.state(f"{d}.Q")
            heat_out = self.state(f"{d}.HeatOut.Heat")

            ret_carrier = parameters[f"{d}.T_return_id"]
            return_temperatures = self.temperature_regimes(ret_carrier)
            big_m = 2.0 * self.bounds()[f"{d}.HeatOut.Heat"][1]

            if len(return_temperatures) == 0:
                constraints.append(
                    (
                        (heat_out - discharge * cp * rho * parameters[f"{d}.T_return"])
                        / heat_nominal,
                        0.0,
                        0.0,
                    )
                )
            else:
                for return_temperature in return_temperatures:
                    ret_temperature_is_selected = self.state(f"{ret_carrier}_{return_temperature}")
                    constraints.append(
                        (
                            (
                                heat_out
                                - discharge * cp * rho * return_temperature
                                + (1.0 - ret_temperature_is_selected) * big_m
                            )
                            / heat_nominal,
                            0.0,
                            np.inf,
                        )
                    )
                    constraints.append(
                        (
                            (
                                heat_out
                                - discharge * cp * rho * return_temperature
                                - (1.0 - ret_temperature_is_selected) * big_m
                            )
                            / heat_nominal,
                            -np.inf,
                            0.0,
                        )
                    )

        return constraints

    def __source_heat_to_discharge_path_constraints(self, ensemble_member):
        """
        This function adds constraints linking the flow to the thermal power at the demand assets.
        We use an equality constraint on the outgoing flow for every non-pipe asset. Meaning that we
        equate Q * rho * cp * T == Heat for outgoing flows, and inequalities for the heat carried
        in the pipes. This means that the heat can decrease in the network to compensate losses,
        but that the losses and thus flow will always be over-estimated with the temperature for
        which no temperature drops are modelled.
        """
        constraints = []
        parameters = self.parameters(ensemble_member)

        for s in self.heat_network_components.get("source", []):
            heat_nominal = parameters[f"{s}.Heat_nominal"]
            q_nominal = self.variable_nominal(f"{s}.Q")
            cp = parameters[f"{s}.cp"]
            rho = parameters[f"{s}.rho"]
            dt = parameters[f"{s}.dT"]

            discharge = self.state(f"{s}.Q")
            heat_out = self.state(f"{s}.HeatOut.Heat")

            constraint_nominal = (heat_nominal * cp * rho * dt * q_nominal) ** 0.5

            sup_carrier = parameters[f"{s}.T_supply_id"]
            supply_temperatures = self.temperature_regimes(sup_carrier)
            big_m = 2.0 * self.bounds()[f"{s}.HeatOut.Heat"][1]

            if len(supply_temperatures) == 0:
                constraints.append(
                    (
                        (heat_out - discharge * cp * rho * parameters[f"{s}.T_supply"])
                        / heat_nominal,
                        0.0,
                        0.0,
                    )
                )
            else:
                for supply_temperature in supply_temperatures:
                    sup_temperature_is_selected = self.state(f"{sup_carrier}_{supply_temperature}")

                    constraints.append(
                        (
                            (
                                heat_out
                                - discharge * cp * rho * supply_temperature
                                + (1.0 - sup_temperature_is_selected) * big_m
                            )
                            / constraint_nominal,
                            0.0,
                            np.inf,
                        )
                    )
                    constraints.append(
                        (
                            (
                                heat_out
                                - discharge * cp * rho * supply_temperature
                                - (1.0 - sup_temperature_is_selected) * big_m
                            )
                            / constraint_nominal,
                            -np.inf,
                            0.0,
                        )
                    )

        return constraints

    def __pipe_hydraulic_power_path_constraints(self, ensemble_member):
        """
        This function adds constraints to compute the hydraulic power that is needed to realize the
        flow, compensating the pressure drop through the pipe. Similar to the head loss constraints
        we allow two supported methods. 1) a single linear line between 0 to max velocity. 2) A
        multiple line inequality approach where one can use the minimize_head_losses == True option
        to drag down the solution to the actual physical solution.

        Note that the linearizations are made separately from the pressure drop constraints, this is
        done to avoid "stacked" overestimations.
        """
        constraints = []
        options = self.heat_network_options()

        if options["head_loss_option"] != HeadLossOption.NO_HEADLOSS:
            parameters = self.parameters(ensemble_member)
            components = self.heat_network_components

            for pipe in components.get("pipe", []):
                if parameters[f"{pipe}.length"] == 0.0:
                    # If the pipe does not have a control valve, the head loss is
                    # forced to zero via bounds. If the pipe _does_ have a control
                    # valve, then there still is no relationship between the
                    # discharge and the hydraulic_power.
                    continue

                head_loss_option = self._hn_get_pipe_head_loss_option(pipe, options, parameters)
                assert (
                    head_loss_option != HeadLossOption.NO_HEADLOSS
                ), "This method should be skipped when NO_HEADLOSS is set."

                discharge = self.state(f"{pipe}.Q")
                hydraulic_power = self.state(f"{pipe}.Hydraulic_power")
                rho = parameters[f"{pipe}.rho"]

                # 0: pipe is connected, 1: pipe is disconnected
                is_disconnected_var = self.__pipe_disconnect_map.get(pipe)
                if is_disconnected_var is None:
                    is_disconnected = 0.0
                else:
                    is_disconnected = self.state(is_disconnected_var)

                flow_dir_var = self.__pipe_to_flow_direct_map[pipe]
                flow_dir = self.state(flow_dir_var)  # 0/1: negative/positive flow direction

                if pipe in self.__pipe_topo_pipe_class_map:
                    # Multiple diameter options for this pipe
                    pipe_classes = self.__pipe_topo_pipe_class_map[pipe]
                    max_discharge = max(c.maximum_discharge for c in pipe_classes)
                    for pc, pc_var_name in pipe_classes.items():
                        if pc.inner_diameter == 0.0:
                            continue

                        # Calc max hydraulic power based on maximum_total_head_loss =
                        # f(max_sum_dh_pipes, max_dh_network_options)
                        max_total_hydraulic_power = 2.0 * (
                            rho
                            * GRAVITATIONAL_CONSTANT
                            * self.__maximum_total_head_loss
                            * max_discharge
                        )

                        # is_topo_disconnected - 0: pipe selected, 1: pipe disconnected/not selected
                        # self.__pipe_topo_pipe_class_var - value 0: pipe is not selected, 1: pipe
                        # is selected
                        is_topo_disconnected = 1 - self.__pipe_topo_pipe_class_var[pc_var_name]

                        constraints.extend(
                            self._hydraulic_power(
                                pipe,
                                options,
                                parameters,
                                discharge,
                                hydraulic_power,
                                is_disconnected=is_topo_disconnected + is_disconnected,
                                big_m=max_total_hydraulic_power,
                                pipe_class=pc,
                                flow_dir=flow_dir,
                            )
                        )
                else:
                    is_topo_disconnected = int(parameters[f"{pipe}.diameter"] == 0.0)
                    max_total_hydraulic_power = 2.0 * (
                        rho
                        * GRAVITATIONAL_CONSTANT
                        * self.__maximum_total_head_loss
                        * parameters[f"{pipe}.area"]
                        * options["maximum_velocity"]
                    )
                    constraints.extend(
                        self._hydraulic_power(
                            pipe,
                            options,
                            parameters,
                            discharge,
                            hydraulic_power,
                            is_disconnected=is_disconnected + is_topo_disconnected,
                            big_m=max_total_hydraulic_power,
                            flow_dir=flow_dir,
                        )
                    )
        return constraints

    def __pipe_heat_to_discharge_path_constraints(self, ensemble_member):
        """
        This function adds constraints linking the flow to the thermal power at the pipe assets.
        We use an equality constraint on the outgoing flow for every non-pipe asset. Meaning that we
        equate Q * rho * cp * T == Heat for outgoing flows, and inequalities for the heat carried
        in the pipes. This means that the heat can decrease in the network to compensate losses,
        but that the losses and thus flow will always be over-estimated with the temperature for
        which no temperature drops are modelled.

        There are three cases for the constraint, namely:
        - no heat losses: In this case a single equality constraint can be used.
        - constant network temperature: In this case there is a single set inequality constraints
        - varying network temperature: In this case a set of big_m constraints is used to
        "activate" only the constraints with the selected network temperature.
        """
        constraints = []
        parameters = self.parameters(ensemble_member)

        sum_heat_losses = 0.0

        for p in self.heat_network_components.get("pipe", []):
            if p in self.__pipe_topo_heat_losses:
                sum_heat_losses += max(self.__pipe_topo_heat_losses[p])
            else:
                sum_heat_losses += parameters[f"{p}.Heat_loss"]

        assert not np.isnan(sum_heat_losses)

        for p in self.heat_network_components.get("pipe", []):
            cp = parameters[f"{p}.cp"]
            rho = parameters[f"{p}.rho"]
            temp = parameters[f"{p}.temperature"]

            flow_dir_var = self.__pipe_to_flow_direct_map[p]
            flow_dir = self.state(flow_dir_var)
            scaled_heat_in = self.state(f"{p}.HeatIn.Heat")  # * heat_to_discharge_fac
            scaled_heat_out = self.state(f"{p}.HeatOut.Heat")  # * heat_to_discharge_fac
            pipe_q = self.state(f"{p}.Q")
            heat_nominal = self.variable_nominal(f"{p}.HeatIn.Heat")

            # We do not want Big M to be too tight in this case, as it results
            # in a rather hard yes/no constraint as far as feasibility on e.g.
            # a single source system is concerned. Use a factor of 2 to give
            # some slack.
            # big_m = 2 * sum_heat_losses * heat_to_discharge_fac
            big_m = 2.0 * np.max(
                np.abs((*self.bounds()[f"{p}.HeatIn.Heat"], *self.bounds()[f"{p}.HeatOut.Heat"]))
            )

            for heat in [scaled_heat_in, scaled_heat_out]:
                if self.heat_network_options()["neglect_pipe_heat_losses"]:
                    constraints.append(
                        (
                            (heat - pipe_q * (cp * rho * temp)) / heat_nominal,
                            0.0,
                            0.0,
                        )
                    )
                else:
                    assert big_m > 0.0

                    carrier = parameters[f"{p}.carrier_id"]
                    temperatures = self.temperature_regimes(carrier)
                    if len(temperatures) == 0:
                        constraints.append(
                            (
                                (heat - pipe_q * (cp * rho * temp) - big_m * (1 - flow_dir))
                                / big_m,
                                -np.inf,
                                0.0,
                            )
                        )
                        constraints.append(
                            (
                                (heat - pipe_q * (cp * rho * temp) + big_m * flow_dir) / big_m,
                                0.0,
                                np.inf,
                            )
                        )
                    elif len(temperatures) > 0:
                        for temperature in temperatures:
                            temperature_is_selected = self.state(f"{carrier}_{temperature}")
                            constraints.append(
                                (
                                    (
                                        heat
                                        - pipe_q * (cp * rho * temperature)
                                        + big_m * flow_dir
                                        + (1.0 - temperature_is_selected) * big_m
                                    )
                                    / big_m,
                                    0.0,
                                    np.inf,
                                )
                            )
                            constraints.append(
                                (
                                    (
                                        heat
                                        - pipe_q * (cp * rho * temperature)
                                        - big_m * (1 - flow_dir)
                                        - (1.0 - temperature_is_selected) * big_m
                                    )
                                    / big_m,
                                    -np.inf,
                                    0.0,
                                )
                            )
        return constraints

    def __storage_heat_to_discharge_path_constraints(self, ensemble_member):
        """
        This function adds constraints linking the flow to the thermal power at the pipe assets.
        We use an equality constraint on the outgoing flow for every non-pipe asset. Meaning that we
        equate Q * rho * cp * T == Heat for outgoing flows, and inequalities for the heat carried
        in the pipes. This means that the heat can decrease in the network to compensate losses,
        but that the losses and thus flow will always be over-estimated with the temperature for
        which no temperature drops are modelled.

        This function adds the constraints relating the discharge to the thermal power at the
        buffer component. This is done following the philosophy described at the heat_to_discharge
        for sources/demands. Where a big_m formulation is used to switch between source and demand
        logic depending on whether the buffer is discharging or charging. For this purpose the
        direction of the connecting supply pipe is used, where a positive direction is charging
        (demand logic) and a negative direction is discharging (source logic). This also means that
        buffers can only be connected with the supply pipe going in positive direction to the
        buffer.
        """
        constraints = []
        parameters = self.parameters(ensemble_member)

        for b, (
            (hot_pipe, _hot_pipe_orientation),
            (_cold_pipe, _cold_pipe_orientation),
        ) in {**self.heat_network_topology.buffers, **self.heat_network_topology.ates}.items():
            heat_nominal = parameters[f"{b}.Heat_nominal"]
            q_nominal = self.variable_nominal(f"{b}.Q")
            cp = parameters[f"{b}.cp"]
            rho = parameters[f"{b}.rho"]
            dt = parameters[f"{b}.dT"]

            discharge = self.state(f"{b}.HeatIn.Q")
            # Note that `heat_hot` can be negative for the buffer; in that case we
            # are extracting heat from it.
            heat_out = self.state(f"{b}.HeatOut.Heat")
            heat_in = self.state(f"{b}.HeatIn.Heat")

            # We want an _equality_ constraint between discharge and heat if the buffer is
            # consuming (i.e. behaving like a "demand"). We want an _inequality_
            # constraint (`|heat| >= |f(Q)|`) just like a "source" component if heat is
            # extracted from the buffer. We accomplish this by disabling one of
            # the constraints with a boolean. Note that `discharge` and `heat_hot`
            # are guaranteed to have the same sign.
            flow_dir_var = self.__pipe_to_flow_direct_map[hot_pipe]
            is_buffer_charging = self.state(flow_dir_var)

            big_m = 2.0 * np.max(
                np.abs((*self.bounds()[f"{b}.HeatIn.Heat"], *self.bounds()[f"{b}.HeatOut.Heat"]))
            )

            sup_carrier = parameters[f"{b}.T_supply_id"]
            ret_carrier = parameters[f"{b}.T_return_id"]
            supply_temperatures = self.temperature_regimes(sup_carrier)
            return_temperatures = self.temperature_regimes(ret_carrier)

            if len(supply_temperatures) == 0:
                constraint_nominal = (heat_nominal * cp * rho * dt * q_nominal) ** 0.5
                # only when discharging the heat_in should match the heat excactly (like producer)
                constraints.append(
                    (
                        (
                            heat_in
                            - discharge * cp * rho * parameters[f"{b}.T_supply"]
                            + is_buffer_charging * big_m
                        )
                        / constraint_nominal,
                        0.0,
                        np.inf,
                    )
                )
                constraints.append(
                    (
                        (heat_in - discharge * cp * rho * parameters[f"{b}.T_supply"])
                        / constraint_nominal,
                        -np.inf,
                        0.0,
                    )
                )
            else:
                for supply_temperature in supply_temperatures:
                    sup_temperature_is_selected = self.state(f"{sup_carrier}_{supply_temperature}")
                    constraint_nominal = (
                        heat_nominal * cp * rho * supply_temperature * q_nominal
                    ) ** 0.5
                    constraints.append(
                        (
                            (
                                heat_in
                                - discharge * cp * rho * supply_temperature
                                + (1.0 - sup_temperature_is_selected) * big_m
                                + is_buffer_charging * big_m
                            )
                            / constraint_nominal,
                            0.0,
                            np.inf,
                        )
                    )
                    constraints.append(
                        (
                            (
                                heat_in
                                - discharge * cp * rho * supply_temperature
                                - (1.0 - sup_temperature_is_selected) * big_m
                            )
                            / constraint_nominal,
                            -np.inf,
                            0.0,
                        )
                    )

            if len(return_temperatures) == 0:
                constraint_nominal = (heat_nominal * cp * rho * dt * q_nominal) ** 0.5
                # Only when consuming/charging the heatout should match the q rho cp Tret
                constraints.append(
                    (
                        (heat_out - discharge * cp * rho * parameters[f"{b}.T_return"])
                        / constraint_nominal,
                        0.0,
                        np.inf,
                    )
                )
                constraints.append(
                    (
                        (
                            heat_out
                            - discharge * cp * rho * parameters[f"{b}.T_return"]
                            - (1.0 - is_buffer_charging) * big_m
                        )
                        / constraint_nominal,
                        -np.inf,
                        0.0,
                    )
                )
            else:
                for return_temperature in return_temperatures:
                    ret_temperature_is_selected = self.state(f"{ret_carrier}_{return_temperature}")
                    constraint_nominal = (
                        heat_nominal * cp * rho * return_temperature * q_nominal
                    ) ** 0.5
                    constraints.append(
                        (
                            (
                                heat_out
                                - discharge * cp * rho * return_temperature
                                + (1.0 - ret_temperature_is_selected) * big_m
                            )
                            / constraint_nominal,
                            0.0,
                            np.inf,
                        )
                    )
                    constraints.append(
                        (
                            (
                                heat_out
                                - discharge * cp * rho * return_temperature
                                - (2.0 - ret_temperature_is_selected - is_buffer_charging) * big_m
                            )
                            / constraint_nominal,
                            -np.inf,
                            0.0,
                        )
                    )

        return constraints

    def __setpoint_constraint(
        self, ensemble_member, component_name, windowsize_hr, setpointchanges
    ):
        r"""Constraints that can switch only every n time steps of setpoint.
        A component can only switch setpoint every <windowsize_hr> hours.
        Apply the constraint every timestep from after the first time step onwards [from i=1].

        Inspect example curve below for understanding of dHeat/dt for
        windowsize_hr 12 with a time domain of 35 hourly timesteps.

        Heat
        d                               *-------*
        c                   *-------*
        b   *
        a       *---*---*                           *-------*


        i   0   1   2   3   4       16  17      29  30      35
        """
        assert windowsize_hr > 0
        assert windowsize_hr % 1 == 0
        assert component_name in sum(self.heat_network_components.values(), [])

        # Find the component type
        comp_type = next(
            iter(
                [
                    comptype
                    for comptype, compnames in self.heat_network_components.items()
                    for compname in compnames
                    if compname == component_name
                ]
            )
        )

        constraints = []
        times = self.times()
        control_vars = map_comp_type_to_control_variable[comp_type]
        if not isinstance(control_vars, list):
            control_vars = [control_vars]

        for var_name in control_vars:
            # Retrieve the relevant variable names
            variable_name = f"{component_name}{var_name}"
            var_name_setpoint = self._component_to_change_setpoint_map[component_name]

            # Get the timewise symbolic variables of Heat_source
            sym_var = self.__state_vector_scaled(variable_name, ensemble_member)

            # Get the timewise symbolic variables of the setpoint
            canonical, sign = self.alias_relation.canonical_signed(var_name_setpoint)
            setpoint_is_free = sign * self.state_vector(canonical, ensemble_member)

            # d<variable>/dt expression, forward Euler
            backward_heat_rate_expression = sym_var[:-1] - sym_var[1:]

            # Compute threshold for what is considered a change in setpoint
            big_m = 2.0 * max(self.bounds()[variable_name])
            nominal = self.variable_nominal(variable_name)

            # Constraint which fixes if the variable is allowed to switch or not.
            # With a dynamic sliding window, shifting one timestep.
            # Sum the binairy variables in the window. The sum should be <=1 as only on of the
            # binairy variable is allowed to represent a switch in operations.
            duration_s = 3600 * windowsize_hr

            # Number of elements to be included in a sliding window over time elements
            # Definition of elements: 23 time steps between 24 elements in the times object
            windowsize_dynamic = []
            # TODO: Better/improved/faster search function to be written
            for ij in range(0, len(times)):
                for ii in range(0 + ij, len(times)):
                    if (times[ii] - times[0 + ij]) >= duration_s:
                        windowsize_dynamic.append(ii - (0 + ij) - 1)
                        break
                else:
                    windowsize_dynamic.append(len(times) - 1 - (0 + ij))
                    break

            if len(windowsize_dynamic) == 0:
                windowsize_dynamic.append(len(times))

            for iw in range(0, len(windowsize_dynamic)):
                start_idx = iw
                if windowsize_dynamic[iw] > (len(times) - 1):
                    end_idx = len(times) - 1
                else:
                    end_idx = start_idx + windowsize_dynamic[iw]

                expression = 0.0
                for j in range(start_idx, end_idx + 1):
                    expression += setpoint_is_free[j]
                # This constraint forces that only 1 timestep in the sliding
                # window can have setpoint_is_free=1. In combination with the
                # constraints lower in this function we ensure the desired
                # behavior of limited setpoint changes.
                constraints.append(((setpointchanges - expression), 0.0, np.inf))

            # Constraints for the allowed heat rate of the component.
            # Made 2 constraints which each do or do not constrain the value
            # of the setpoint_is_free var the value of the
            # backward_heat_expression. So the discrete variable does or does
            # not have an influence on making the constrained uphold or not.

            # Note: the equations are not apply at t0

            # NOTE: we start from 2 this is to not constrain the derivative at t0
            for i in range(2, len(times)):
                # Constraining setpoint_is_free to 1 when value of
                # backward_heat_rate_expression < 0, otherwise
                # setpoint_is_free's value can be 0 and 1
                constraints.append(
                    (
                        (backward_heat_rate_expression[i - 1] + setpoint_is_free[i] * big_m)
                        / nominal,
                        0.0,
                        np.inf,
                    )
                )
                # Constraining setpoint_is_free to 1 when value of
                # backward_heat_rate_expression > 0, otherwise
                # setpoint_is_free's value can be 0 and 1
                constraints.append(
                    (
                        (backward_heat_rate_expression[i - 1] - setpoint_is_free[i] * big_m)
                        / nominal,
                        -np.inf,
                        0.0,
                    )
                )

        return constraints

    def __network_temperature_path_constraints(self, ensemble_member):
        """
        This function adds constraints to ensure that only one temperature level is active for the
        supply and return network within one hydraulically coupled system. Furthermore, it sets the
        temperature variable to the temperature associated with the temperature of the integer
        variable.
        """
        constraints = []

        for _carrier, temperatures in self.temperature_carriers().items():
            number = temperatures["id_number_mapping"]
            sum = 0.0
            temperature_regimes = self.temperature_regimes(int(number))
            for temperature in temperature_regimes:
                temp_selected = self.state(f"{int(number)}_{temperature}")
                sum += temp_selected
                temperature_var = self.state(f"{int(number)}_temperature")
                big_m = 2.0 * self.bounds()[f"{int(number)}_temperature"][1]
                # Constraints for setting the temperature variable to the chosen temperature
                constraints.append(
                    (temperature - temperature_var + (1.0 - temp_selected) * big_m, 0.0, np.inf)
                )
                constraints.append(
                    (temperature - temperature_var - (1.0 - temp_selected) * big_m, -np.inf, 0.0)
                )
            if len(temperature_regimes) > 0:
                # Constraint to ensure that one single temperature is chosen for every timestep
                constraints.append((sum, 1.0, 1.0))

        return constraints

    def __heat_exchanger_heat_to_discharge_path_constraints(self, ensemble_member):
        """
        This function adds the heat to discharge constraints of components that connect two
        hydraulically decoupled networks. We assume that there is a dedicated primary side and
        secondary side and that Thermal power can only flow from primary to secondary.

        Following this assumption we use the demand logic to relate heat to discharge at the
        primary side and the source logic for relating heat to discharge at the secondary side.

        This function also adds constraints to ensure physically logical temperatures between the
        primary and secondary side when varying temperature is applied to the optimization.
        Assuming a counter flow heat exchanger, this means that the secondary supply temperature
        will always be below the primary supply temperature and that the primary return temperature
        has to be above the secondary return temperature.

        Finally, an is disabled variable is set for when the heat exchanger is not used. This is
        needed to allow disabling of the HEX temperature constraints when no heat is flowing
        through the HEX.
        """
        constraints = []
        parameters = self.parameters(ensemble_member)

        # The primary side of the heat exchanger acts like a heat consumer, and the secondary side
        # acts as a heat producer. Essentially using equality constraints to set the heat leaving
        # the secondary side based on the secondary Supply temperature and the heat leaving the
        # primary side based on the primary Return temperature.

        for heat_exchanger in [
            *self.heat_network_components.get("heat_exchanger", []),
            *self.heat_network_components.get("heat_pump", []),
            *self.heat_network_components.get("heat_pump_elec", []),
        ]:
            cp_prim = parameters[f"{heat_exchanger}.Primary.cp"]
            rho_prim = parameters[f"{heat_exchanger}.Primary.rho"]
            cp_sec = parameters[f"{heat_exchanger}.Secondary.cp"]
            rho_sec = parameters[f"{heat_exchanger}.Secondary.rho"]
            dt_prim = parameters[f"{heat_exchanger}.Primary.dT"]
            dt_sec = parameters[f"{heat_exchanger}.Secondary.dT"]
            discharge_primary = self.state(f"{heat_exchanger}.Primary.HeatIn.Q")
            discharge_secondary = self.state(f"{heat_exchanger}.Secondary.HeatOut.Q")
            heat_primary = self.state(f"{heat_exchanger}.Primary_heat")
            heat_out_prim = self.state(f"{heat_exchanger}.Primary.HeatOut.Heat")
            heat_out_sec = self.state(f"{heat_exchanger}.Secondary.HeatOut.Heat")

            constraint_nominal = (
                cp_prim
                * rho_prim
                * dt_prim
                * self.variable_nominal(f"{heat_exchanger}.Primary.HeatIn.Q")
            )

            sup_carrier_prim = parameters[f"{heat_exchanger}.Primary.T_supply_id"]
            ret_carrier_prim = parameters[f"{heat_exchanger}.Primary.T_return_id"]

            supply_temperatures_prim = self.temperature_regimes(sup_carrier_prim)
            return_temperatures_prim = self.temperature_regimes(ret_carrier_prim)

            big_m = 2.0 * self.bounds()[f"{heat_exchanger}.Primary.HeatOut.Heat"][1]

            # primary side
            if len(return_temperatures_prim) == 0:
                constraints.append(
                    (
                        (
                            heat_out_prim
                            - discharge_primary
                            * cp_prim
                            * rho_prim
                            * parameters[f"{heat_exchanger}.Primary.T_return"]
                        )
                        / constraint_nominal,
                        0.0,
                        0.0,
                    )
                )
            else:
                for return_temperature in return_temperatures_prim:
                    ret_temperature_is_selected = self.state(
                        f"{ret_carrier_prim}_{return_temperature}"
                    )
                    constraints.append(
                        (
                            (
                                heat_out_prim
                                - discharge_primary * cp_prim * rho_prim * return_temperature
                                + (1.0 - ret_temperature_is_selected) * big_m
                            )
                            / constraint_nominal,
                            0.0,
                            np.inf,
                        )
                    )
                    constraints.append(
                        (
                            (
                                heat_out_prim
                                - discharge_primary * cp_prim * rho_prim * return_temperature
                                - (1.0 - ret_temperature_is_selected) * big_m
                            )
                            / constraint_nominal,
                            -np.inf,
                            0.0,
                        )
                    )

            # Secondary side
            sup_carrier_sec = parameters[f"{heat_exchanger}.Secondary.T_supply_id"]
            ret_carrier_sec = parameters[f"{heat_exchanger}.Secondary.T_return_id"]

            supply_temperatures_sec = self.temperature_regimes(sup_carrier_sec)
            return_temperatures_sec = self.temperature_regimes(ret_carrier_sec)
            big_m = 2.0 * self.bounds()[f"{heat_exchanger}.Secondary.HeatOut.Heat"][1]
            constraint_nominal = (
                cp_sec * rho_sec * dt_sec * self.bounds()[f"{heat_exchanger}.Secondary.HeatIn.Q"][1]
            )

            if len(supply_temperatures_sec) == 0:
                constraints.append(
                    (
                        (
                            heat_out_sec
                            - discharge_secondary
                            * cp_sec
                            * rho_sec
                            * parameters[f"{heat_exchanger}.Secondary.T_supply"]
                        )
                        / constraint_nominal,
                        0.0,
                        0.0,
                    )
                )
            else:
                for supply_temperature in supply_temperatures_sec:
                    sup_temperature_is_selected = self.state(
                        f"{sup_carrier_sec}_{supply_temperature}"
                    )
                    constraints.append(
                        (
                            (
                                heat_out_sec
                                - discharge_secondary * cp_sec * rho_sec * supply_temperature
                                - (1.0 - sup_temperature_is_selected) * big_m
                            )
                            / constraint_nominal,
                            -np.inf,
                            0.0,
                        )
                    )
                    constraints.append(
                        (
                            (
                                heat_out_sec
                                - discharge_secondary * cp_sec * rho_sec * supply_temperature
                                + (1.0 - sup_temperature_is_selected) * big_m
                            )
                            / constraint_nominal,
                            0.0,
                            np.inf,
                        )
                    )

            # disconnect HEX
            # Getting var for disabled constraints
            small_m = 0  # 0W
            tol = 1e-5 * big_m  # W
            is_disabled = self.state(self.__disabled_hex_map[heat_exchanger])

            # Constraints to set the disabled integer, note we only set it for the primary
            # side as the secondary side implicetly follows from the energy balance constraints.
            # similar logic in the other blocks
            # This constraints ensures that is_disabled is 0 when heat_primary > 0
            constraints.append(((heat_primary - (1.0 - is_disabled) * big_m) / big_m, -np.inf, 0.0))
            # This constraints ensures that is_disabled is 1 when heat_primary < tol
            constraints.append(
                (
                    (heat_primary - (tol + (small_m - tol) * is_disabled)) / (big_m * tol) ** 0.5,
                    0.0,
                    np.inf,
                )
            )

            if heat_exchanger in self.heat_network_components.get("heat_exchanger", []):
                # Note we don't have to add constraints for the case of no temperature options,
                # as that check is done in the esdl_heat_model
                # Check that secondary supply temperature is lower than that of the primary side
                if len(supply_temperatures_prim) > 0:
                    for t_sup_prim in supply_temperatures_prim:
                        sup_prim_t_is_selected = self.state(f"{sup_carrier_prim}_{t_sup_prim}")
                        if len(supply_temperatures_sec) == 0:
                            t_sup_sec = parameters[f"{heat_exchanger}.Secondary.T_supply"]
                            big_m = 2.0 * t_sup_sec
                            constraints.append(
                                (
                                    (
                                        t_sup_prim
                                        - t_sup_sec
                                        + (is_disabled + (1.0 - sup_prim_t_is_selected)) * big_m
                                    ),
                                    0.0,
                                    np.inf,
                                )
                            )
                        else:
                            for t_sup_sec in supply_temperatures_sec:
                                sup_sec_t_is_selected = self.state(f"{sup_carrier_sec}_{t_sup_sec}")
                                big_m = 2.0 * t_sup_sec
                                constraints.append(
                                    (
                                        (
                                            t_sup_prim * sup_prim_t_is_selected
                                            - t_sup_sec * sup_sec_t_is_selected
                                            + (
                                                is_disabled
                                                + (1.0 - sup_prim_t_is_selected)
                                                + (1.0 - sup_sec_t_is_selected)
                                            )
                                            * big_m
                                        ),
                                        0.0,
                                        np.inf,
                                    )
                                )
                elif len(supply_temperatures_sec) > 0 and len(supply_temperatures_prim) == 0:
                    for t_sup_sec in supply_temperatures_sec:
                        sup_sec_t_is_selected = self.state(f"{sup_carrier_sec}_{t_sup_sec}")
                        t_sup_prim = parameters[f"{heat_exchanger}.Primary.T_supply"]
                        big_m = 2.0 * t_sup_sec
                        constraints.append(
                            (
                                (
                                    t_sup_prim
                                    - t_sup_sec
                                    + (is_disabled + (1.0 - sup_sec_t_is_selected)) * big_m
                                ),
                                0.0,
                                np.inf,
                            )
                        )
                # The check that the chosen return temperature on the primary side is not lower
                # than that of the secondary side
                if len(return_temperatures_prim) > 0:
                    for t_ret_prim in return_temperatures_prim:
                        ret_prim_t_is_selected = self.state(f"{ret_carrier_prim}_{t_ret_prim}")
                        if len(return_temperatures_sec) == 0:
                            t_ret_sec = parameters[f"{heat_exchanger}.Secondary.T_return"]
                            big_m = 2.0 * t_ret_sec
                            constraints.append(
                                (
                                    (
                                        t_ret_prim
                                        - t_ret_sec
                                        + (is_disabled + (1.0 - ret_prim_t_is_selected)) * big_m
                                    ),
                                    0.0,
                                    np.inf,
                                )
                            )
                        else:
                            for t_ret_sec in return_temperatures_sec:
                                ret_sec_t_is_selected = self.state(f"{ret_carrier_sec}_{t_ret_sec}")
                                big_m = 2.0 * t_ret_sec
                                constraints.append(
                                    (
                                        (
                                            t_ret_prim
                                            - t_ret_sec
                                            + (
                                                is_disabled
                                                + (1.0 - ret_sec_t_is_selected)
                                                + (1.0 - ret_prim_t_is_selected)
                                            )
                                            * big_m
                                        ),
                                        0.0,
                                        np.inf,
                                    )
                                )
                elif len(return_temperatures_sec) > 0 and len(return_temperatures_prim) == 0:
                    for t_ret_sec in return_temperatures_sec:
                        ret_sec_t_is_selected = self.state(f"{ret_carrier_sec}_{t_ret_sec}")
                        t_ret_prim = parameters[f"{heat_exchanger}.Primary.T_return"]
                        big_m = 2.0 * t_ret_sec
                        constraints.append(
                            (
                                (
                                    t_ret_prim
                                    - t_ret_sec
                                    + (is_disabled + (1.0 - ret_sec_t_is_selected)) * big_m
                                ),
                                0.0,
                                np.inf,
                            )
                        )

        return constraints

    def __state_vector_scaled(self, variable, ensemble_member):
        """
        This functions returns the casadi symbols scaled with their nominal for the entire time
        horizon.
        """
        canonical, sign = self.alias_relation.canonical_signed(variable)
        return (
            self.state_vector(canonical, ensemble_member) * self.variable_nominal(canonical) * sign
        )

    def _hn_pipe_nominal_discharge(self, heat_network_options, parameters, pipe: str) -> float:
        """
        This functions returns a nominal for the discharge of pipes under topology optimization.
        """
        try:
            pipe_classes = self.__pipe_topo_pipe_class_map[pipe].keys()
            area = np.median(c.area for c in pipe_classes)
        except KeyError:
            area = parameters[f"{pipe}.area"]

        return area * heat_network_options["estimated_velocity"]

    @staticmethod
    def _hn_get_pipe_head_loss_option(pipe, heat_network_options, parameters):
        """
        This function returns the head loss option for a pipe. Note that we assume that we can use
        the more accurate DW linearized approximation when a pipe has a control valve.
        """
        head_loss_option = heat_network_options["head_loss_option"]

        if head_loss_option == HeadLossOption.LINEAR and parameters[f"{pipe}.has_control_valve"]:
            # If there is a control valve present, we use the more accurate
            # Darcy-Weisbach inequality formulation.
            head_loss_option = HeadLossOption.LINEARIZED_DW

        return head_loss_option

    def _hn_pipe_head_loss_constraints(self, ensemble_member):
        """
        This function adds the head loss constraints for pipes. There are two options namely with
        and without pipe class optimization. In both cases we assume that disconnected pipes, pipes
        without flow have no head loss.

        Under pipe-class optimization the head loss constraints per pipe class are added and
        applied with the big_m method (is_topo_disconnected) to only activate the correct
        constraints.

        Under constant pipe class constraints for only one diameter are added.
        """
        constraints = []

        options = self.heat_network_options()
        parameters = self.parameters(ensemble_member)
        components = self.heat_network_components
        # Set the head loss according to the direction in the pipes. Note that
        # the `.__head_loss` symbol is always positive by definition, but that
        # `.dH` is not (positive when flow is negative, and vice versa).
        # If the pipe is disconnected, we leave the .__head_loss symbol free
        # (and it has no physical meaning). We also do not set any discharge
        # relationship in this case (but dH is still equal to Out - In of
        # course).

        for pipe in components.get("pipe", []):
            if parameters[f"{pipe}.length"] == 0.0:
                # If the pipe does not have a control valve, the head loss is
                # forced to zero via bounds. If the pipe _does_ have a control
                # valve, then there still is no relationship between the
                # discharge and the head loss/dH.
                continue

            head_loss_sym = self._hn_pipe_to_head_loss_map[pipe]

            dh = self.__state_vector_scaled(f"{pipe}.dH", ensemble_member)
            head_loss = self.__state_vector_scaled(head_loss_sym, ensemble_member)
            discharge = self.__state_vector_scaled(f"{pipe}.Q", ensemble_member)

            # We need to make sure the dH is decoupled from the discharge when
            # the pipe is disconnected. Simply put, this means making the
            # below constraints trivial.
            is_disconnected_var = self.__pipe_disconnect_map.get(pipe)

            if is_disconnected_var is None:
                is_disconnected = 0.0
            else:
                is_disconnected = self.__state_vector_scaled(is_disconnected_var, ensemble_member)

            max_discharge = None
            max_head_loss = -np.inf

            if pipe in self.__pipe_topo_pipe_class_map:
                # Multiple diameter options for this pipe
                pipe_classes = self.__pipe_topo_pipe_class_map[pipe]
                max_discharge = max(c.maximum_discharge for c in pipe_classes)

                for pc, pc_var_name in pipe_classes.items():
                    if pc.inner_diameter == 0.0:
                        continue

                    head_loss_max_discharge = self._hn_pipe_head_loss(
                        pipe, options, parameters, max_discharge, pipe_class=pc
                    )

                    big_m = max(1.1 * self.__maximum_total_head_loss, 2 * head_loss_max_discharge)

                    is_topo_disconnected = 1 - self.extra_variable(pc_var_name, ensemble_member)
                    is_topo_disconnected = ca.repmat(is_topo_disconnected, dh.size1())

                    # Note that we add the two booleans `is_disconnected` and
                    # `is_topo_disconnected`. This is allowed because of the way the
                    # resulting expression is used in the Big-M formulation. We only care
                    # that the expression (i.e. a single boolean or the sum of the two
                    # booleans) is either 0 when the pipe is connected, or >= 1 when it
                    # is disconnected.
                    constraints.extend(
                        self._hn_pipe_head_loss(
                            pipe,
                            options,
                            parameters,
                            discharge,
                            head_loss,
                            dh,
                            is_disconnected + is_topo_disconnected,
                            big_m,
                            pc,
                        )
                    )

                    # Contrary to the Big-M calculation above, the relation
                    # between dH and the head loss symbol requires the
                    # maximum head loss that can be realized effectively. So
                    # we pass the current pipe class's maximum discharge.
                    max_head_loss = max(
                        max_head_loss,
                        self._hn_pipe_head_loss(
                            pipe, options, parameters, pc.maximum_discharge, pipe_class=pc
                        ),
                    )
            else:
                # Only a single diameter for this pipe. Note that we rely on
                # the diameter parameter being overridden automatically if a
                # single pipe class is set by the user.
                area = parameters[f"{pipe}.area"]
                max_discharge = options["maximum_velocity"] * area

                is_topo_disconnected = int(parameters[f"{pipe}.diameter"] == 0.0)

                constraints.extend(
                    self._hn_pipe_head_loss(
                        pipe,
                        options,
                        parameters,
                        discharge,
                        head_loss,
                        dh,
                        is_disconnected + is_topo_disconnected,
                        1.1 * self.__maximum_total_head_loss,
                    )
                )

                max_head_loss = self._hn_pipe_head_loss(pipe, options, parameters, max_discharge)

            # Relate the head loss symbol to the pipe's dH symbol.

            # FIXME: Ugly hack. Cold pipes should be modelled completely with
            # their own integers as well.
            flow_dir = self.__state_vector_scaled(
                self.__pipe_to_flow_direct_map[pipe], ensemble_member
            )

            # Note that the Big-M should _at least_ cover the maximum
            # distance between `head_loss` and `dh`. If `head_loss` can be at
            # most 1.0 (= `max_head_loss`), that means our Big-M should be at
            # least double (i.e. >= 2.0). And because we do not want Big-Ms to
            # be overly tight, we include an additional factor of 2.
            big_m = 2 * 2 * max_head_loss

            constraints.append(
                (
                    (-dh - head_loss + (1 - flow_dir) * big_m) / big_m,
                    0.0,
                    np.inf,
                )
            )
            constraints.append(((dh - head_loss + flow_dir * big_m) / big_m, 0.0, np.inf))

        return constraints

    def __check_valve_head_discharge_path_constraints(self, ensemble_member):
        """
        This function adds constraints for the check valve functionality. Meaning that the flow can
        only go in positive direction of the valve. Depending on the status of the valve the flow is
        set to zero or bounded between zero and the maximum discharge.

        The head loss is also bounded to only act in one direction.
        """
        constraints = []
        parameters = self.parameters(ensemble_member)
        options = self.heat_network_options()

        all_pipes = set(self.heat_network_components.get("pipe", []))
        maximum_velocity = options["maximum_velocity"]

        for v in self.heat_network_components.get("check_valve", []):
            status_var = self.__check_valve_status_map[v]
            status = self.state(status_var)

            q = self.state(f"{v}.Q")
            dh = self.state(f"{v}.dH")

            # Determine the maximum discharge that can go through the Valve
            # by looking at connected pipes.
            q_aliases = self.alias_relation.aliases(q.name())
            connected_pipes = {p for p in all_pipes if f"{p}.Q" in q_aliases}

            maximum_discharge = 0.0

            for p in connected_pipes:
                try:
                    pipe_classes = self.__pipe_topo_pipe_class_map[p].keys()
                    max_discharge_pipe = max(c.maximum_discharge for c in pipe_classes)
                except KeyError:
                    max_discharge_pipe = maximum_velocity * parameters[f"{p}.area"]

                maximum_discharge = max(maximum_discharge, max_discharge_pipe)

            maximum_head_loss = self.__maximum_total_head_loss

            # (Ideal) check valve status:
            # - 1 means "open", so positive discharge, and dH = 0
            # - 0 means "closed", so Q = 0 and positive dH
            # Note that the Q >= 0 and dH >= 0 constraints are part of the bounds.
            constraints.append((q - status * maximum_discharge, -np.inf, 0.0))

            if options["head_loss_option"] != HeadLossOption.NO_HEADLOSS:
                constraints.append((dh - (1 - status) * maximum_head_loss, -np.inf, 0.0))

        return constraints

    def __control_valve_head_discharge_path_constraints(self, ensemble_member):
        """
        This function adds the constraints for the control valve. In this case we allow the valve to
        produce head loss for flow in both directions.
        """
        constraints = []
        parameters = self.parameters(ensemble_member)
        options = self.heat_network_options()

        all_pipes = set(self.heat_network_components.get("pipe", []))
        maximum_velocity = options["maximum_velocity"]

        for v in self.heat_network_components.get("control_valve", []):
            flow_dir_var = self.__control_valve_direction_map[v]
            flow_dir = self.state(flow_dir_var)

            q = self.state(f"{v}.Q")
            dh = self.state(f"{v}.dH")

            # Determine the maximum discharge that can go through the Valve
            # by looking at connected pipes.
            q_aliases = self.alias_relation.aliases(q.name())
            connected_pipes = {p for p in all_pipes if f"{p}.Q" in q_aliases}

            maximum_discharge = 0.0

            for p in connected_pipes:
                try:
                    pipe_classes = self.__pipe_topo_pipe_class_map[p].keys()
                    max_discharge_pipe = max(c.maximum_discharge for c in pipe_classes)
                except KeyError:
                    max_discharge_pipe = maximum_velocity * parameters[f"{p}.area"]

                maximum_discharge = max(maximum_discharge, max_discharge_pipe)

            maximum_head_loss = self.__maximum_total_head_loss

            # Flow direction:
            # - 1 means positive discharge, and negative dH
            # - 0 means negative discharge, and positive dH
            # It's a control valve, so the dH is of arbitrary magnitude.
            constraints.append((q + (1 - flow_dir) * maximum_discharge, 0.0, np.inf))
            constraints.append((q - flow_dir * maximum_discharge, -np.inf, 0.0))

            if options["head_loss_option"] != HeadLossOption.NO_HEADLOSS:
                constraints.append((-dh + (1 - flow_dir) * maximum_head_loss, 0.0, np.inf))
                constraints.append((-dh - flow_dir * maximum_head_loss, -np.inf, 0.0))

        return constraints

    def __pipe_topology_constraints(self, ensemble_member):
        """
        This function adds the constraints needed for the optimization of pipe classes (referred to
        as topology optimization). We ensure that only one pipe_class can be selected.
        Additionally,, we set the diameter and cost variable to those associated with the optimized
        pipe_class. Note that the cost symbol is the investment cost in EUR/meter, the actual
        investment cost of the pipe is set in the __investment_cost variable.

        Furthermore, ordering variables are set in this function. This is to give the optimization
        insight in the ordering of all the possible boolean choices in pipe classes and as such
        quicker find a feasible and optimal solution. The ordering are 0 or 1 depending on whether
        the variable is larger compared to the selected pipe-class. For example is the pipe class
        variable for DN200 is 1, then all discharge ordering variables for the pipe classes >=DN200
        are 1.
        """
        constraints = []

        # These are the constraints to count the amount of a certain pipe class
        unique_pipe_classes = self.get_unique_pipe_classes()
        pipe_class_count_sum = {pc.name: 0 for pc in unique_pipe_classes}

        for p in self.heat_network_components.get("pipe", []):
            try:
                pipe_classes = self.__pipe_topo_pipe_class_map[p]
            except KeyError:
                pass
            else:
                for pc in pipe_classes:
                    neighbour = self.has_related_pipe(p)
                    if neighbour and p not in self.hot_pipes:
                        var_name = f"{self.cold_to_hot_pipe(p)}__hn_pipe_class_{pc.name}"
                    else:
                        var_name = f"{p}__hn_pipe_class_{pc.name}"
                    pipe_class_count_sum[pc.name] += self.extra_variable(var_name, ensemble_member)

        for pc in unique_pipe_classes:
            var = self.extra_variable(
                self.__pipe_topo_global_pipe_class_count_map[pc.name], ensemble_member
            )
            constraints.append(((pipe_class_count_sum[pc.name] - var), 0.0, 0.0))

        # These are the constraints to order the discharge capabilities of the pipe classes
        for p, pipe_classes in self.__pipe_topo_pipe_class_discharge_ordering_map.items():
            max_discharge = self.extra_variable(self.__pipe_topo_max_discharge_map[p])
            max_discharges = {
                pc.name: pc.maximum_discharge for pc in self.__pipe_topo_pipe_class_map[p]
            }
            median_discharge = np.median(list(max_discharges.values()))

            big_m = 2.0 * max(max_discharges.values())
            for pc, var_name in pipe_classes.items():
                pipe_class_discharge_ordering = self.extra_variable(var_name, ensemble_member)

                constraints.append(
                    (
                        (
                            max_discharge
                            - max_discharges[pc.name]
                            + pipe_class_discharge_ordering * big_m
                        )
                        / median_discharge,
                        0.0,
                        np.inf,
                    )
                )
                constraints.append(
                    (
                        (
                            max_discharge
                            - max_discharges[pc.name]
                            - (1.0 - pipe_class_discharge_ordering) * big_m
                        )
                        / median_discharge,
                        -np.inf,
                        0.0,
                    )
                )

        # These are the constraints to order the costs of the pipe classes
        for p, pipe_classes in self.__pipe_topo_pipe_class_cost_ordering_map.items():
            cost_sym_name = self.__pipe_topo_cost_map[p]
            cost_sym = self.extra_variable(cost_sym_name, ensemble_member)
            costs = {pc.name: pc.investment_costs for pc in self.__pipe_topo_pipe_class_map[p]}

            big_m = 2.0 * max(costs.values())
            for pc, var_name in pipe_classes.items():
                pipe_class_cost_ordering = self.extra_variable(var_name, ensemble_member)

                # should be one if >= than cost_symbol
                constraints.append(
                    (
                        (cost_sym - costs[pc.name] + pipe_class_cost_ordering * big_m)
                        / self.variable_nominal(cost_sym_name),
                        0.0,
                        np.inf,
                    )
                )
                constraints.append(
                    (
                        (cost_sym - costs[pc.name] - (1.0 - pipe_class_cost_ordering) * big_m)
                        / self.variable_nominal(cost_sym_name),
                        -np.inf,
                        0.0,
                    )
                )

        # These are the constraints to order the heat loss of the pipe classes.
        if not self.heat_network_options()["neglect_pipe_heat_losses"]:
            for pipe, pipe_classes in self.__pipe_topo_pipe_class_heat_loss_ordering_map.items():
                heat_loss_sym_name = self.__pipe_topo_heat_loss_map[pipe]
                heat_loss_sym = self.extra_variable(heat_loss_sym_name, ensemble_member)
                heat_losses = self.__pipe_topo_heat_losses[pipe]

                big_m = 2.0 * max(heat_losses)
                for var_name, heat_loss in zip(pipe_classes.values(), heat_losses):
                    pipe_class_heat_loss_ordering = self.extra_variable(var_name, ensemble_member)

                    # should be one if >= than heat_loss_symbol
                    constraints.append(
                        (
                            (heat_loss_sym - heat_loss + pipe_class_heat_loss_ordering * big_m)
                            / self.variable_nominal(heat_loss_sym_name),
                            0.0,
                            np.inf,
                        )
                    )
                    constraints.append(
                        (
                            (
                                heat_loss_sym
                                - heat_loss
                                - (1.0 - pipe_class_heat_loss_ordering) * big_m
                            )
                            / self.variable_nominal(heat_loss_sym_name),
                            -np.inf,
                            0.0,
                        )
                    )

        for p, pipe_classes in self.__pipe_topo_pipe_class_map.items():
            variables = {
                pc.name: self.extra_variable(var_name, ensemble_member)
                for pc, var_name in pipe_classes.items()
            }

            # Make sure exactly one indicator is true
            constraints.append((sum(variables.values()), 1.0, 1.0))

            # set the max discharge
            max_discharge = self.extra_variable(self.__pipe_topo_max_discharge_map[p])
            max_discharges = {pc.name: pc.maximum_discharge for pc in pipe_classes}
            max_discharge_expr = sum(
                variables[pc_name] * max_discharges[pc_name] for pc_name in variables
            )

            constraints.append(
                (
                    (max_discharge - max_discharge_expr)
                    / self.variable_nominal(self.__pipe_topo_max_discharge_map[p]),
                    0.0,
                    0.0,
                )
            )

            # Match the indicators to the diameter symbol
            diam_sym_name = self.__pipe_topo_diameter_map[p]
            diam_sym = self.extra_variable(diam_sym_name, ensemble_member)

            diameters = {pc.name: pc.inner_diameter for pc in pipe_classes}

            diam_expr = sum(variables[pc_name] * diameters[pc_name] for pc_name in variables)

            constraint_nominal = self.variable_nominal(diam_sym_name)
            constraints.append(((diam_sym - diam_expr) / constraint_nominal, 0.0, 0.0))

            # match the indicators to the cost symbol
            cost_sym_name = self.__pipe_topo_cost_map[p]
            cost_sym = self.extra_variable(cost_sym_name, ensemble_member)

            investment_costs = {pc.name: pc.investment_costs for pc in pipe_classes}

            costs_expr = sum(
                variables[pc_name] * investment_costs[pc_name] for pc_name in variables
            )
            costs_constraint_nominal = self.variable_nominal(cost_sym_name)

            constraints.append(((cost_sym - costs_expr) / costs_constraint_nominal, 0.0, 0.0))

        return constraints

    def __heat_loss_variable_constraints(self, ensemble_member):
        """
        Furthermore, the __hn_heat_loss symbol is set, as the heat loss depends on the chosen pipe
        class and the selected temperature in the network.

        Parameters
        ----------
        ensemble_member : The ensemble of the optimizaton

        Returns
        -------
        list of the added constraints
        """
        constraints = []

        for p in self.heat_network_components.get("pipe", []):
            pipe_classes = []

            heat_loss_sym_name = self.__pipe_topo_heat_loss_map[p]

            constraint_nominal = self.variable_nominal(heat_loss_sym_name)

            carrier = self.parameters(ensemble_member)[f"{p}.carrier_id"]
            temperatures = self.temperature_regimes(carrier)

            if len(temperatures) == 0:
                heat_loss_sym = self.extra_variable(heat_loss_sym_name, ensemble_member)
                try:
                    heat_losses = self.__pipe_topo_heat_losses[p]
                    pipe_classes = self.__pipe_topo_pipe_class_map[p]
                    variables = [
                        self.extra_variable(var_name, ensemble_member)
                        for pc, var_name in pipe_classes.items()
                    ]
                    heat_loss_expr = 0.0
                    for i in range(len(heat_losses)):
                        heat_loss_expr = heat_loss_expr + variables[i] * heat_losses[i]
                    constraints.append(
                        ((heat_loss_sym - heat_loss_expr) / constraint_nominal, 0.0, 0.0)
                    )
                except KeyError:
                    heat_loss = self._pipe_heat_loss(
                        self.heat_network_options(),
                        self.parameters(ensemble_member),
                        p,
                    )
                    constraints.append(
                        (
                            (heat_loss_sym - heat_loss) / constraint_nominal,
                            0.0,
                            0.0,
                        )
                    )
            else:
                heat_loss_sym = self.__state_vector_scaled(heat_loss_sym_name, ensemble_member)
                for temperature in temperatures:
                    temperature_is_selected = self.state_vector(f"{carrier}_{temperature}")
                    if len(pipe_classes) == 0:
                        heat_loss = self._pipe_heat_loss(
                            self.heat_network_options(),
                            self.parameters(ensemble_member),
                            p,
                            temp=temperature,
                        )
                        big_m = 2.0 * heat_loss
                        constraints.append(
                            (
                                (
                                    heat_loss_sym
                                    - heat_loss * np.ones((len(self.times()), 1))
                                    + (1.0 - temperature_is_selected) * big_m
                                )
                                / constraint_nominal,
                                0.0,
                                np.inf,
                            )
                        )
                        constraints.append(
                            (
                                (
                                    heat_loss_sym
                                    - heat_loss * np.ones((len(self.times()), 1))
                                    - (1.0 - temperature_is_selected) * big_m
                                )
                                / constraint_nominal,
                                -np.inf,
                                0.0,
                            )
                        )
                    else:
                        heat_losses = [
                            self._pipe_heat_loss(
                                self.heat_network_options(),
                                self.parameters(ensemble_member),
                                p,
                                u_values=c.u_values,
                                temp=temperature,
                            )
                            for c in pipe_classes
                        ]
                        count = 0
                        big_m = 2.0 * max(heat_losses)
                        for pc_var_name in pipe_classes.values():
                            pc = self.__pipe_topo_pipe_class_var[pc_var_name]
                            constraints.append(
                                (
                                    (
                                        heat_loss_sym
                                        - heat_losses[count] * np.ones(len(self.times()))
                                        + (1.0 - pc) * big_m * np.ones(len(self.times()))
                                        + (1.0 - temperature_is_selected) * big_m
                                    )
                                    / constraint_nominal,
                                    0.0,
                                    np.inf,
                                )
                            )
                            constraints.append(
                                (
                                    (
                                        heat_loss_sym
                                        - heat_losses[count] * np.ones(len(self.times()))
                                        - (1.0 - pc) * big_m * np.ones(len(self.times()))
                                        - (1.0 - temperature_is_selected) * big_m
                                    )
                                    / constraint_nominal,
                                    -np.inf,
                                    0.0,
                                )
                            )
                            count += 1

        return constraints

    def __pipe_topology_path_constraints(self, ensemble_member):
        """
        This function adds constraints to limit the discharge that can flow through a pipe when the
        pipe class is being optimized. This is needed as the different pipe classes have different
        diameters and maximum velocities.
        """
        constraints = []

        # Clip discharge based on pipe class
        for p in self.heat_network_components.get("pipe", []):
            # Match the indicators to the discharge symbol(s)
            discharge_sym_hot = self.state(f"{p}.Q")
            nominal = self.variable_nominal(f"{p}.Q")

            max_discharge = self.__pipe_topo_max_discharge_var[
                self.__pipe_topo_max_discharge_map[p]
            ]

            constraints.append(((max_discharge - discharge_sym_hot) / nominal, 0.0, np.inf))
            constraints.append(((-max_discharge - discharge_sym_hot) / nominal, -np.inf, 0.0))

        return constraints

    def __electricity_node_heat_mixing_path_constraints(self, ensemble_member):
        """
        This function adds constraints for power/energy and current conservation at nodes/busses.
        """
        constraints = []

        for bus, connected_cables in self.heat_network_topology.busses.items():
            power_sum = 0.0
            i_sum = 0.0
            power_nominal = []
            i_nominal = []

            for i_conn, (_cable, orientation) in connected_cables.items():
                heat_conn = f"{bus}.ElectricityConn[{i_conn + 1}].Power"
                i_port = f"{bus}.ElectricityConn[{i_conn + 1}].I"
                power_sum += orientation * self.state(heat_conn)
                i_sum += orientation * self.state(i_port)
                power_nominal.append(self.variable_nominal(heat_conn))
                i_nominal.append(self.variable_nominal(i_port))

            power_nominal = np.median(power_nominal)
            constraints.append((power_sum / power_nominal, 0.0, 0.0))

            i_nominal = np.median(i_nominal)
            constraints.append((i_sum / i_nominal, 0.0, 0.0))

        return constraints

    def __electricity_cable_heat_mixing_path_constraints(self, ensemble_member):
        """
        This function adds constraints relating the electrical power to the current flowing through
        the cable. The power through the cable is limited by the maximum voltage and the actual
        current variable with an inequality constraint. This is done to allow power losses through
        the network. As the current and power are related with an equality constraint at the
        demands exactly matching the P = U*I equation, we allow the inequalities for the lines. By
        overestimating the power losses and voltage drops, together we ensure that U*I>P.


        Furthermore, the power loss is estimated by linearizing with the maximum current, meaning
        that we are always overestimating the power loss in the cable.
        """
        constraints = []
        parameters = self.parameters(ensemble_member)

        for cable in self.heat_network_components.get("electricity_cable", []):
            current = self.state(f"{cable}.ElectricityIn.I")
            power_in = self.state(f"{cable}.ElectricityIn.Power")
            power_out = self.state(f"{cable}.ElectricityOut.Power")
            power_loss = self.state(f"{cable}.Power_loss")
            r = parameters[f"{cable}.r"]
            i_max = parameters[f"{cable}.max_current"]
            v_nom = parameters[f"{cable}.nominal_voltage"]
            v_max = parameters[f"{cable}.max_voltage"]

            # Ensure that the current is sufficient to transport the power
            constraints.append(((power_in - current * v_max) / (i_max * v_max), -np.inf, 0.0))
            constraints.append(((power_out - current * v_max) / (i_max * v_max), -np.inf, 0.0))

            # Power loss constraint
            constraints.append(((power_loss - current * r * i_max) / (i_max * v_nom * r), 0.0, 0.0))

        return constraints

    def __electricity_demand_path_constraints(self, ensemble_member):
        """
        This function adds the constraints for the electricity commodity at the demand assets. We
        enforce that a minimum voltage is exactly met together with the power that is carried by
        the current. By fixing the voltage at the demand we ensure that at the demands
        P = U * I is met exactly at this point in the network and the power is conservatively
        in the cables at all locations in the network.
        """
        constraints = []
        parameters = self.parameters(ensemble_member)

        for elec_demand in [
            *self.heat_network_components.get("electricity_demand", []),
            *self.heat_network_components.get("heat_pump_elec", []),
        ]:
            min_voltage = parameters[f"{elec_demand}.min_voltage"]
            voltage = self.state(f"{elec_demand}.ElectricityIn.V")
            # to ensure that voltage entering is equal or larger than the minimum voltage
            constraints.append(((voltage - min_voltage) / min_voltage, 0.0, np.inf))

            power_nom = self.variable_nominal(f"{elec_demand}.ElectricityIn.Power")
            curr_nom = self.variable_nominal(f"{elec_demand}.ElectricityIn.I")
            power_in = self.state(f"{elec_demand}.ElectricityIn.Power")
            current_in = self.state(f"{elec_demand}.ElectricityIn.I")
            constraints.append(
                (
                    (power_in - min_voltage * current_in)
                    / (power_nom * curr_nom * min_voltage) ** 0.5,
                    0,
                    0,
                )
            )

        return constraints

    def __max_size_constraints(self, ensemble_member):
        """
        This function makes sure that the __max_size variable is at least as large as needed. For
        most assets the __max_size is related to the thermal Power it can produce or consume, there
        are a few exceptions like tank storage that sizes with volume.

        Since it are inequality constraints are inequality the __max_size variable can be larger
        than what is the actual needed size. In combination with the objectives, e.g. cost
        minimization, we can drag down the __max_size to the minimum required.
        """
        constraints = []
        bounds = self.bounds()

        for b in self.heat_network_components.get("buffer", []):
            max_var = self._asset_max_size_map[b]
            max_heat = self.extra_variable(max_var, ensemble_member)
            stored_heat = self.__state_vector_scaled(f"{b}.Stored_heat", ensemble_member)
            constraint_nominal = self.variable_nominal(max_var)

            constraints.append(
                (
                    (np.ones(len(self.times())) * max_heat - stored_heat) / constraint_nominal,
                    0.0,
                    np.inf,
                )
            )

            # Same as for the buffer but now for the source
        for s in self.heat_network_components.get("source", []):
            max_var = self._asset_max_size_map[s]
            max_heat = self.extra_variable(max_var, ensemble_member)
            heat_source = self.__state_vector_scaled(f"{s}.Heat_source", ensemble_member)
            constraint_nominal = self.variable_nominal(f"{s}.Heat_source")

            try:
                profile = self.get_timeseries(f"{s}.target_heat_source").values
                profile_scaled = profile / max(profile)
                for i in range(0, len(self.times())):
                    constraints.append(
                        (
                            (profile_scaled[i] * max_heat - heat_source[i]) / constraint_nominal,
                            0.0,
                            np.inf,
                        )
                    )
            except KeyError:
                constraints.append(
                    (
                        (np.ones(len(self.times())) * max_heat - heat_source) / constraint_nominal,
                        0.0,
                        np.inf,
                    )
                )

        for hx in [
            *self.heat_network_components.get("heat_exchanger", []),
            *self.heat_network_components.get("heat_pump", []),
            *self.heat_network_components.get("heat_pump_elec", []),
        ]:
            max_var = self._asset_max_size_map[hx]
            max_heat = self.extra_variable(max_var, ensemble_member)
            heat_secondary = self.__state_vector_scaled(f"{hx}.Secondary_heat", ensemble_member)
            constraint_nominal = self.variable_nominal(f"{hx}.Secondary_heat")

            constraints.append(
                (
                    (np.ones(len(self.times())) * max_heat - heat_secondary) / constraint_nominal,
                    0.0,
                    np.inf,
                )
            )

        for d in self.heat_network_components.get("demand", []):
            max_var = self._asset_max_size_map[d]
            max_heat = self.extra_variable(max_var, ensemble_member)
            heat_demand = self.__state_vector_scaled(f"{d}.Heat_demand", ensemble_member)
            constraint_nominal = max(
                self.variable_nominal(f"{d}.Heat_demand"), self.variable_nominal(f"{d}.HeatIn.Heat")
            )
            constraints.append(
                (
                    (np.ones(len(self.times())) * max_heat - heat_demand) / constraint_nominal,
                    0.0,
                    np.inf,
                )
            )

        for a in self.heat_network_components.get("ates", []):
            max_var = self._asset_max_size_map[a]
            max_heat = self.extra_variable(max_var, ensemble_member)
            heat_ates = self.__state_vector_scaled(f"{a}.Heat_ates", ensemble_member)
            constraint_nominal = bounds[f"{a}.Heat_ates"][1]

            constraints.append(
                (
                    (np.ones(len(self.times())) * max_heat - heat_ates) / constraint_nominal,
                    0.0,
                    np.inf,
                )
            )
            constraints.append(
                (
                    (np.ones(len(self.times())) * max_heat + heat_ates) / constraint_nominal,
                    0.0,
                    np.inf,
                )
            )

        return constraints

    def __investment_cost_constraints(self, ensemble_member):
        """
        This function adds constraints to set the investment cost variable. The investment cost
        scales with the maximum size of the asset. This leaves two cases for the constraint. 1) The
        asset size is fixed (state==1): in this case the investment cost is set based on the upper
        bound of the size. 2) The asset size is optimized (state==2): in this case the investment
        cost is set based upon the __max_size variable.

        Specifically for demands we have a case where we set the investment cost based on the
        maximum demand as often the size of the demand is not seperately specified.

        For pipes the investment cost is set based on the pipe class and the length.
        """
        constraints = []

        parameters = self.parameters(ensemble_member)
        bounds = self.bounds()

        for asset_name in [
            asset_name
            for asset_name_list in self.heat_network_components.values()
            for asset_name in asset_name_list
        ]:
            if asset_name in [
                *self.heat_network_components.get("node", []),
                *self.heat_network_components.get("pump", []),
                *self.heat_network_components.get("check_valve", []),
                *self.heat_network_components.get("electricity_cable", []),
                *self.heat_network_components.get("electricity_node", []),
                *self.heat_network_components.get("electricity_source", []),
                *self.heat_network_components.get("electricity_demand", []),
                *self.heat_network_components.get("gas_pipe", []),
                *self.heat_network_components.get("gas_node", []),
                *self.heat_network_components.get("gas_source", []),
                *self.heat_network_components.get("gas_demand", []),
                *self.heat_network_components.get("gas_tank_storage", []),
                *self.heat_network_components.get("electrolyzer", []),
                *self.heat_network_components.get("wind_park", []),
            ]:
                # TODO: add support for joints?
                continue

            investment_cost_var = self._asset_investment_cost_map[asset_name]
            investment_costs = self.extra_variable(investment_cost_var, ensemble_member)
            investment_cost_coefficient = parameters[f"{asset_name}.investment_cost_coefficient"]
            nominal = self.variable_nominal(investment_cost_var)

            if parameters[f"{asset_name}.state"] == 1:  # Asset is in use
                if asset_name in [*self.heat_network_components.get("demand", [])]:
                    try:
                        if np.isinf(bounds[f"{asset_name}.Heat_demand"][1]):
                            asset_size = max(
                                self.get_timeseries(
                                    f"{asset_name}.target_heat_demand", ensemble_member
                                ).values
                            )
                        else:
                            asset_size = bounds[f"{asset_name}.Heat_demand"][1]
                    except KeyError:
                        asset_size = 0.0
                        logger.warning(
                            f"No investment cost will calculdated for asset: {asset_name}, because "
                            "no target demand heat profile or Power [W] (mapeditor) has been "
                            "specified."
                        )
                elif asset_name in [*self.heat_network_components.get("source", [])]:
                    asset_size = bounds[f"{asset_name}.Heat_source"][1]
                elif asset_name in [*self.heat_network_components.get("pipe", [])]:
                    investment_cost_coefficient = parameters[
                        f"{asset_name}.investment_cost_coefficient"
                    ]
                    asset_size = parameters[f"{asset_name}.length"] * 2.0
                    nominal = max(
                        parameters[f"{asset_name}.investment_cost_coefficient"]
                        * parameters[f"{asset_name}.length"],
                        1.0,
                    )
                elif asset_name in [*self.heat_network_components.get("ates", [])]:
                    asset_size = bounds[f"{asset_name}.Heat_ates"][1]
                elif asset_name in [*self.heat_network_components.get("buffer", [])]:
                    asset_size = min(
                        bounds[f"{asset_name}.Heat_buffer"][1],
                        bounds[f"{asset_name}.HeatIn.Heat"][1],
                    )
                elif asset_name in [
                    *self.heat_network_components.get("heat_exchanger", []),
                    *self.heat_network_components.get("heat_pump", []),
                    *self.heat_network_components.get("heat_pump_elec", []),
                ]:
                    asset_size = bounds[f"{asset_name}.Secondary_heat"][1]
                else:
                    asset_size = 0.0
                    logger.warning(
                        f"Unknown type for asset {asset_name}, cannot "
                        f"set constraints for its investment costs, thus forced to zero"
                    )
            elif parameters[f"{asset_name}.state"] == 2:  # Optional assets for use
                if asset_name in [*self.heat_network_components.get("pipe", [])]:
                    investment_cost_coefficient = self.extra_variable(
                        self.__pipe_topo_cost_map[asset_name], ensemble_member
                    )
                    asset_size = parameters[f"{asset_name}.length"]
                    nominal = self.variable_nominal(self.__pipe_topo_cost_map[asset_name])
                else:
                    max_var = self._asset_max_size_map[asset_name]
                    asset_size = self.extra_variable(max_var, ensemble_member)
            else:
                # asset is disabled and has no cost
                continue

            constraints.append(
                (
                    (investment_costs - asset_size * investment_cost_coefficient) / nominal,
                    0.0,
                    0.0,
                )
            )

        return constraints

    def __fixed_operational_cost_constraints(self, ensemble_member):
        """
        This function adds the constraints to set the fixed operational cost. The fixed operational
        cost are the cost made independently of the operation of the asset. We assume that these
        cost scale with the maximum size of the asset.
        """
        constraints = []

        parameters = self.parameters(ensemble_member)

        for asset_name in [
            asset_name
            for asset_name_list in self.heat_network_components.values()
            for asset_name in asset_name_list
        ]:
            if asset_name in [
                *self.heat_network_components.get("node", []),
                *self.heat_network_components.get("pipe", []),
                *self.heat_network_components.get("electricity_cable", []),
                *self.heat_network_components.get("electricity_node", []),
                *self.heat_network_components.get("electricity_demand", []),
                *self.heat_network_components.get("electricity_source", []),
                *self.heat_network_components.get("gas_pipe", []),
                *self.heat_network_components.get("gas_node", []),
                *self.heat_network_components.get("gas_demand", []),
                *self.heat_network_components.get("gas_source", []),
                *self.heat_network_components.get("pump", []),
                *self.heat_network_components.get("check_valve", []),
                *self.heat_network_components.get("electrolyzer", []),
                *self.heat_network_components.get("gas_tank_storage", []),
                *self.heat_network_components.get("wind_park", []),
            ]:
                # currently no support for joints
                continue
            fixed_operational_cost_var = self._asset_fixed_operational_cost_map[asset_name]
            fixed_operational_cost = self.extra_variable(
                fixed_operational_cost_var, ensemble_member
            )
            max_var = self._asset_max_size_map[asset_name]
            asset_size = self.extra_variable(max_var, ensemble_member)
            fixed_operational_cost_coefficient = parameters[
                f"{asset_name}.fixed_operational_cost_coefficient"
            ]

            nominal = self.variable_nominal(fixed_operational_cost_var)

            constraints.append(
                (
                    (fixed_operational_cost - asset_size * fixed_operational_cost_coefficient)
                    / nominal,
                    0.0,
                    0.0,
                )
            )

        return constraints

    def __variable_operational_cost_constraints(self, ensemble_member):
        """
        This function adds the constraints for setting the variable operational cost. These are the
        cost that depend on the operation of the asset. At this moment we only support the variable
        operational cost for sources where they scale with the thermal energy production.
        """
        constraints = []

        parameters = self.parameters(ensemble_member)

        for s in self.heat_network_components.get("source", []):
            heat_source = self.__state_vector_scaled(f"{s}.Heat_source", ensemble_member)
            variable_operational_cost_var = self._asset_variable_operational_cost_map[s]
            variable_operational_cost = self.extra_variable(
                variable_operational_cost_var, ensemble_member
            )
            nominal = self.variable_nominal(variable_operational_cost_var)
            variable_operational_cost_coefficient = parameters[
                f"{s}.variable_operational_cost_coefficient"
            ]
            timesteps = np.diff(self.times()) / 3600.0

            sum = 0.0
            for i in range(1, len(self.times())):
                sum += variable_operational_cost_coefficient * heat_source[i] * timesteps[i - 1]
            constraints.append(((variable_operational_cost - sum) / (nominal), 0.0, 0.0))

        for _ in self.heat_network_components.get("buffer", []):
            pass

        # for a in self.heat_network_components.get("ates", []):
        # TODO: needs to be replaced with the positive or abs value of this, see varOPEX,
        #  then ates varopex also needs to be added to the mnimize_tco_goal
        # heat_ates = self.__state_vector_scaled(f"{a}.Heat_ates", ensemble_member)
        # variable_operational_cost_var = self._asset_variable_operational_cost_map[a]
        # variable_operational_cost = self.extra_variable(
        #     variable_operational_cost_var, ensemble_member
        # )
        # nominal = self.variable_nominal(variable_operational_cost_var)
        # variable_operational_cost_coefficient = parameters[
        #     f"{a}.variable_operational_cost_coefficient"
        # ]
        # timesteps = np.diff(self.times()) / 3600.0
        #
        # sum = 0.0
        #
        # for i in range(1, len(self.times())):
        #     varOPEX_dt = (variable_operational_cost_coefficient * heat_ates[i]
        #     * timesteps[i - 1])
        #     constraints.append(((varOPEX-varOPEX_dt)/nominal,0.0, np,inf))
        #     #varOPEX would be a variable>0 for everyt timestep
        #     sum += varOPEX
        # constraints.append(((variable_operational_cost - sum) / (nominal), 0.0, 0.0))

        return constraints

    def __installation_cost_constraints(self, ensemble_member):
        """
        This function adds the constraints for setting the installation cost variable. The
        installation cost is the cost element that comes with the placing of the asset
        independently of the size of the asset. Therefore, the installation cost is set with the
        _aggregation_count variable.
        """
        constraints = []

        parameters = self.parameters(ensemble_member)

        for asset_name in [
            asset_name
            for asset_name_list in self.heat_network_components.values()
            for asset_name in asset_name_list
        ]:
            if asset_name in [
                *self.heat_network_components.get("node", []),
                *self.heat_network_components.get("pump", []),
                *self.heat_network_components.get("check_valve", []),
                *self.heat_network_components.get("electricity_cable", []),
                *self.heat_network_components.get("electricity_node", []),
                *self.heat_network_components.get("electricity_source", []),
                *self.heat_network_components.get("electricity_demand", []),
                *self.heat_network_components.get("gas_pipe", []),
                *self.heat_network_components.get("gas_node", []),
                *self.heat_network_components.get("gas_source", []),
                *self.heat_network_components.get("gas_demand", []),
                *self.heat_network_components.get("gas_tank_storage", []),
                *self.heat_network_components.get("electrolyzer", []),
                *self.heat_network_components.get("wind_park", []),
            ]:
                # no support for joints right now
                continue
            installation_cost_sym = self.extra_variable(
                self._asset_installation_cost_map[asset_name]
            )
            nominal = self.variable_nominal(self._asset_installation_cost_map[asset_name])
            installation_cost = parameters[f"{asset_name}.installation_cost"]
            aggregation_count_sym = self.extra_variable(
                self._asset_aggregation_count_var_map[asset_name]
            )
            constraints.append(
                (
                    (installation_cost_sym - aggregation_count_sym * installation_cost) / nominal,
                    0.0,
                    0.0,
                )
            )

        return constraints

    def __optional_asset_path_constraints(self, ensemble_member):
        """
        This function adds constraints that set the _aggregation_count variable. This variable is
        used for most assets (except geo and ates) to turn on/off the asset. Which effectively mean
        that assets cannot exchange thermal power with the network when _aggregation_count == 0.

        Specifically for the geo and ATES we use the _aggregation_count for modelling the amount of
        doublets. Where the _aggregation_count allows increments in the upper limit for the thermal
        power that can be exchanged with the network.
        """
        constraints = []

        parameters = self.parameters(ensemble_member)
        bounds = self.bounds()

        for asset_name in [
            asset_name
            for asset_name_list in self.heat_network_components.values()
            for asset_name in asset_name_list
        ]:
            if parameters[f"{asset_name}.state"] == 0 or parameters[f"{asset_name}.state"] == 2:
                if asset_name in [
                    *self.heat_network_components.get("geothermal", []),
                    *self.heat_network_components.get("ates", []),
                ]:
                    state_var = self.state(f"{asset_name}.Heat_flow")
                    single_power = parameters[f"{asset_name}.single_doublet_power"]
                    nominal_value = 2.0 * bounds[f"{asset_name}.Heat_flow"][1]
                    nominal_var = self.variable_nominal(f"{asset_name}.Heat_flow")
                elif asset_name in [*self.heat_network_components.get("buffer", [])]:
                    state_var = self.state(f"{asset_name}.HeatIn.Q")
                    single_power = parameters[f"{asset_name}.volume"]
                    nominal_value = single_power
                    nominal_var = self.variable_nominal(f"{asset_name}.HeatIn.Q")
                elif asset_name in [*self.heat_network_components.get("node", [])]:
                    # TODO: can we generalize to all possible components to avoid having to skip
                    #  joints and other components in the future?
                    continue
                else:
                    state_var = self.state(f"{asset_name}.Heat_flow")
                    single_power = bounds[f"{asset_name}.Heat_flow"][1]
                    nominal_value = single_power
                    nominal_var = self.variable_nominal(f"{asset_name}.Heat_flow")
                aggregation_count = self.__asset_aggregation_count_var[
                    self._asset_aggregation_count_var_map[asset_name]
                ]
                constraint_nominal = (nominal_value * nominal_var) ** 0.5

                constraints.append(
                    (
                        (single_power * aggregation_count - state_var) / constraint_nominal,
                        0.0,
                        np.inf,
                    )
                )
                constraints.append(
                    (
                        (-single_power * aggregation_count - state_var) / constraint_nominal,
                        -np.inf,
                        0.0,
                    )
                )
            elif parameters[f"{asset_name}.state"] == 1:
                aggregation_count = self.__asset_aggregation_count_var[
                    self._asset_aggregation_count_var_map[asset_name]
                ]
                aggr_bound = self.__asset_aggregation_count_var_bounds[
                    asset_name + "_aggregation_count"
                ][1]
                constraints.append(((aggregation_count - aggr_bound), 0.0, 0.0))

        return constraints

    def __cumulative_investments_made_in_eur_path_constraints(self, ensemble_member):
        r"""
        These constraints are linking the cummulitive investments made to the possiblity of
        utilizing an asset. The investments made are sufficient for that asset to be realized it
        becomes available.

        Meaning that an asset requires 1million euro investment to be realized
        and the investments made at timestep i are sufficient the asset also is realized (becomes
        available) in that same timestep.
        """
        constraints = []
        options = self.heat_network_options()
        if options["include_asset_is_realized"]:
            for asset in [
                *self.heat_network_components.get("demand", []),
                *self.heat_network_components.get("source", []),
                *self.heat_network_components.get("ates", []),
                *self.heat_network_components.get("buffer", []),
                *self.heat_network_components.get("heat_exchanger", []),
                *self.heat_network_components.get("heat_pump", []),
            ]:
                var_name = self.__cumulative_investments_made_in_eur_map[asset]
                cumulative_investments_made = self.state(var_name)
                nominal = self.variable_nominal(var_name)
                var_name = self.__asset_is_realized_map[asset]
                asset_is_realized = self.state(var_name)
                installation_cost_sym = self.__asset_installation_cost_var[
                    self._asset_installation_cost_map[asset]
                ]
                investment_cost_sym = self.__asset_investment_cost_var[
                    self._asset_investment_cost_map[asset]
                ]
                # TODO: add insulation class cost to the investments made.
                # if asset in self.heat_network_components.get("demand", []):
                #     for insulation_class in self.__get_insulation_classes(asset):
                #         insulation_class_active
                #         insulation_class_cost
                #         investment_cost_sym += insulation_class_active * insulation_class_cost
                big_m = (
                    1.5
                    * max(
                        self.bounds()[f"{asset}__investment_cost"][1]
                        + self.bounds()[f"{asset}__installation_cost"][1],
                        1.0,
                    )
                    / max(self.bounds()[self._asset_aggregation_count_var_map[asset]][1], 1.0)
                )

                # Asset can be realized once the investments made equal the installation and
                # investment cost
                capex_sym = 0.0
                if self.variable_nominal(self._asset_installation_cost_map[asset]) > 1.0e2:
                    capex_sym = capex_sym + installation_cost_sym
                if self.variable_nominal(self._asset_investment_cost_map[asset]) > 1.0e2:
                    capex_sym = capex_sym + investment_cost_sym

                constraints.append(
                    (
                        (
                            cumulative_investments_made
                            - capex_sym
                            + (1.0 - asset_is_realized) * big_m
                        )
                        / nominal,
                        0.0,
                        np.inf,
                    )
                )

                # Once the asset is utilized the asset must be realized
                heat_flow = self.state(f"{asset}.Heat_flow")
                if not np.isinf(self.bounds()[f"{asset}.Heat_flow"][1]):
                    big_m = (
                        1.5
                        * self.bounds()[f"{asset}.Heat_flow"][1]
                        / max(self.bounds()[self._asset_aggregation_count_var_map[asset]][1], 1.0)
                    )
                else:
                    try:
                        big_m = (
                            1.5
                            * max(
                                self.bounds()[f"{asset}.HeatOut.Heat"][1],
                                self.bounds()[f"{asset}.HeatIn.Heat"][1],
                            )
                            / max(
                                self.bounds()[self._asset_aggregation_count_var_map[asset]][1], 1.0
                            )
                        )
                    except KeyError:
                        big_m = (
                            1.5
                            * max(
                                self.bounds()[f"{asset}.Primary.HeatOut.Heat"][1],
                                self.bounds()[f"{asset}.Primary.HeatIn.Heat"][1],
                            )
                            / max(
                                self.bounds()[self._asset_aggregation_count_var_map[asset]][1], 1.0
                            )
                        )
                constraints.append(((heat_flow + asset_is_realized * big_m) / big_m, 0.0, np.inf))
                constraints.append(((heat_flow - asset_is_realized * big_m) / big_m, -np.inf, 0.0))

        return constraints

<<<<<<< HEAD
    def __electrolyzer_path_constaint(self, ensemble_member):
        """
        ....
        """
        constraints = []
        for asset in self.heat_network_components.get("electrolyzer", []):
            gas_mass_out = self.state(f"{asset}.Gas_mass_out")
            power_consumed = self.state(f"{asset}.Power_consumed")
            
            coef_a = 1.0
            coef_b = 1.0
            coef_c = 1.0
            max_power_in = 1.0
            time_duration = 3600.0  # 1 hour

            eff = (coef_a / max_power_in) + (coef_b * max_power_in) + coef_c
            max_gas_mass_out = (1.0 / eff) * max_power_in * time_duration
            gass_mass_out_linearized = max_gas_mass_out * power_consumed / max_power_in
            
            constraint_nominal = max_gas_mass_out

            # big_m = 2.0 * max_gas_mass_out
            # is_disconnected ?
            

            # symbolic ??:
            constraints.append(
                (
                    (gas_mass_out - gass_mass_out_linearized) / constraint_nominal,
                    -np.inf,
                    0.0,
                )
            )
=======
    def __wind_park_set_point_constraints(self, ensemble_member):
        constraints  = []

        for wp in self.heat_network_components.get("wind_park", []):
            set_point = self.__state_vector_scaled(f"{wp}.Set_point", ensemble_member)
            electricity_source = self.__state_vector_scaled(f"{wp}.Electricity_source", ensemble_member)
            max = self.bounds()[f"{wp}.Electricity_source"][1].values
            nominal = self.variable_nominal(f"{wp}.Electricity_source")

            constraints.append(((set_point * max - electricity_source) / nominal, 0.0, 0.0))

>>>>>>> 10ffeba8

        return constraints

    def path_constraints(self, ensemble_member):
        """
        Here we add all the path constraints to the optimization problem. Please note that the
        path constraints are the constraints that are applied to each time-step in the problem.
        """

        constraints = super().path_constraints(ensemble_member)

        constraints.extend(self.__node_heat_mixing_path_constraints(ensemble_member))
        constraints.extend(self.__heat_loss_path_constraints(ensemble_member))
        constraints.extend(self.__flow_direction_path_constraints(ensemble_member))
        constraints.extend(self.__node_discharge_mixing_path_constraints(ensemble_member))
        constraints.extend(self.__demand_heat_to_discharge_path_constraints(ensemble_member))
        constraints.extend(self.__source_heat_to_discharge_path_constraints(ensemble_member))
        constraints.extend(self.__pipe_heat_to_discharge_path_constraints(ensemble_member))
        constraints.extend(self.__storage_heat_to_discharge_path_constraints(ensemble_member))
        constraints.extend(
            self.__heat_exchanger_heat_to_discharge_path_constraints(ensemble_member)
        )
        constraints.extend(self.__check_valve_head_discharge_path_constraints(ensemble_member))
        constraints.extend(self.__control_valve_head_discharge_path_constraints(ensemble_member))
        constraints.extend(self.__pipe_topology_path_constraints(ensemble_member))
        constraints.extend(self.__electricity_demand_path_constraints(ensemble_member))
        constraints.extend(self.__electricity_node_heat_mixing_path_constraints(ensemble_member))
        constraints.extend(self.__electricity_cable_heat_mixing_path_constraints(ensemble_member))
        constraints.extend(self.__network_temperature_path_constraints(ensemble_member))
        constraints.extend(self.__optional_asset_path_constraints(ensemble_member))
        constraints.extend(self.__pipe_hydraulic_power_path_constraints(ensemble_member))
        constraints.extend(self.__gas_node_heat_mixing_path_constraints(ensemble_member))
        constraints.extend(
            self.__cumulative_investments_made_in_eur_path_constraints(ensemble_member)
        )
        constraints.extend(self.__electrolyzer_path_constaint(ensemble_member))

        return constraints

    def constraints(self, ensemble_member):
        """
        This function adds the normal constraints to the problem. Unlike the path constraints these
        are not applied to every time-step in the problem. Meaning that these constraints either
        consider global variables that are independent of time-step or that the relevant time-steps
        are indexed within the constraint formulation.
        """
        constraints = super().constraints(ensemble_member)

        constraints.extend(self.__pipe_rate_heat_change_constraints(ensemble_member))
        constraints.extend(self.__heat_loss_variable_constraints(ensemble_member))
        constraints.extend(self.__pipe_topology_constraints(ensemble_member))
        constraints.extend(self.__variable_operational_cost_constraints(ensemble_member))
        constraints.extend(self.__fixed_operational_cost_constraints(ensemble_member))
        constraints.extend(self.__investment_cost_constraints(ensemble_member))
        constraints.extend(self.__installation_cost_constraints(ensemble_member))
        constraints.extend(self.__max_size_constraints(ensemble_member))
        constraints.extend(self.__wind_park_set_point_constraints(ensemble_member))

        for component_name, params in self._timed_setpoints.items():
            constraints.extend(
                self.__setpoint_constraint(ensemble_member, component_name, params[0], params[1])
            )

        if self.heat_network_options()["include_demand_insulation_options"]:
            constraints.extend(self.__heat_matching_demand_insulation_constraints(ensemble_member))

        return constraints

    def history(self, ensemble_member):
        """
        In this history function we avoid the optimization using artificial energy for storage
        assets as the history is not defined.
        """
        history = super().history(ensemble_member)

        initial_time = np.array([self.initial_time])
        empty_timeseries = Timeseries(initial_time, [np.nan])
        buffers = self.heat_network_components.get("buffer", [])

        for b in buffers:
            hist_heat_buffer = history.get(f"{b}.Heat_buffer", empty_timeseries).values
            hist_stored_heat = history.get(f"{b}.Stored_heat", empty_timeseries).values

            # One has to provide information of what Heat_buffer (i.e., the heat
            # added/extracted from the buffer at that timestep) is at t0.
            # Else the solution will always extract heat from the buffer at t0.
            # This information can be passed in two ways:
            # - non-trivial history of Heat_buffer at t0;
            # - non-trivial history of Stored_heat.
            # If not known, we assume that Heat_buffer is 0.0 at t0.

            if (len(hist_heat_buffer) < 1 or np.isnan(hist_heat_buffer[0])) and (
                len(hist_stored_heat) <= 1 or np.any(np.isnan(hist_stored_heat[-2:]))
            ):
                history[f"{b}.Heat_buffer"] = Timeseries(initial_time, [0.0])

        # TODO: add ATES when component is available

        return history

    def goal_programming_options(self):
        """
        Here we set the goal programming configuration. We use soft constraints for consecutive
        goals.
        """
        options = super().goal_programming_options()
        options["keep_soft_constraints"] = True
        return options

    def solver_options(self):
        """
        Here we define the solver options. By default we use the open-source solver cbc and casadi
        solver qpsol.
        """
        options = super().solver_options()
        options["casadi_solver"] = "qpsol"
        options["solver"] = "highs"
        return options

    def compiler_options(self):
        """
        In this function we set the compiler configuration.
        """
        options = super().compiler_options()
        options["resolve_parameter_values"] = True
        return options

    def __pipe_class_to_results(self):
        """
        This functions writes all resulting pipe class results to a dict.
        """
        for ensemble_member in range(self.ensemble_size):
            results = self.extract_results(ensemble_member)

            for pipe in self.heat_network_components.get("pipe", []):
                pipe_classes = self.pipe_classes(pipe)

                if not pipe_classes:
                    continue
                elif len(pipe_classes) == 1:
                    pipe_class = pipe_classes[0]
                else:
                    pipe_class = next(
                        c
                        for c, s in self.__pipe_topo_pipe_class_map[pipe].items()
                        if round(results[s][0]) == 1.0
                    )

                for p in [pipe, self.hot_to_cold_pipe(pipe)]:
                    self.__pipe_topo_pipe_class_result[p] = pipe_class

    def __pipe_diameter_to_parameters(self):
        """
        This function is used to update the parameters object with the results of the pipe class
        optimization
        """
        for ensemble_member in range(self.ensemble_size):
            d = self.__pipe_topo_diameter_area_parameters[ensemble_member]
            for pipe in self.__pipe_topo_pipe_class_map:
                pipe_class = self.get_optimized_pipe_class(pipe)

                for p in [pipe, self.hot_to_cold_pipe(pipe)]:
                    d[f"{p}.diameter"] = pipe_class.inner_diameter
                    d[f"{p}.area"] = pipe_class.area

    def _pipe_heat_loss_to_parameters(self):
        """
        This function is used to set the optimized heat losses in the parameters object.
        """
        options = self.heat_network_options()

        for ensemble_member in range(self.ensemble_size):
            parameters = self.parameters(ensemble_member)

            h = self.__pipe_topo_heat_loss_parameters[ensemble_member]
            for pipe in self.__pipe_topo_heat_losses:
                pipe_class = self.get_optimized_pipe_class(pipe)

                h[f"{pipe}.Heat_loss"] = self._pipe_heat_loss(
                    options, parameters, pipe, pipe_class.u_values
                )

    def priority_completed(self, priority):
        """
        This function is called after a priority of goals is completed. This function is used to
        specify operations between consecutive goals. Here we set some parameter attributes after
        the optimization is completed.
        """
        options = self.heat_network_options()

        self.__pipe_class_to_results()

        # The head loss mixin wants to do some check for the head loss
        # minimization priority that involves the diameter/area. We assume
        # that we're sort of done minimizing/choosing the pipe diameter, and
        # that we can set the parameters to the optimized values.
        if (
            options["minimize_head_losses"]
            and options["head_loss_option"] != HeadLossOption.NO_HEADLOSS
            and priority == self._hn_minimization_goal_class.priority
        ):
            self.__pipe_diameter_to_parameters()

        super().priority_completed(priority)

    def post(self):
        """
        In this post function we check the optimization results for accurately solving the
        constraints. We do this for the head losses and check if they are consistent with the flow
        direction. Whether, the minimum velocity is actually met. And whether, the directions of
        heat match the directions of the flow.
        """
        super().post()

        self.__pipe_class_to_results()
        self.__pipe_diameter_to_parameters()
        self._pipe_heat_loss_to_parameters()

        results = self.extract_results()
        parameters = self.parameters(0)
        options = self.heat_network_options()

        # The flow directions are the same as the heat directions if the
        # return (i.e. cold) line has zero heat throughout. Here we check that
        # this is indeed the case.
        for p in self.cold_pipes:
            heat_in = results[f"{p}.HeatIn.Heat"]
            heat_out = results[f"{p}.HeatOut.Heat"]
            if np.any(heat_in > 1.0) or np.any(heat_out > 1.0):
                logger.warning(f"Heat directions of pipes might be wrong. Check {p}.")

        if options["head_loss_option"] != HeadLossOption.NO_HEADLOSS:
            for p in self.heat_network_components.get("pipe", []):
                head_diff = results[f"{p}.HeatIn.H"] - results[f"{p}.HeatOut.H"]
                if parameters[f"{p}.length"] == 0.0 and not parameters[f"{p}.has_control_valve"]:
                    atol = self.variable_nominal(f"{p}.HeatIn.H") * 1e-5
                    assert np.allclose(head_diff, 0.0, atol=atol)
                else:
                    q = results[f"{p}.Q"]

                    try:
                        is_disconnected = np.round(results[self.__pipe_disconnect_map[p]])
                    except KeyError:
                        is_disconnected = np.zeros_like(q)

                    q_nominal = self.variable_nominal(
                        self.alias_relation.canonical_signed(f"{p}.Q")[0]
                    )
                    inds = (np.abs(q) / q_nominal > 1e-4) & (is_disconnected == 0)
                    if not options["heat_loss_disconnected_pipe"]:
                        assert np.all(np.sign(head_diff[inds]) == np.sign(q[inds]))

        minimum_velocity = options["minimum_velocity"]
        for p in self.heat_network_components.get("pipe", []):
            area = parameters[f"{p}.area"]

            if area == 0.0:
                continue

            q = results[f"{p}.Q"]
            v = q / area
            flow_dir = np.round(results[self.__pipe_to_flow_direct_map[p]])
            try:
                is_disconnected = np.round(results[self.__pipe_disconnect_map[p]])
            except KeyError:
                is_disconnected = np.zeros_like(q)

            inds_disconnected = is_disconnected == 1
            inds_positive = (flow_dir == 1) & ~inds_disconnected
            inds_negative = (flow_dir == 0) & ~inds_disconnected

            # We allow a bit of slack in the velocity. If the
            # exceedence/discrepancy is more than 0.1 mm/s, we log a warning,
            # if it's more than 1 cm/s, we log an error message.
            if np.any(inds_positive) or np.any(inds_negative):
                max_exceedence = max(
                    np.hstack(
                        [minimum_velocity - v[inds_positive], v[inds_negative] + minimum_velocity]
                    )
                )

                for criterion, log_level in [(0.01, logging.ERROR), (1e-4, logging.WARNING)]:
                    if max_exceedence > criterion:
                        logger.log(
                            log_level,
                            f"Velocity in {p} lower than minimum velocity {minimum_velocity} "
                            f"by more than {criterion} m/s. ({max_exceedence} m/s)",
                        )

                        break

            # Similar check for disconnected pipes, where we want the velocity
            # to be zero but allow the same amount of slack.
            if np.any(inds_disconnected):
                max_exceedence = max(np.abs(v[inds_disconnected]))

                for criterion, log_level in [(0.01, logging.ERROR), (1e-4, logging.WARNING)]:
                    if max_exceedence > criterion:
                        logger.log(
                            log_level,
                            f"Velocity in disconnected pipe {p} exceeds {criterion} m/s. "
                            f"({max_exceedence} m/s)",
                        )

                        break<|MERGE_RESOLUTION|>--- conflicted
+++ resolved
@@ -4200,7 +4200,6 @@
 
         return constraints
 
-<<<<<<< HEAD
     def __electrolyzer_path_constaint(self, ensemble_member):
         """
         ....
@@ -4234,9 +4233,10 @@
                     0.0,
                 )
             )
-=======
+        return constraints
+
     def __wind_park_set_point_constraints(self, ensemble_member):
-        constraints  = []
+        constraints = []
 
         for wp in self.heat_network_components.get("wind_park", []):
             set_point = self.__state_vector_scaled(f"{wp}.Set_point", ensemble_member)
@@ -4245,8 +4245,6 @@
             nominal = self.variable_nominal(f"{wp}.Electricity_source")
 
             constraints.append(((set_point * max - electricity_source) / nominal, 0.0, 0.0))
-
->>>>>>> 10ffeba8
 
         return constraints
 
