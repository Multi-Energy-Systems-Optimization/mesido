import logging
import math
from typing import List, Optional, Set, Tuple

import casadi as ca

import numpy as np

from rtctools.optimization.collocated_integrated_optimization_problem import (
    CollocatedIntegratedOptimizationProblem,
)
from rtctools.optimization.timeseries import Timeseries

from rtctools_heat_network._heat_loss_u_values_pipe import heat_loss_u_values_pipe
from rtctools_heat_network.control_variables import map_comp_type_to_control_variable


from .base_component_type_mixin import BaseComponentTypeMixin
from .constants import GRAVITATIONAL_CONSTANT
from .demand_insulation_class import DemandInsulationClass
from .head_loss_mixin import HeadLossOption, _HeadLossMixin
from .pipe_class import PipeClass

logger = logging.getLogger("rtctools_heat_network")


class HeatMixin(_HeadLossMixin, BaseComponentTypeMixin, CollocatedIntegratedOptimizationProblem):
    __allowed_head_loss_options = {
        HeadLossOption.NO_HEADLOSS,
        HeadLossOption.LINEAR,
        HeadLossOption.LINEARIZED_DW,
    }

    def __init__(self, *args, **kwargs):
        """
        In this __init__ we prepare the dicts for the variables added by the HeatMixin class
        """
        # Boolean path-variable for the direction of the flow, inport to outport is positive flow.
        self.__flow_direct_var = {}
        self.__flow_direct_bounds = {}
        self.__pipe_to_flow_direct_map = {}

        # Boolean path-variable to determine whether flow is going through a pipe.
        self.__pipe_disconnect_var = {}
        self.__pipe_disconnect_var_bounds = {}
        self.__pipe_disconnect_map = {}

        # Boolean variable to switch assets on/off or to increment their size for the entire time
        # horizon.
        self.__asset_aggregation_count_var = {}
        self.__asset_aggregation_count_var_bounds = {}
        self._asset_aggregation_count_var_map = {}

        # Boolean path-variable for the status of the check valve
        self.__check_valve_status_var = {}
        self.__check_valve_status_var_bounds = {}
        self.__check_valve_status_map = {}

        # Boolean path-variable for the status of the control valve
        self.__control_valve_direction_var = {}
        self.__control_valve_direction_var_bounds = {}
        self.__control_valve_direction_map = {}

        # Boolean path-variable to disable the hex for certain moments in time
        self.__disabled_hex_map = {}
        self.__disabled_hex_var = {}
        self.__disabled_hex_var_bounds = {}

        # To avoid artificial energy generation at t0
        self.__buffer_t0_bounds = {}

        # Variable for the maximum discharge under pipe class optimization
        self.__pipe_topo_max_discharge_var = {}
        self.__pipe_topo_max_discharge_map = {}
        self.__pipe_topo_max_discharge_nominals = {}
        self.__pipe_topo_max_discharge_var_bounds = {}

        # Variable for the diameter of a pipe during pipe-class optimization
        self.__pipe_topo_diameter_var = {}
        self.__pipe_topo_diameter_var_bounds = {}
        self.__pipe_topo_diameter_map = {}
        self.__pipe_topo_diameter_nominals = {}

        # Variable for the investmentcost in eur/m during pipe-class optimization
        self.__pipe_topo_cost_var = {}
        self.__pipe_topo_cost_var_bounds = {}
        self.__pipe_topo_cost_map = {}
        self.__pipe_topo_cost_nominals = {}

        # Variable for the heat-loss (not specific for pipe-class optimization)
        self.__pipe_topo_heat_loss_var = {}
        self.__pipe_topo_heat_loss_path_var = {}
        self.__pipe_topo_heat_loss_var_bounds = {}
        self.__pipe_topo_heat_loss_map = {}
        self.__pipe_topo_heat_loss_nominals = {}
        self.__pipe_topo_heat_losses = {}

        # Boolean variables for the various pipe class options per pipe
        self.__pipe_topo_pipe_class_var = {}
        self.__pipe_topo_pipe_class_var_bounds = {}
        self.__pipe_topo_pipe_class_map = {}
        self.__pipe_topo_pipe_class_result = {}

        self.__pipe_topo_pipe_class_discharge_ordering_var = {}
        self.__pipe_topo_pipe_class_discharge_ordering_var_bounds = {}
        self.__pipe_topo_pipe_class_discharge_ordering_map = {}

        self.__pipe_topo_pipe_class_cost_ordering_map = {}
        self.__pipe_topo_pipe_class_cost_ordering_var = {}
        self.__pipe_topo_pipe_class_cost_ordering_var_bounds = {}

        self.__pipe_topo_pipe_class_heat_loss_ordering_map = {}
        self.__pipe_topo_pipe_class_heat_loss_ordering_var = {}
        self.__pipe_topo_pipe_class_heat_loss_ordering_var_bounds = {}

        self.__pipe_topo_global_pipe_class_count_var = {}
        self.__pipe_topo_global_pipe_class_count_map = {}
        self.__pipe_topo_global_pipe_class_count_var_bounds = {}

        # Boolean variables for the insulation options per demand.
        self.__demand_insulation_class_var = {}  # value 0/1: demand insulation - not active/active
        self.__demand_insulation_class_var_bounds = {}
        self.__demand_insulation_class_map = {}
        self.__demand_insulation_class_result = {}

        # Dict to specifically update the discharge bounds under pipe-class optimization
        self.__pipe_topo_heat_discharge_bounds = {}

        # list with entry per ensemble member containing dicts of pipe parameter values for
        # diameter, area and heatloss.
        self.__pipe_topo_diameter_area_parameters = []
        self.__pipe_topo_heat_loss_parameters = []

        # Variable of selected network temperature
        self.__temperature_regime_var = {}
        self.__temperature_regime_var_bounds = {}

        # Integer variable whether discrete temperature option has been selected
        self.__carrier_selected_var = {}
        self.__carrier_selected_var_bounds = {}

        # Variable for fixed operational cost
        self._asset_fixed_operational_cost_map = {}
        self.__asset_fixed_operational_cost_var = {}
        self.__asset_fixed_operational_cost_nominals = {}
        self.__asset_fixed_operational_cost_bounds = {}

        # Variable for variable operational cost
        self._asset_variable_operational_cost_map = {}
        self.__asset_variable_operational_cost_var = {}
        self.__asset_variable_operational_cost_bounds = {}
        self.__asset_variable_operational_cost_nominals = {}

        # Variable for investment cost
        self._asset_investment_cost_map = {}
        self.__asset_investment_cost_var = {}
        self.__asset_investment_cost_nominals = {}
        self.__asset_investment_cost_bounds = {}

        # Variable for installation cost
        self._asset_installation_cost_map = {}
        self.__asset_installation_cost_var = {}
        self.__asset_installation_cost_bounds = {}
        self.__asset_installation_cost_nominals = {}

        # Variable for the cumulative investment and installation cost made per asset
        self.__cumulative_investments_made_in_eur_map = {}
        self.__cumulative_investments_made_in_eur_var = {}
        self.__cumulative_investments_made_in_eur_nominals = {}
        self.__cumulative_investments_made_in_eur_bounds = {}

        # Variable for when in time an asset is realized
        self.__asset_is_realized_map = {}
        self.__asset_is_realized_var = {}
        self.__asset_is_realized_bounds = {}

        # Variable for when in time an asset switched on due to meeting a requirement
        self.__asset_is_switched_on_map = {}
        self.__asset_is_switched_on_var = {}
        self.__asset_is_switched_on_bounds = {}

        # Variable for the maximum size of an asset
        self._asset_max_size_map = {}
        self.__asset_max_size_var = {}
        self.__asset_max_size_bounds = {}
        self.__asset_max_size_nominals = {}

        # Boolean variable for determining when a asset switches from setpoint
        self._timed_setpoints = {}
        self._change_setpoint_var = {}
        self._change_setpoint_bounds = {}
        self._component_to_change_setpoint_map = {}

        self.__windpark_upper_bounds = {}

        if "timed_setpoints" in kwargs and isinstance(kwargs["timed_setpoints"], dict):
            self._timed_setpoints = kwargs["timed_setpoints"]

        super().__init__(*args, **kwargs)

    def temperature_carriers(self):
        """
        This function should be overwritten by the problem and should give a dict with the
        carriers as keys and a list of temperatures as values.
        """
        return {}

    def temperature_regimes(self, carrier):
        """
        This funciton returns a list of temperatures that can be selected for a certain carrier.
        """
        return []

    def pre(self):
        """
        In this pre method we fill the dicts initiated in the __init__. This means that we create
        the Casadi variables and determine the bounds, nominals and create maps for easier
        retrieving of the variables.
        """
        super().pre()

        options = self.heat_network_options()
        parameters = self.parameters(0)

        def _get_max_bound(bound):
            if isinstance(bound, np.ndarray):
                return max(bound)
            elif isinstance(bound, Timeseries):
                return max(bound.values)
            else:
                return bound

        def _get_min_bound(bound):
            if isinstance(bound, np.ndarray):
                return min(bound)
            elif isinstance(bound, Timeseries):
                return min(bound.values)
            else:
                return bound

        bounds = self.bounds()

        # Integers for disabling the HEX temperature constraints
        for hex in [
            *self.heat_network_components.get("heat_exchanger", []),
            *self.heat_network_components.get("heat_pump", []),
            *self.heat_network_components.get("heat_pump_elec", []),
        ]:
            disabeld_hex_var = f"{hex}__disabled"
            self.__disabled_hex_map[hex] = disabeld_hex_var
            self.__disabled_hex_var[disabeld_hex_var] = ca.MX.sym(disabeld_hex_var)
            self.__disabled_hex_var_bounds[disabeld_hex_var] = (0, 1.0)

        # Mixed-interger formulation of component setpoint
        for component_name in self._timed_setpoints.keys():
            # Make 1 variable per component (so not per control
            # variable) which represents if the setpoint of the component
            # is changed (1) is not changed (0) in a timestep
            change_setpoint_var = f"{component_name}._change_setpoint_var"
            self._component_to_change_setpoint_map[component_name] = change_setpoint_var
            self._change_setpoint_var[change_setpoint_var] = ca.MX.sym(change_setpoint_var)
            self._change_setpoint_bounds[change_setpoint_var] = (0, 1.0)

        # Mixed-integer formulation applies only to hot pipes, not to cold
        # pipes.
        for p in self.heat_network_components.get("pipe", []):
            neighbour = self.has_related_pipe(p)
            if neighbour and p not in self.hot_pipes:
                flow_dir_var = f"{self.cold_to_hot_pipe(p)}__flow_direct_var"
            else:
                flow_dir_var = f"{p}__flow_direct_var"

            self.__pipe_to_flow_direct_map[p] = flow_dir_var
            self.__flow_direct_var[flow_dir_var] = ca.MX.sym(flow_dir_var)

            # Fix the directions that are already implied by the bounds on heat
            # Nonnegative heat implies that flow direction Boolean is equal to one.
            # Nonpositive heat implies that flow direction Boolean is equal to zero.

            heat_in_lb = _get_min_bound(bounds[f"{p}.HeatIn.Heat"][0])
            heat_in_ub = _get_max_bound(bounds[f"{p}.HeatIn.Heat"][1])
            heat_out_lb = _get_min_bound(bounds[f"{p}.HeatOut.Heat"][0])
            heat_out_ub = _get_max_bound(bounds[f"{p}.HeatOut.Heat"][1])

            if (heat_in_lb >= 0.0 and heat_in_ub >= 0.0) or (
                heat_out_lb >= 0.0 and heat_out_ub >= 0.0
            ):
                self.__flow_direct_bounds[flow_dir_var] = (1.0, 1.0)
            elif (heat_in_lb <= 0.0 and heat_in_ub <= 0.0) or (
                heat_out_lb <= 0.0 and heat_out_ub <= 0.0
            ):
                self.__flow_direct_bounds[flow_dir_var] = (0.0, 0.0)
            else:
                self.__flow_direct_bounds[flow_dir_var] = (0.0, 1.0)

            if parameters[f"{p}.disconnectable"]:
                neighbour = self.has_related_pipe(p)
                if neighbour and p not in self.hot_pipes:
                    disconnected_var = f"{self.cold_to_hot_pipe(p)}__is_disconnected"
                else:
                    disconnected_var = f"{p}__is_disconnected"

                self.__pipe_disconnect_map[p] = disconnected_var
                self.__pipe_disconnect_var[disconnected_var] = ca.MX.sym(disconnected_var)
                self.__pipe_disconnect_var_bounds[disconnected_var] = (0.0, 1.0)

            if heat_in_ub <= 0.0 and heat_out_lb >= 0.0:
                raise Exception(f"Heat flow rate in/out of pipe '{p}' cannot be zero.")

        for v in self.heat_network_components.get("check_valve", []):
            status_var = f"{v}__status_var"

            self.__check_valve_status_map[v] = status_var
            self.__check_valve_status_var[status_var] = ca.MX.sym(status_var)
            self.__check_valve_status_var_bounds[status_var] = (0.0, 1.0)

        for v in self.heat_network_components.get("control_valve", []):
            flow_dir_var = f"{v}__flow_direct_var"

            self.__control_valve_direction_map[v] = flow_dir_var
            self.__control_valve_direction_var[flow_dir_var] = ca.MX.sym(flow_dir_var)
            self.__control_valve_direction_var_bounds[flow_dir_var] = (0.0, 1.0)

        # Pipe topology variables

        # In case the user overrides the pipe class of the pipe with a single
        # pipe class we update the diameter/area parameters. If there is more
        # than a single pipe class for a certain pipe, we set the diameter
        # and area to NaN to prevent erroneous constraints.
        for _ in range(self.ensemble_size):
            self.__pipe_topo_diameter_area_parameters.append({})
            self.__pipe_topo_heat_loss_parameters.append({})

        for _carrier, temperatures in self.temperature_carriers().items():
            carrier_id_number_mapping = str(temperatures["id_number_mapping"])
            temp_var_name = carrier_id_number_mapping + "_temperature"
            self.__temperature_regime_var[temp_var_name] = ca.MX.sym(temp_var_name)
            temperature_regimes = self.temperature_regimes(int(carrier_id_number_mapping))
            if len(temperature_regimes) == 0:
                temperature = temperatures["temperature"]
                self.__temperature_regime_var_bounds[temp_var_name] = (temperature, temperature)
            elif len(temperature_regimes) == 1:
                temperature = temperature_regimes[0]
                self.__temperature_regime_var_bounds[temp_var_name] = (temperature, temperature)
            else:
                self.__temperature_regime_var_bounds[temp_var_name] = (
                    min(temperature_regimes),
                    max(temperature_regimes),
                )

            for temperature_regime in temperature_regimes:
                carrier_selected_var = carrier_id_number_mapping + f"_{temperature_regime}"
                self.__carrier_selected_var[carrier_selected_var] = ca.MX.sym(carrier_selected_var)
                self.__carrier_selected_var_bounds[carrier_selected_var] = (0.0, 1.0)

        unique_pipe_classes = self.get_unique_pipe_classes()
        for pc in unique_pipe_classes:
            pipe_class_count = f"{pc.name}__global_pipe_class_count"
            self.__pipe_topo_global_pipe_class_count_var[pipe_class_count] = ca.MX.sym(
                pipe_class_count
            )
            self.__pipe_topo_global_pipe_class_count_map[f"{pc.name}"] = pipe_class_count
            self.__pipe_topo_global_pipe_class_count_var_bounds[pipe_class_count] = (
                0.0,
                len(self.heat_network_components.get("pipe", [])),
            )

        for pipe in self.heat_network_components.get("pipe", []):
            pipe_classes = self.pipe_classes(pipe)
            # cold_pipe = self.hot_to_cold_pipe(pipe)

            if len([c for c in pipe_classes if c.inner_diameter == 0]) > 1:
                raise Exception(
                    f"Pipe {pipe} should not have more than one `diameter = 0` pipe class"
                )

            # Note that we always make a diameter symbol, even if the diameter
            # is fixed. This can be convenient when playing around with
            # different pipe class options, and providing a uniform interface
            # to the user. Contrary to that, the pipe class booleans are very
            # much an internal affair.
            diam_var_name = f"{pipe}__hn_diameter"
            self.__pipe_topo_diameter_var[diam_var_name] = ca.MX.sym(diam_var_name)
            self.__pipe_topo_diameter_map[pipe] = diam_var_name

            cost_var_name = f"{pipe}__hn_cost"
            self.__pipe_topo_cost_var[cost_var_name] = ca.MX.sym(cost_var_name)
            self.__pipe_topo_cost_map[pipe] = cost_var_name

            max_discharge_var_name = f"{pipe}__hn_max_discharge"
            max_discharges = [c.maximum_discharge for c in pipe_classes]
            self.__pipe_topo_max_discharge_var[max_discharge_var_name] = ca.MX.sym(
                max_discharge_var_name
            )
            self.__pipe_topo_max_discharge_map[pipe] = max_discharge_var_name

            if len(pipe_classes) > 0:
                self.__pipe_topo_max_discharge_nominals[pipe] = np.median(max_discharges)
                self.__pipe_topo_max_discharge_var_bounds[pipe] = (
                    -max(max_discharges),
                    max(max_discharges),
                )
            else:
                max_velocity = self.heat_network_options()["maximum_velocity"]
                self.__pipe_topo_max_discharge_nominals[pipe] = (
                    parameters[f"{pipe}.area"] * max_velocity
                )
                self.__pipe_topo_max_discharge_var_bounds[pipe] = (
                    -parameters[f"{pipe}.area"] * max_velocity,
                    parameters[f"{pipe}.area"] * max_velocity,
                )

            if not pipe_classes:
                # No pipe class decision to make for this pipe w.r.t. diameter
                diameter = parameters[f"{pipe}.diameter"]
                investment_cost = parameters[f"{pipe}.investment_cost_coefficient"]
                self.__pipe_topo_diameter_var_bounds[diam_var_name] = (diameter, diameter)
                self.__pipe_topo_cost_var_bounds[cost_var_name] = (investment_cost, investment_cost)
                if diameter > 0.0:
                    self.__pipe_topo_diameter_nominals[diam_var_name] = diameter
                    self.__pipe_topo_cost_nominals[cost_var_name] = max(investment_cost, 1.0)
            elif len(pipe_classes) == 1:
                # No pipe class decision to make for this pipe w.r.t. diameter
                diameter = pipe_classes[0].inner_diameter
                investment_cost = pipe_classes[0].investment_costs
                self.__pipe_topo_diameter_var_bounds[diam_var_name] = (diameter, diameter)
                self.__pipe_topo_cost_var_bounds[cost_var_name] = (investment_cost, investment_cost)
                if diameter > 0.0:
                    self.__pipe_topo_diameter_nominals[diam_var_name] = diameter
                    self.__pipe_topo_cost_nominals[cost_var_name] = max(investment_cost, 1.0)
                    if investment_cost == 0.0:
                        RuntimeWarning(f"{pipe} has an investment cost of 0. €/m")

                for ensemble_member in range(self.ensemble_size):
                    d = self.__pipe_topo_diameter_area_parameters[ensemble_member]

                    d[f"{pipe}.diameter"] = diameter
                    d[f"{pipe}.area"] = pipe_classes[0].area
            else:
                diameters = [c.inner_diameter for c in pipe_classes]
                self.__pipe_topo_diameter_var_bounds[diam_var_name] = (
                    min(diameters),
                    max(diameters),
                )
                costs = [c.investment_costs for c in pipe_classes]
                self.__pipe_topo_cost_var_bounds[cost_var_name] = (
                    min(costs),
                    max(costs),
                )
                self.__pipe_topo_cost_nominals[cost_var_name] = np.median(costs)

                self.__pipe_topo_diameter_nominals[diam_var_name] = min(
                    x for x in diameters if x > 0.0
                )

                for ensemble_member in range(self.ensemble_size):
                    d = self.__pipe_topo_diameter_area_parameters[ensemble_member]

                    d[f"{pipe}.diameter"] = np.nan
                    d[f"{pipe}.area"] = np.nan

            # For similar reasons as for the diameter, we always make a heat
            # loss symbol, even if the heat loss is fixed. Note that we also
            # override the .Heat_loss parameter for cold pipes, even though
            # it is not actually used in the optimization problem.
            heat_loss_var_name = f"{pipe}__hn_heat_loss"
            carrier_id = parameters[f"{pipe}.carrier_id"]
            if len(self.temperature_regimes(carrier_id)) == 0:
                self.__pipe_topo_heat_loss_var[heat_loss_var_name] = ca.MX.sym(heat_loss_var_name)
            else:
                self.__pipe_topo_heat_loss_path_var[heat_loss_var_name] = ca.MX.sym(
                    heat_loss_var_name
                )
            self.__pipe_topo_heat_loss_map[pipe] = heat_loss_var_name

            if not pipe_classes or options["neglect_pipe_heat_losses"]:
                # No pipe class decision to make for this pipe w.r.t. heat loss
                heat_loss = self._pipe_heat_loss(options, parameters, pipe)
                self.__pipe_topo_heat_loss_var_bounds[heat_loss_var_name] = (
                    0.0,
                    2.0 * heat_loss,
                )
                if heat_loss > 0:
                    self.__pipe_topo_heat_loss_nominals[heat_loss_var_name] = heat_loss
                else:
                    self.__pipe_topo_heat_loss_nominals[heat_loss_var_name] = max(
                        self._pipe_heat_loss({"neglect_pipe_heat_losses": False}, parameters, pipe),
                        1.0,
                    )

                for ensemble_member in range(self.ensemble_size):
                    h = self.__pipe_topo_heat_loss_parameters[ensemble_member]
                    h[f"{pipe}.Heat_loss"] = self._pipe_heat_loss(options, parameters, pipe)

            elif len(pipe_classes) == 1:
                # No pipe class decision to make for this pipe w.r.t. heat loss
                u_values = pipe_classes[0].u_values
                heat_loss = self._pipe_heat_loss(options, parameters, pipe, u_values)

                self.__pipe_topo_heat_loss_var_bounds[heat_loss_var_name] = (
                    0.0,
                    2.0 * heat_loss,
                )
                if heat_loss > 0:
                    self.__pipe_topo_heat_loss_nominals[heat_loss_var_name] = heat_loss
                else:
                    self.__pipe_topo_heat_loss_nominals[heat_loss_var_name] = max(
                        self._pipe_heat_loss({"neglect_pipe_heat_losses": False}, parameters, pipe),
                        1.0,
                    )

                for ensemble_member in range(self.ensemble_size):
                    h = self.__pipe_topo_heat_loss_parameters[ensemble_member]
                    h[f"{pipe}.Heat_loss"] = heat_loss
            else:
                heat_losses = [
                    self._pipe_heat_loss(options, parameters, pipe, c.u_values)
                    for c in pipe_classes
                ]

                self.__pipe_topo_heat_losses[pipe] = heat_losses
                self.__pipe_topo_heat_loss_var_bounds[heat_loss_var_name] = (
                    min(heat_losses),
                    max(heat_losses),
                )
                self.__pipe_topo_heat_loss_nominals[heat_loss_var_name] = np.median(
                    [x for x in heat_losses if x > 0]
                )

                for ensemble_member in range(self.ensemble_size):
                    h = self.__pipe_topo_heat_loss_parameters[ensemble_member]
                    h[f"{pipe}.Heat_loss"] = max(
                        self._pipe_heat_loss(options, parameters, pipe), 1.0
                    )

            # Pipe class variables.
            if not pipe_classes or len(pipe_classes) == 1:
                # No pipe class decision to make for this pipe
                pass
            else:
                self.__pipe_topo_pipe_class_map[pipe] = {}
                self.__pipe_topo_pipe_class_discharge_ordering_map[pipe] = {}
                self.__pipe_topo_pipe_class_cost_ordering_map[pipe] = {}
                self.__pipe_topo_pipe_class_heat_loss_ordering_map[pipe] = {}

                for c in pipe_classes:
                    neighbour = self.has_related_pipe(pipe)
                    if neighbour and pipe not in self.hot_pipes:
                        cold_pipe = self.cold_to_hot_pipe(pipe)
                        pipe_class_var_name = f"{cold_pipe}__hn_pipe_class_{c.name}"
                        pipe_class_ordering_name = (
                            f"{cold_pipe}__hn_pipe_class_{c.name}_discharge_ordering"
                        )
                        pipe_class_cost_ordering_name = (
                            f"{cold_pipe}__hn_pipe_class_{c.name}_cost_ordering"
                        )
                    else:
                        pipe_class_var_name = f"{pipe}__hn_pipe_class_{c.name}"
                        pipe_class_ordering_name = (
                            f"{pipe}__hn_pipe_class_{c.name}_discharge_ordering"
                        )
                        pipe_class_cost_ordering_name = (
                            f"{pipe}__hn_pipe_class_{c.name}_cost_ordering"
                        )

                    self.__pipe_topo_pipe_class_map[pipe][c] = pipe_class_var_name
                    self.__pipe_topo_pipe_class_var[pipe_class_var_name] = ca.MX.sym(
                        pipe_class_var_name
                    )
                    self.__pipe_topo_pipe_class_var_bounds[pipe_class_var_name] = (0.0, 1.0)

                    self.__pipe_topo_pipe_class_discharge_ordering_map[pipe][
                        c
                    ] = pipe_class_ordering_name
                    self.__pipe_topo_pipe_class_discharge_ordering_var[
                        pipe_class_ordering_name
                    ] = ca.MX.sym(pipe_class_ordering_name)
                    self.__pipe_topo_pipe_class_discharge_ordering_var_bounds[
                        pipe_class_ordering_name
                    ] = (0.0, 1.0)

                    self.__pipe_topo_pipe_class_cost_ordering_map[pipe][
                        c
                    ] = pipe_class_cost_ordering_name
                    self.__pipe_topo_pipe_class_cost_ordering_var[
                        pipe_class_cost_ordering_name
                    ] = ca.MX.sym(pipe_class_cost_ordering_name)
                    self.__pipe_topo_pipe_class_cost_ordering_var_bounds[
                        pipe_class_cost_ordering_name
                    ] = (0.0, 1.0)

                    pipe_class_heat_loss_ordering_name = (
                        f"{pipe}__hn_pipe_class_{c.name}_heat_loss_ordering"
                    )

                    self.__pipe_topo_pipe_class_heat_loss_ordering_map[pipe][
                        c
                    ] = pipe_class_heat_loss_ordering_name
                    self.__pipe_topo_pipe_class_heat_loss_ordering_var[
                        pipe_class_heat_loss_ordering_name
                    ] = ca.MX.sym(pipe_class_heat_loss_ordering_name)
                    self.__pipe_topo_pipe_class_heat_loss_ordering_var_bounds[
                        pipe_class_heat_loss_ordering_name
                    ] = (0.0, 1.0)

        # Update the bounds of the pipes that will have their diameter
        # optimized. Note that the flow direction may have already been fixed
        # based on the original bounds, if that was desired. We can therefore
        # naively override the bounds without taking this into account.
        for pipe in self.__pipe_topo_pipe_class_map:
            pipe_classes = self.__pipe_topo_pipe_class_map[pipe]
            max_discharge = max([c.maximum_discharge for c in pipe_classes])

            self.__pipe_topo_heat_discharge_bounds[f"{pipe}.Q"] = (-max_discharge, max_discharge)

            # Heat on cold side is zero, so no change needed
            cp = parameters[f"{pipe}.cp"]
            rho = parameters[f"{pipe}.rho"]
            temperature = parameters[f"{pipe}.temperature"]

            # TODO: if temperature is variable these bounds should be set differently
            max_heat = 2.0 * cp * rho * temperature * max_discharge

            # self.__pipe_topo_heat_discharge_bounds[f"{pipe}.Heat_in"] = (-max_heat, max_heat)
            # self.__pipe_topo_heat_discharge_bounds[f"{pipe}.Heat_out"] = (-max_heat, max_heat)
            self.__pipe_topo_heat_discharge_bounds[f"{pipe}.HeatIn.Heat"] = (-max_heat, max_heat)
            self.__pipe_topo_heat_discharge_bounds[f"{pipe}.HeatOut.Heat"] = (-max_heat, max_heat)

        # Note that all entries in self.__pipe_topo_heat_losses are guaranteed
        # to be in self.__pipe_topo_pipe_class_map, but not vice versa. If
        # e.g. all diameters have a heat loss of zero, we don't have any
        # decision to make w.r.t heat loss.
        # for p in self.__pipe_topo_heat_losses:
        #     pipe_name = p if p in self.hot_pipes else self.cold_to_hot_pipe(p)
        #     assert pipe_name in self.__pipe_topo_pipe_class_map

        # When optimizing for pipe size, we do not yet support all options
        if self.__pipe_topo_pipe_class_map:
            # if options["minimum_velocity"] > 0.0:
            #     raise Exception(
            #         "When optimizing pipe diameters, "
            #         "the `maximum_velocity` option should be set to zero."
            #     )

            if np.isfinite(options["maximum_temperature_der"]) and np.isfinite(
                options["maximum_flow_der"]
            ):
                raise Exception(
                    "When optimizing pipe diameters, "
                    "the `maximum_temperature_der` or `maximum_flow_der` should be infinite."
                )

        # Demand insulation link
        for dmnd in self.heat_network_components.get("demand", []):
            demand_insulation_classes = self.demand_insulation_classes(dmnd)
            if not demand_insulation_classes or len(demand_insulation_classes) == 1:
                # No insulation options availabe for the demands
                pass
            else:
                self.__demand_insulation_class_map[dmnd] = {}

                for insl in demand_insulation_classes:
                    if dmnd == insl.name_demand:
                        demand_insulation_class_var_name = (
                            f"{dmnd}__demand_insulation_class_{insl.name_insulation_level}"
                        )
                        if demand_insulation_class_var_name in (
                            self.__demand_insulation_class_map[dmnd].values()
                        ):
                            raise Exception(f"Resolve duplicate insulation: {insl}.")
                        self.__demand_insulation_class_map[dmnd][
                            insl
                        ] = demand_insulation_class_var_name
                        self.__demand_insulation_class_var[
                            demand_insulation_class_var_name
                        ] = ca.MX.sym(demand_insulation_class_var_name)
                        self.__demand_insulation_class_var_bounds[
                            demand_insulation_class_var_name
                        ] = (0.0, 1.0)

        # Check that buffer information is logical and
        # set the stored heat at t0 in the buffer(s) via bounds
        if len(self.times()) > 2:
            self.__check_buffer_values_and_set_bounds_at_t0()

        self.__update_windpark_upper_bounds()

        self.__maximum_total_head_loss = self.__get_maximum_total_head_loss()

        # Making the variables for max size

        def _make_max_size_var(name, lb, ub, nominal):
            asset_max_size_var = f"{name}__max_size"
            self._asset_max_size_map[name] = asset_max_size_var
            self.__asset_max_size_var[asset_max_size_var] = ca.MX.sym(asset_max_size_var)
            self.__asset_max_size_bounds[asset_max_size_var] = (lb, ub)
            self.__asset_max_size_nominals[asset_max_size_var] = nominal

        for asset_name in self.heat_network_components.get("source", []):
            ub = bounds[f"{asset_name}.Heat_source"][1]
            _make_max_size_var(name=asset_name, lb=0.0, ub=ub, nominal=ub / 2.0)

        for asset_name in self.heat_network_components.get("demand", []):
            ub = (
                bounds[f"{asset_name}.Heat_demand"][1]
                if not np.isinf(bounds[f"{asset_name}.Heat_demand"][1])
                else bounds[f"{asset_name}.HeatIn.Heat"][1]
            )
            _make_max_size_var(name=asset_name, lb=0.0, ub=ub, nominal=ub / 2.0)

        for asset_name in self.heat_network_components.get("ates", []):
            ub = bounds[f"{asset_name}.Heat_ates"][1]
            _make_max_size_var(name=asset_name, lb=0.0, ub=ub, nominal=ub / 2.0)

        for asset_name in self.heat_network_components.get("buffer", []):
            _make_max_size_var(
                name=asset_name,
                lb=0.0,
                ub=bounds[f"{asset_name}.Stored_heat"][1],
                nominal=self.variable_nominal(f"{asset_name}.Stored_heat"),
            )

        for asset_name in [
            *self.heat_network_components.get("heat_exchanger", []),
            *self.heat_network_components.get("heat_pump", []),
            *self.heat_network_components.get("heat_pump_elec", []),
        ]:
            _make_max_size_var(
                name=asset_name,
                lb=0.0,
                ub=bounds[f"{asset_name}.Secondary_heat"][1],
                nominal=self.variable_nominal(f"{asset_name}.Secondary_heat"),
            )

        # Making the __aggregation_count variable for each asset
        for asset_list in self.heat_network_components.values():
            for asset in asset_list:
                aggr_count_var = f"{asset}_aggregation_count"
                self._asset_aggregation_count_var_map[asset] = aggr_count_var
                self.__asset_aggregation_count_var[aggr_count_var] = ca.MX.sym(aggr_count_var)
                try:
                    aggr_count_max = parameters[f"{asset}.nr_of_doublets"]
                except KeyError:
                    aggr_count_max = 1.0
                if parameters[f"{asset}.state"] == 0:
                    aggr_count_max = 0.0
                self.__asset_aggregation_count_var_bounds[aggr_count_var] = (0.0, aggr_count_max)

        # Making the cost variables; fixed_operational_cost, variable_operational_cost,
        # installation_cost and investment_cost
        for asset_name in [
            asset_name
            for asset_name_list in self.heat_network_components.values()
            for asset_name in asset_name_list
        ]:
            if asset_name in [
                *self.heat_network_components.get("node", []),
                *self.heat_network_components.get("pump", []),
                *self.heat_network_components.get("check_valve", []),
                *self.heat_network_components.get("control_valve", []),
                *self.heat_network_components.get("electricity_cable", []),
                *self.heat_network_components.get("electricity_source", []),
                *self.heat_network_components.get("electricity_demand", []),
                *self.heat_network_components.get("electricity_node", []),
                *self.heat_network_components.get("gas_node", []),
                *self.heat_network_components.get("gas_pipe", []),
                *self.heat_network_components.get("gas_source", []),
                *self.heat_network_components.get("gas_demand", []),
                *self.heat_network_components.get("electrolyzer", []),
                *self.heat_network_components.get("gas_tank_storage", []),
                *self.heat_network_components.get("wind_park", []),
            ]:
                continue
            elif asset_name in [*self.heat_network_components.get("ates", [])]:
                nominal_fixed_operational = self.variable_nominal(f"{asset_name}.Heat_ates")
                nominal_variable_operational = nominal_fixed_operational
                nominal_investment = nominal_fixed_operational
            elif asset_name in [*self.heat_network_components.get("demand", [])]:
                nominal_fixed_operational = (
                    bounds[f"{asset_name}.Heat_demand"][1]
                    if not np.isinf(bounds[f"{asset_name}.Heat_demand"][1])
                    else bounds[f"{asset_name}.HeatIn.Heat"][1]
                )
                nominal_variable_operational = nominal_fixed_operational
                nominal_investment = nominal_fixed_operational
            elif asset_name in [*self.heat_network_components.get("source", [])]:
                nominal_fixed_operational = self.variable_nominal(f"{asset_name}.Heat_source")
                nominal_variable_operational = nominal_fixed_operational
                nominal_investment = nominal_fixed_operational
            elif asset_name in [*self.heat_network_components.get("pipe", [])]:
                nominal_fixed_operational = max(parameters[f"{asset_name}.length"], 1.0)
                nominal_variable_operational = nominal_fixed_operational
                nominal_investment = nominal_fixed_operational
            elif asset_name in [*self.heat_network_components.get("buffer", [])]:
                nominal_fixed_operational = self.variable_nominal(f"{asset_name}.Stored_heat")
                nominal_variable_operational = self.variable_nominal(f"{asset_name}.Heat_buffer")
                nominal_investment = nominal_fixed_operational
            elif asset_name in [
                *self.heat_network_components.get("heat_exchanger", []),
                *self.heat_network_components.get("heat_pump", []),
                *self.heat_network_components.get("heat_pump_elec", []),
            ]:
                nominal_fixed_operational = self.variable_nominal(f"{asset_name}.Secondary_heat")
                nominal_variable_operational = nominal_fixed_operational
                nominal_investment = nominal_fixed_operational
            else:
                logger.warning(
                    f"Asset {asset_name} has type for which "
                    f"we cannot determine bounds and nominals on the costs, "
                    f"skipping it."
                )
                nominal_fixed_operational = 1.0
                nominal_variable_operational = 1.0
                nominal_investment = 1.0

            # fixed operational cost
            asset_fixed_operational_cost_var = f"{asset_name}__fixed_operational_cost"
            self._asset_fixed_operational_cost_map[asset_name] = asset_fixed_operational_cost_var
            self.__asset_fixed_operational_cost_var[asset_fixed_operational_cost_var] = ca.MX.sym(
                asset_fixed_operational_cost_var
            )
            self.__asset_fixed_operational_cost_bounds[asset_fixed_operational_cost_var] = (
                0.0,
                np.inf,
            )
            self.__asset_fixed_operational_cost_nominals[asset_fixed_operational_cost_var] = (
                max(
                    parameters[f"{asset_name}.fixed_operational_cost_coefficient"]
                    * nominal_fixed_operational,
                    1.0e2,
                )
                if nominal_fixed_operational is not None
                else 1.0e2
            )

            # variable operational cost
            variable_operational_cost_var = f"{asset_name}__variable_operational_cost"
            self._asset_variable_operational_cost_map[asset_name] = variable_operational_cost_var
            self.__asset_variable_operational_cost_var[variable_operational_cost_var] = ca.MX.sym(
                variable_operational_cost_var
            )
            self.__asset_variable_operational_cost_bounds[variable_operational_cost_var] = (
                0.0,
                np.inf,
            )
            self.__asset_variable_operational_cost_nominals[variable_operational_cost_var] = (
                max(
                    parameters[f"{asset_name}.variable_operational_cost_coefficient"]
                    * nominal_variable_operational
                    * 24.0,
                    1.0e2,
                )
                if nominal_variable_operational is not None
                else 1.0e2
            )

            # installation cost
            asset_installation_cost_var = f"{asset_name}__installation_cost"
            self._asset_installation_cost_map[asset_name] = asset_installation_cost_var
            self.__asset_installation_cost_var[asset_installation_cost_var] = ca.MX.sym(
                asset_installation_cost_var
            )
            try:
                aggr_count_max = parameters[f"{asset_name}.nr_of_doublets"]
            except KeyError:
                aggr_count_max = 1.0
            if parameters[f"{asset}.state"] == 0:
                aggr_count_max = 0.0
            self.__asset_installation_cost_bounds[asset_installation_cost_var] = (
                0.0,
                parameters[f"{asset_name}.installation_cost"] * aggr_count_max,
            )
            self.__asset_installation_cost_nominals[asset_installation_cost_var] = (
                parameters[f"{asset_name}.installation_cost"]
                if parameters[f"{asset_name}.installation_cost"]
                else 1.0e2
            )

            # investment cost
            asset_investment_cost_var = f"{asset_name}__investment_cost"
            self._asset_investment_cost_map[asset_name] = asset_investment_cost_var
            self.__asset_investment_cost_var[asset_investment_cost_var] = ca.MX.sym(
                asset_investment_cost_var
            )

            if asset_name in self.heat_network_components.get("pipe", []):
                if asset_name in self.__pipe_topo_pipe_class_map:
                    pipe_classes = self.__pipe_topo_pipe_class_map[asset_name]
                    max_cost = (
                        2.0
                        * parameters[f"{asset_name}.length"]
                        * max([c.investment_costs for c in pipe_classes.keys()])
                    )
                else:
                    max_cost = (
                        2.0
                        * parameters[f"{asset_name}.length"]
                        * parameters[f"{asset_name}.investment_cost_coefficient"]
                    )
            else:
                max_cost = (
                    self.__asset_max_size_bounds[f"{asset_name}__max_size"][1]
                    * parameters[f"{asset_name}.investment_cost_coefficient"]
                )
            self.__asset_investment_cost_bounds[asset_investment_cost_var] = (0.0, max_cost)
            self.__asset_investment_cost_nominals[asset_investment_cost_var] = (
                max(
                    parameters[f"{asset_name}.investment_cost_coefficient"] * nominal_investment,
                    1.0e2,
                )
                if nominal_investment is not None
                else 1.0e2
            )

        if options["include_asset_is_realized"]:
            for asset in [
                *self.heat_network_components.get("source", []),
                *self.heat_network_components.get("demand", []),
                *self.heat_network_components.get("ates", []),
                *self.heat_network_components.get("buffer", []),
                *self.heat_network_components.get("heat_exchanger", []),
                *self.heat_network_components.get("heat_pump", []),
            ]:
                var_name = f"{asset}__cumulative_investments_made_in_eur"
                self.__cumulative_investments_made_in_eur_map[asset] = var_name
                self.__cumulative_investments_made_in_eur_var[var_name] = ca.MX.sym(var_name)
                self.__cumulative_investments_made_in_eur_nominals[
                    var_name
                ] = self.variable_nominal(f"{asset}__investment_cost") + self.variable_nominal(
                    f"{asset}__installation_cost"
                )
                self.__cumulative_investments_made_in_eur_bounds[var_name] = (0.0, np.inf)

                # This is an integer variable between [0, max_aggregation_count] that allows the
                # increments of the asset to become used by the optimizer. Meaning that when this
                # variable is zero not heat can be consumed or produced by this asset. When the
                # integer is >=1 the asset can consume and/or produce according to its increments.
                var_name = f"{asset}__asset_is_realized"
                self.__asset_is_realized_map[asset] = var_name
                self.__asset_is_realized_var[var_name] = ca.MX.sym(var_name)
                try:
                    aggr_count_max = parameters[f"{asset}.nr_of_doublets"]
                except KeyError:
                    aggr_count_max = 1.0
                if parameters[f"{asset}.state"] == 0:
                    aggr_count_max = 0.0
                self.__asset_is_realized_bounds[var_name] = (0.0, aggr_count_max)

        if options["include_asset_is_switched_on"]:
            for asset in [
                *self.heat_network_components.get("electrolyzer", []),
            ]:
                var_name = f"{asset}__asset_is_switched_on"
                self.__asset_is_switched_on_map[asset] = var_name
                self.__asset_is_switched_on_var[var_name] = ca.MX.sym(var_name)
                self.__asset_is_switched_on_bounds[var_name] = (0.0, 1.0)

    def heat_network_options(self):
        r"""
        Returns a dictionary of heat network specific options.

        +--------------------------------------+-----------+-----------------------------+
        | Option                               | Type      | Default value               |
        +======================================+===========+=============================+
        | ``minimum_pressure_far_point``       | ``float`` | ``1.0`` bar                 |
        +--------------------------------------+-----------+-----------------------------+
        | ``maximum_temperature_der``          | ``float`` | ``2.0`` °C/hour             |
        +--------------------------------------+-----------+-----------------------------+
        | ``maximum_flow_der``                 | ``float`` | ``np.inf`` m3/s/hour        |
        +--------------------------------------+-----------+-----------------------------+
        | ``neglect_pipe_heat_losses``         | ``bool``  | ``False``                   |
        +--------------------------------------+-----------+-----------------------------+
        | ``heat_loss_disconnected_pipe``      | ``bool``  | ``True``                    |
        +--------------------------------------+-----------+-----------------------------+
        | ``minimum_velocity``                 | ``float`` | ``0.005`` m/s               |
        +--------------------------------------+-----------+-----------------------------+
        | ``head_loss_option`` (inherited)     | ``enum``  | ``HeadLossOption.LINEAR``   |
        +--------------------------------------+-----------+-----------------------------+
        | ``minimize_head_losses`` (inherited) | ``bool``  | ``False``                   |
        +--------------------------------------+-----------+-----------------------------+
        | ``include_demand_insulation_options``| ``bool``  | ``False``                   |
        +--------------------------------------+-----------+-----------------------------+
        | ``include_asset_is_realized ``       | ``bool``  | ``False``                   |
        +--------------------------------------+-----------+-----------------------------+
        +--------------------------------------+-----------+-----------------------------+
        | ``include_asset_is_switched_on ``    | ``bool``  | ``False``                   |
        +--------------------------------------+-----------+-----------------------------+

        The ``maximum_temperature_der`` gives the maximum temperature change
        per hour. Similarly, the ``maximum_flow_der`` parameter gives the
        maximum flow change per hour. These options together are used to
        constrain the maximum heat change per hour allowed in the entire
        network. Note the unit for flow is m3/s, but the change is expressed
        on an hourly basis leading to the ``m3/s/hour`` unit.

        The ``heat_loss_disconnected_pipe`` option decides whether a
        disconnectable pipe has heat loss or not when it is disconnected on
        that particular time step. By default, a pipe has heat loss even if
        it is disconnected, as it would still contain relatively hot water in
        reality. We also do not want minimization of heat production to lead
        to overly disconnecting pipes. In some scenarios it is hydraulically
        impossible to supply heat to these disconnected pipes (Q is forced to
        zero), in which case this option can be set to ``False``.

        The ``neglect_pipe_heat_losses`` option sets the heat loss in pipes to
        zero. This can be useful when the insulation properties are unknown.
        Note that other components can still have heat loss, e.g. a buffer.

        The ``minimum_velocity`` is the minimum absolute value of the velocity
        in every pipe. It is mostly an option to improve the stability of the
        solver in a possibly subsequent QTH problem: the default value of
        `0.005` m/s helps the solver by avoiding the difficult case where
        discharges get close to zero.

        Note that the inherited options ``head_loss_option`` and
        ``minimize_head_losses`` are changed from their default values to
        ``HeadLossOption.LINEAR`` and ``False`` respectively.

        The ``include_demand_insulation_options`` options is used, when insulations options per
        demand is specificied, to include heat demand and supply matching via constraints for all
        possible insulation options.
        """

        options = super().heat_network_options()

        options["minimum_pressure_far_point"] = 1.0
        options["maximum_temperature_der"] = 2.0
        options["maximum_flow_der"] = np.inf
        options["neglect_pipe_heat_losses"] = False
        options["heat_loss_disconnected_pipe"] = True
        options["minimum_velocity"] = 0.005
        options["head_loss_option"] = HeadLossOption.LINEAR
        options["minimize_head_losses"] = False
        options["include_demand_insulation_options"] = False
        options["include_asset_is_realized"] = False
        options["include_asset_is_switched_on"] = False

        return options

    def pipe_classes(self, pipe: str) -> List[PipeClass]:
        """
        Note that this method is only queried for _hot_ pipes. Their
        respective cold pipes are assumed to have the exact same properties.

        If the returned List is:
        - empty: use the pipe properties from the model
        - len() == 1: use these pipe properties to overrule that of the model
        - len() > 1: decide between the pipe class options.

        A pipe class with diameter 0 is interpreted as there being _no_ pipe.
        """
        return []

    def get_unique_pipe_classes(self) -> Set[PipeClass]:
        """
        Method queries all hot pipes and returns the set of unique pipe classes defined
        for the network. This means the method assumes the possible pipe classes for each
        cold pipe match the possible pipe classes for the respective hot pipe.
        """
        unique_pipe_classes = set()
        for p in self.heat_network_components.get("pipe", []):
            unique_pipe_classes.update(self.pipe_classes(p))
        return unique_pipe_classes

    def demand_insulation_classes(self, demand_insulation: str) -> List[DemandInsulationClass]:
        """
        If the returned List is:
        - empty: use the demand insualtion properties from the model
        - len() == 1: use these demand insualtion properties to overrule that of the model
        - len() > 1: decide between the demand insualtion class options.

        """
        return []

    def get_optimized_pipe_class(self, pipe: str) -> PipeClass:
        """
        Return the optimized pipe class for a specific pipe. If no
        optimized pipe class is available (yet), a `KeyError` is returned.
        """
        return self.__pipe_topo_pipe_class_result[pipe]

    def get_optimized_deman_insulation_class(self, demand_insulation: str) -> DemandInsulationClass:
        """
        Return the optimized demand_insulation class for a specific pipe. If no
        optimized demand insulation class is available (yet), a `KeyError` is returned.
        """
        return self.__demand_insulation_class_result[demand_insulation]

    def pipe_diameter_symbol_name(self, pipe: str) -> str:
        """
        Return the symbol name for the pipe diameter
        """
        return self.__pipe_topo_diameter_map[pipe]

    def pipe_cost_symbol_name(self, pipe: str) -> str:
        """
        Return the symbol name for the pipe investment cost per meter
        """
        return self.__pipe_topo_cost_map[pipe]

    @property
    def extra_variables(self):
        """
        In this function we add all the variables defined in the HeatMixin to the optimization
        problem. Note that these are only the normal variables not path variables.
        """
        variables = super().extra_variables.copy()
        variables.extend(self.__pipe_topo_diameter_var.values())
        variables.extend(self.__pipe_topo_cost_var.values())
        variables.extend(self.__pipe_topo_pipe_class_var.values())
        variables.extend(self.__asset_fixed_operational_cost_var.values())
        variables.extend(self.__asset_investment_cost_var.values())
        variables.extend(self.__asset_installation_cost_var.values())
        variables.extend(self.__asset_variable_operational_cost_var.values())
        variables.extend(self.__asset_max_size_var.values())
        variables.extend(self.__asset_aggregation_count_var.values())
        variables.extend(self.__pipe_topo_max_discharge_var.values())
        variables.extend(self.__pipe_topo_global_pipe_class_count_var.values())
        variables.extend(self.__pipe_topo_pipe_class_discharge_ordering_var.values())
        variables.extend(self.__pipe_topo_pipe_class_cost_ordering_var.values())
        variables.extend(self.__pipe_topo_pipe_class_heat_loss_ordering_var.values())
        variables.extend(self.__pipe_topo_heat_loss_var.values())
        return variables

    @property
    def path_variables(self):
        """
        In this function we add all the path variables defined in the HeatMixin to the
        optimization problem. Note that path_variables are variables that are created for each
        time-step.
        """
        variables = super().path_variables.copy()
        variables.extend(self.__flow_direct_var.values())
        variables.extend(self.__pipe_disconnect_var.values())
        variables.extend(self.__check_valve_status_var.values())
        variables.extend(self.__control_valve_direction_var.values())
        variables.extend(self.__demand_insulation_class_var.values())
        variables.extend(self._change_setpoint_var.values())
        variables.extend(self.__temperature_regime_var.values())
        variables.extend(self.__carrier_selected_var.values())
        variables.extend(self.__disabled_hex_var.values())
        variables.extend(self.__cumulative_investments_made_in_eur_var.values())
        variables.extend(self.__asset_is_realized_var.values())
        variables.extend(self.__pipe_topo_heat_loss_path_var.values())
        variables.extend(self.__asset_is_switched_on_var.values())
        return variables

    def variable_is_discrete(self, variable):
        """
        All variables that only can take integer values should be added to this function.
        """
        if (
            variable in self.__flow_direct_var
            or variable in self.__pipe_disconnect_var
            or variable in self.__check_valve_status_var
            or variable in self.__control_valve_direction_var
            or variable in self.__pipe_topo_pipe_class_var
            or variable in self.__demand_insulation_class_var
            or variable in self._change_setpoint_var
            or variable in self.__carrier_selected_var
            or variable in self.__disabled_hex_var
            or variable in self.__asset_aggregation_count_var
            or variable in self.__asset_is_realized_var
            or variable in self.__asset_is_switched_on_var
            or variable in self.__pipe_topo_pipe_class_discharge_ordering_var
            or variable in self.__pipe_topo_pipe_class_cost_ordering_var
            or variable in self.__pipe_topo_pipe_class_heat_loss_ordering_var
        ):
            return True
        else:
            return super().variable_is_discrete(variable)

    def variable_nominal(self, variable):
        """
        In this function we add all the nominals for the variables defined/added in the HeatMixin.
        """
        if variable in self.__pipe_topo_diameter_nominals:
            return self.__pipe_topo_diameter_nominals[variable]
        elif variable in self.__pipe_topo_heat_loss_nominals:
            return self.__pipe_topo_heat_loss_nominals[variable]
        elif variable in self.__pipe_topo_cost_nominals:
            return self.__pipe_topo_cost_nominals[variable]
        elif variable in self.__asset_fixed_operational_cost_nominals:
            return self.__asset_fixed_operational_cost_nominals[variable]
        elif variable in self.__asset_investment_cost_nominals:
            return self.__asset_investment_cost_nominals[variable]
        elif variable in self.__asset_variable_operational_cost_nominals:
            return self.__asset_variable_operational_cost_nominals[variable]
        elif variable in self.__asset_max_size_nominals:
            return self.__asset_max_size_nominals[variable]
        elif variable in self.__asset_installation_cost_nominals:
            return self.__asset_installation_cost_nominals[variable]
        elif variable in self.__cumulative_investments_made_in_eur_nominals:
            return self.__cumulative_investments_made_in_eur_nominals[variable]
        elif variable in self.__pipe_topo_max_discharge_nominals:
            return self.__pipe_topo_max_discharge_nominals[variable]
        else:
            return super().variable_nominal(variable)

    def bounds(self):
        """
        In this function we add the bounds to the problem for all the variables defined/added in
        the HeatMixin.
        """
        bounds = super().bounds()
        bounds.update(self.__flow_direct_bounds)
        bounds.update(self.__pipe_disconnect_var_bounds)
        bounds.update(self.__check_valve_status_var_bounds)
        bounds.update(self.__control_valve_direction_var_bounds)
        bounds.update(self.__buffer_t0_bounds)
        bounds.update(self.__pipe_topo_pipe_class_var_bounds)
        bounds.update(self.__demand_insulation_class_var_bounds)
        bounds.update(self.__pipe_topo_diameter_var_bounds)
        bounds.update(self.__pipe_topo_cost_var_bounds)
        bounds.update(self.__pipe_topo_heat_loss_var_bounds)
        bounds.update(self.__pipe_topo_heat_discharge_bounds)
        bounds.update(self._change_setpoint_bounds)
        bounds.update(self.__temperature_regime_var_bounds)
        bounds.update(self.__carrier_selected_var_bounds)
        bounds.update(self.__disabled_hex_var_bounds)
        bounds.update(self.__asset_fixed_operational_cost_bounds)
        bounds.update(self.__asset_investment_cost_bounds)
        bounds.update(self.__asset_installation_cost_bounds)
        bounds.update(self.__asset_variable_operational_cost_bounds)
        bounds.update(self.__asset_max_size_bounds)
        bounds.update(self.__asset_aggregation_count_var_bounds)
        bounds.update(self.__asset_is_realized_bounds)
        bounds.update(self.__cumulative_investments_made_in_eur_bounds)
        bounds.update(self.__pipe_topo_max_discharge_var_bounds)
        bounds.update(self.__pipe_topo_global_pipe_class_count_var_bounds)
        bounds.update(self.__pipe_topo_pipe_class_discharge_ordering_var_bounds)
        bounds.update(self.__pipe_topo_pipe_class_cost_ordering_var_bounds)
        bounds.update(self.__pipe_topo_pipe_class_heat_loss_ordering_var_bounds)
        bounds.update(self.__windpark_upper_bounds)
        return bounds

    def _pipe_heat_loss(
        self,
        options,
        parameters,
        p: str,
        u_values: Optional[Tuple[float, float]] = None,
        temp: float = None,
    ):
        """
        The heat losses have three components:

        - dependency on the pipe temperature
        - dependency on the ground temperature
        - dependency on temperature difference between the supply/return line.

        This latter term assumes that the supply and return lines lie close
        to, and thus influence, each other. I.e., the supply line loses heat
        that is absorbed by the return line. Note that the term dtemp is
        positive when the pipe is in the supply line and negative otherwise.
        """
        if options["neglect_pipe_heat_losses"]:
            return 0.0

        neighbour = self.has_related_pipe(p)

        if u_values is None:
            u_kwargs = {
                "inner_diameter": parameters[f"{p}.diameter"],
                "insulation_thicknesses": parameters[f"{p}.insulation_thickness"],
                "conductivities_insulation": parameters[f"{p}.conductivity_insulation"],
                "conductivity_subsoil": parameters[f"{p}.conductivity_subsoil"],
                "depth": parameters[f"{p}.depth"],
                "h_surface": parameters[f"{p}.h_surface"],
                "pipe_distance": parameters[f"{p}.pipe_pair_distance"],
            }

            # NaN values mean we use the function default
            u_kwargs = {k: v for k, v in u_kwargs.items() if not np.all(np.isnan(v))}
            u_1, u_2 = heat_loss_u_values_pipe(**u_kwargs, neighbour=neighbour)
        else:
            u_1, u_2 = u_values

        length = parameters[f"{p}.length"]
        temperature = parameters[f"{p}.temperature"]
        if temp is not None:
            temperature = temp
        temperature_ground = parameters[f"{p}.T_ground"]
        if neighbour:
            if self.is_hot_pipe(p):
                dtemp = temperature - parameters[f"{self.hot_to_cold_pipe(p)}.temperature"]
            else:
                dtemp = temperature - parameters[f"{self.cold_to_hot_pipe(p)}.temperature"]
        else:
            dtemp = 0

        # if no return/supply pipes can be linked to eachother, the influence of the heat of the
        # neighbouring pipes can also not be determined and thus no influence is assumed
        # (distance between pipes to infinity)
        # This results in Rneighbour -> 0 and therefore u2->0, u1-> 1/(Rsoil+Rins)

        heat_loss = (
            length * (u_1 - u_2) * temperature
            - (length * (u_1 - u_2) * temperature_ground)
            + (length * u_2 * dtemp)
        )

        if heat_loss < 0:
            raise Exception(f"Heat loss of pipe {p} should be nonnegative.")

        return heat_loss

    def parameters(self, ensemble_member):
        """
        In this function we adapt the parameters object to avoid issues with accidentally using
        variables as constants.
        """
        parameters = super().parameters(ensemble_member)

        # To avoid mistakes by accidentally using the `diameter`, `area` and `Heat_loss`
        # parameters in e.g. constraints when those are variable, we set them
        # to NaN in that case. In post(), they are set to their resulting
        # values once again.
        if self.__pipe_topo_diameter_area_parameters:
            parameters.update(self.__pipe_topo_diameter_area_parameters[ensemble_member])
        if self.__pipe_topo_heat_loss_parameters:
            parameters.update(self.__pipe_topo_heat_loss_parameters[ensemble_member])

        return parameters

    def __get_maximum_total_head_loss(self):
        """
        Get an upper bound on the maximum total head loss that can be used in
        big-M formulations of e.g. check valves and disconnectable pipes.

        There are multiple ways to calculate this upper bound, depending on
        what options are set. We compute all these upper bounds, and return
        the lowest one of them.
        """

        options = self.heat_network_options()
        components = self.heat_network_components

        if options["head_loss_option"] == HeadLossOption.NO_HEADLOSS:
            # Undefined, and all constraints using this methods value should
            # be skipped.
            return np.nan

        # Summing head loss in pipes
        max_sum_dh_pipes = 0.0

        for ensemble_member in range(self.ensemble_size):
            parameters = self.parameters(ensemble_member)

            head_loss = 0.0

            for pipe in components.get("pipe", []):
                try:
                    pipe_classes = self.__pipe_topo_pipe_class_map[pipe].keys()
                    head_loss += max(
                        self._hn_pipe_head_loss(
                            pipe, options, parameters, pc.maximum_discharge, pipe_class=pc
                        )
                        for pc in pipe_classes
                        if pc.maximum_discharge > 0.0
                    )
                except KeyError:
                    area = parameters[f"{pipe}.area"]
                    max_discharge = options["maximum_velocity"] * area
                    head_loss += self._hn_pipe_head_loss(pipe, options, parameters, max_discharge)

            head_loss += options["minimum_pressure_far_point"] * 10.2

            max_sum_dh_pipes = max(max_sum_dh_pipes, head_loss)

        # Maximum pressure difference allowed with user options
        # NOTE: Does not yet take elevation differences into acccount
        max_dh_network_options = (
            options["pipe_maximum_pressure"] - options["pipe_minimum_pressure"]
        ) * 10.2

        return min(max_sum_dh_pipes, max_dh_network_options)

    def __update_windpark_upper_bounds(self):

        t = self.times()
        for wp in self.heat_network_components.get("wind_park", []):
            lb = Timeseries(t, np.zeros(len(self.times())))
            ub = self.get_timeseries(f"{wp}.maximum_production")
            self.__windpark_upper_bounds[f"{wp}.Electricity_source"] = (lb, ub)

    def __check_buffer_values_and_set_bounds_at_t0(self):
        """
        In this function we force the buffer at t0 to have a certain amount of set energy in it.
        We do this via the bounds, by providing the bounds with a time-series where the first
        element is the initial heat in the buffer.
        """
        t = self.times()
        # We assume that t0 is always equal to self.times()[0]
        assert self.initial_time == self.times()[0]

        parameters = self.parameters(0)
        bounds = self.bounds()
        components = self.heat_network_components
        buffers = components.get("buffer", [])

        for b in buffers:
            min_fract_vol = parameters[f"{b}.min_fraction_tank_volume"]
            if min_fract_vol < 0.0 or min_fract_vol >= 1.0:
                raise Exception(
                    f"Minimum fraction of tank capacity of {b} must be smaller"
                    "than 1.0 and larger or equal to 0.0"
                )

            cp = parameters[f"{b}.cp"]
            rho = parameters[f"{b}.rho"]
            dt = parameters[f"{b}.dT"]
            heat_t0 = parameters[f"{b}.init_Heat"]
            vol_t0 = parameters[f"{b}.init_V_hot_tank"]
            stored_heat = f"{b}.Stored_heat"
            if not np.isnan(vol_t0) and not np.isnan(heat_t0):
                raise Exception(
                    f"At most one between the initial heat and volume of {b} should be prescribed."
                )

            if np.isnan(heat_t0):
                if not np.isnan(vol_t0):
                    # Extract information from volume
                    heat_t0 = vol_t0 * dt * cp * rho
                else:
                    # Set default value
                    volume = parameters[f"{b}.volume"]
                    default_vol_t0 = min_fract_vol * volume
                    heat_t0 = default_vol_t0 * dt * cp * rho

            # Check that volume/initial stored heat at t0 is within bounds
            lb_heat, ub_heat = bounds[stored_heat]
            lb_heat_t0 = np.inf
            ub_heat_t0 = -np.inf
            for bound in [lb_heat, ub_heat]:
                assert not isinstance(
                    bound, np.ndarray
                ), f"{b} stored heat cannot be a vector state"
                if isinstance(bound, Timeseries):
                    bound_t0 = bound.values[0]
                else:
                    bound_t0 = bound
                lb_heat_t0 = min(lb_heat_t0, bound_t0)
                ub_heat_t0 = max(ub_heat_t0, bound_t0)

            if heat_t0 < lb_heat_t0 or heat_t0 > ub_heat_t0:
                raise Exception(f"Initial heat of {b} is not within bounds.")

            # Set heat at t0
            lb = np.full_like(t, -np.inf)
            ub = np.full_like(t, np.inf)
            lb[0] = heat_t0
            ub[0] = heat_t0
            b_t0 = (Timeseries(t, lb), Timeseries(t, ub))
            self.__buffer_t0_bounds[stored_heat] = self.merge_bounds(bounds[stored_heat], b_t0)

    def __heat_matching_demand_insulation_constraints(self, ensemble_member):
        """
        Consider all possible heat demand insulation options (each options has an assosiated unique
        demand profile for the specific demand) and add constraints such that only one insulation
        options is activated per demand. The constraints will then ensure aim to match the supply
        and demand.

        Note:
        - This function is only active when the "include_demand_insulation_options" (False by
        default) has been set to True in the heat network options.
        - Currently this functional requires that all demands have at least one insualtion option is
        specified for every demand in the heat network.
        """

        constraints = []
        for dmnd in self.heat_network_components["demand"]:
            heat_demand = self.__state_vector_scaled(f"{dmnd}.Heat_demand", ensemble_member)
            target_demand = self.get_timeseries(f"{dmnd}.target_heat_demand")

            try:
                demand_insulation_classes = self.__demand_insulation_class_map[dmnd]
                is_insulation_active = []
                demand_profile_for_this_class = []
                big_m = []  # big_m for every insulation class
                nominal = []
                for pc, pc_var_name in demand_insulation_classes.items():
                    # Create a demand profile for every insulation level option for this demand
                    demand_profile_for_this_class.append(
                        pc.demand_scaling_factor * target_demand.values[: (len(self.times()))]
                    )
                    # There might be a large differnece between profiles of different insulation
                    # classes. Therefor create variables below per profile (per insulation class)
                    big_m.append(2.0 * max(demand_profile_for_this_class[-1]))
                    nominal.append(np.median(demand_profile_for_this_class[-1]))

                    # Create integer variable to activated/deactivate (1/0) a demand insulation
                    is_insulation_active_var = self.extra_variable(pc_var_name, ensemble_member)
                    # Demand insulation activation variable for each time step of demand profile
                    is_insulation_active.append(
                        ca.repmat(
                            is_insulation_active_var,
                            len(target_demand.values[: (len(self.times()))]),
                        )
                    )
                # Add constraint to enforce that only 1 demand insulation can be active
                # per time step for a specific demand
                for itstep in range(len(target_demand.values[: (len(self.times()))])):
                    is_insulation_active_sum_per_timestep = 0
                    for iclasses in range(len(demand_profile_for_this_class)):
                        is_insulation_active_sum_per_timestep = (
                            is_insulation_active_sum_per_timestep
                            + is_insulation_active[iclasses][itstep]
                        )
                    constraints.append((is_insulation_active_sum_per_timestep, 1.0, 1.0))

                # Adding constraints for the entire time horizon per demand insulation
                for iclasses in range(len(demand_profile_for_this_class)):
                    for itstep in range(len(demand_profile_for_this_class[iclasses])):
                        constraints.append(
                            (
                                (
                                    heat_demand[itstep]
                                    - demand_profile_for_this_class[iclasses][itstep]
                                    + big_m[iclasses]
                                    * (1.0 - is_insulation_active[iclasses][itstep])
                                )
                                / nominal[iclasses],
                                0.0,
                                np.inf,
                            )
                        )
                        constraints.append(
                            (
                                (
                                    heat_demand[itstep]
                                    - demand_profile_for_this_class[iclasses][itstep]
                                    - big_m[iclasses]
                                    * (1.0 - is_insulation_active[iclasses][itstep])
                                )
                                / nominal[iclasses],
                                -np.inf,
                                0.0,
                            )
                        )
            except KeyError:
                raise Exception(
                    "Add a DemandInsulationClass with a demand_scaling_factor value =1.0 for "
                    "demand: {dmnd}"
                )
        return constraints

    def __pipe_rate_heat_change_constraints(self, ensemble_member):
        """
        To avoid sudden change in heat from a timestep to the next,
        constraints on d(Heat)/dt are introduced.
        Information of restrictions on dQ/dt and dT/dt are used, as d(Heat)/dt is
        proportional to average_temperature * dQ/dt + average_discharge * dT/dt.
        The average discharge is computed using the assumption that the average velocity is 1 m/s.
        """
        constraints = []

        parameters = self.parameters(ensemble_member)
        hn_options = self.heat_network_options()

        t_change = hn_options["maximum_temperature_der"]
        q_change = hn_options["maximum_flow_der"]

        if np.isfinite(t_change) and np.isfinite(q_change):
            assert (
                not self.__pipe_topo_pipe_class_map
            ), "heat rate change constraints not allowed with topology optimization"

        for p in self.heat_network_components.get("pipe", []):
            variable = f"{p}.HeatIn.Heat"
            dt = np.diff(self.times(variable))

            canonical, sign = self.alias_relation.canonical_signed(variable)
            source_temperature_out = sign * self.state_vector(canonical, ensemble_member)

            # Maximum differences are expressed per hour. We scale appropriately.
            cp = parameters[f"{p}.cp"]
            rho = parameters[f"{p}.rho"]
            area = parameters[f"{p}.area"]
            avg_t = parameters[f"{p}.temperature"]
            # Assumption: average velocity is 1 m/s
            avg_v = 1
            avg_q = avg_v * area
            heat_change = cp * rho * (t_change / 3600 * avg_q + q_change / 3600 * avg_t)

            if heat_change < 0:
                raise Exception(f"Heat change of pipe {p} should be nonnegative.")
            elif not np.isfinite(heat_change):
                continue

            var_cur = source_temperature_out[1:]
            var_prev = source_temperature_out[:-1]
            variable_nominal = self.variable_nominal(variable)

            constraints.append(
                (
                    var_cur - var_prev,
                    -heat_change * dt / variable_nominal,
                    heat_change * dt / variable_nominal,
                )
            )

        return constraints

    def __node_heat_mixing_path_constraints(self, ensemble_member):
        """
        This function adds constraints for each heat network node/joint to have as much
        thermal power (Heat variable) going in as out. Effectively, it is setting the sum of
        thermal powers to zero.
        """
        constraints = []

        for node, connected_pipes in self.heat_network_topology.nodes.items():
            heat_sum = 0.0
            heat_nominals = []

            for i_conn, (_pipe, orientation) in connected_pipes.items():
                heat_conn = f"{node}.HeatConn[{i_conn + 1}].Heat"
                heat_sum += orientation * self.state(heat_conn)
                heat_nominals.append(self.variable_nominal(heat_conn))

            heat_nominal = np.median(heat_nominals)
            constraints.append((heat_sum / heat_nominal, 0.0, 0.0))

        return constraints

    def __gas_node_heat_mixing_path_constraints(self, ensemble_member):
        """
        This function adds constraints for each gas network node/joint to have as much
        flow going in as out. Effectively, it is setting the sum of flow to zero.
        """
        constraints = []

        for node, connected_pipes in self.heat_network_topology.gas_nodes.items():
            q_sum = 0.0
            q_nominals = []

            for i_conn, (_pipe, orientation) in connected_pipes.items():
                gas_conn = f"{node}.GasConn[{i_conn + 1}].Q"
                q_sum += orientation * self.state(gas_conn)
                q_nominals.append(self.variable_nominal(gas_conn))

            q_nominal = np.median(q_nominals)
            constraints.append((q_sum / q_nominal, 0.0, 0.0))

            q_sum = 0.0
            q_nominals = []

            for i_conn, (_pipe, orientation) in connected_pipes.items():
                gas_conn = f"{node}.GasConn[{i_conn + 1}].Q_shadow"
                q_sum += orientation * self.state(gas_conn)
                q_nominals.append(self.variable_nominal(gas_conn))

            q_nominal = np.median(q_nominals)
            constraints.append((q_sum / q_nominal, 0.0, 0.0))

        return constraints

    def __node_discharge_mixing_path_constraints(self, ensemble_member):
        """
        This function adds constraints to ensure that the incoming volumetric flow equals the
        outgoing volumetric flow. We assume constant density throughout a hydraulically coupled
        system and thus these constraints are needed for mass conservation.
        """
        constraints = []

        for node, connected_pipes in self.heat_network_topology.nodes.items():
            q_sum = 0.0
            q_nominals = []

            for i_conn, (_pipe, orientation) in connected_pipes.items():
                q_conn = f"{node}.HeatConn[{i_conn + 1}].Q"
                q_sum += orientation * self.state(q_conn)
                q_nominals.append(self.variable_nominal(q_conn))

            q_nominal = np.median(q_nominals)
            constraints.append((q_sum / q_nominal, 0.0, 0.0))

        return constraints

    def __heat_loss_path_constraints(self, ensemble_member):
        """
        This function adds the constraints to subtract the heat losses from the thermal power that
        propagates through the network. Note that this is done only on the thermal power, as such
        only energy losses are accounted for, temperature losses are not considered.

        There are a few cases for the heat loss constraints
        - Heat losses are constant: This is the case when the pipe class is constant and the
        network temperature is constant. In this case the symbol for the heat-loss is fixed by its
        lower and upper bound to a value.
        - Heat losses depend on pipe_class: In this case the heat loss depend on the pipe class
        selected by the optimization. In this case the heat losses can vary due to the varying
        radiation surface and different insulation materials applied to the pipe. Note that the
        influences of varying pipe class are taken into account while setting the heat-loss
        variable in topology constraints.
        - Heat losses depend on varying network temperature: In this case the heat loss varies due
        to the different delta temperature with ambient. Note that the heat loss symbol does not
        account for the varying temperature. Therefore, the big_m formulation is needed in these
        constraints.
        - Heat losses depend both on varying network temperature and pipe classes: In this case
        both pipe class and delta temperature with ambient vary
        - neglect_pipe_heat_losses:
        """
        # TODO: Massively simplify this function by setting the heat loss symbol also for varying
        #  temperature. All cases should then be solved with the same set of equations in this
        #  function.
        constraints = []
        options = self.heat_network_options()

        for p in self.heat_network_components.get("pipe", []):
            heat_in = self.state(f"{p}.HeatIn.Heat")
            heat_out = self.state(f"{p}.HeatOut.Heat")
            heat_nominal = self.variable_nominal(f"{p}.HeatIn.Heat")

            big_m = 2.0 * np.max(
                np.abs(
                    (
                        *self.bounds()[f"{p}.HeatIn.Heat"],
                        *self.bounds()[f"{p}.HeatOut.Heat"],
                    )
                )
            )

            is_disconnected_var = self.__pipe_disconnect_map.get(p)

            if is_disconnected_var is None:
                is_disconnected = 0.0
            else:
                is_disconnected = self.state(is_disconnected_var)

            if p in self.__pipe_topo_heat_loss_map:
                # Heat loss is variable depending on pipe class
                heat_loss_sym_name = self.__pipe_topo_heat_loss_map[p]
                try:
                    heat_loss = self.variable(heat_loss_sym_name)
                except KeyError:
                    heat_loss = self.__pipe_topo_heat_loss_path_var[heat_loss_sym_name]
                heat_loss_nominal = self.variable_nominal(heat_loss_sym_name)
                constraint_nominal = (heat_nominal * heat_loss_nominal) ** 0.5

                if options["heat_loss_disconnected_pipe"]:
                    constraints.append(
                        (
                            (heat_in - heat_out - heat_loss) / constraint_nominal,
                            0.0,
                            0.0,
                        )
                    )
                else:
                    # Force heat loss to `heat_loss` when pipe is connected, and zero otherwise.
                    heat_loss_nominal = self.__pipe_topo_heat_loss_nominals[heat_loss_sym_name]
                    constraint_nominal = (big_m * heat_loss_nominal) ** 0.5

                    # Force heat loss to `heat_loss` when pipe is connected.
                    constraints.append(
                        (
                            (heat_in - heat_out - heat_loss - is_disconnected * big_m)
                            / constraint_nominal,
                            -np.inf,
                            0.0,
                        )
                    )
                    constraints.append(
                        (
                            (heat_in - heat_out - heat_loss + is_disconnected * big_m)
                            / constraint_nominal,
                            0.0,
                            np.inf,
                        )
                    )
        return constraints

    @staticmethod
    def __get_abs_max_bounds(*bounds):
        """
        This function returns the absolute maximum of the bounds given. Note that bounds can also be
        a timeseries.
        """
        max_ = 0.0

        for b in bounds:
            if isinstance(b, np.ndarray):
                max_ = max(max_, max(abs(b)))
            elif isinstance(b, Timeseries):
                max_ = max(max_, max(abs(b.values)))
            else:
                max_ = max(max_, abs(b))

        return max_

    def __flow_direction_path_constraints(self, ensemble_member):
        """
        This function adds constraints to set the direction in pipes and determine whether a pipe
        is utilized at all (is_disconnected variable).

        Whether a pipe is connected is based upon whether flow passes through that pipe.

        The directions are set based upon the directions of how thermal power propegates. This is
        done based upon the sign of the Heat variable. Where positive Heat means a positive
        direction and negative heat means a negative direction. By default, positive is defined from
        HeatIn to HeatOut.

        Finally, a minimum flow can be set. This can sometimes be useful for numerical stability.
        """
        constraints = []
        options = self.heat_network_options()
        parameters = self.parameters(ensemble_member)

        minimum_velocity = options["minimum_velocity"]
        maximum_velocity = options["maximum_velocity"]

        # Also ensure that the discharge has the same sign as the heat.
        for p in self.heat_network_components.get("pipe", []):
            flow_dir_var = self.__pipe_to_flow_direct_map[p]
            flow_dir = self.state(flow_dir_var)

            is_disconnected_var = self.__pipe_disconnect_map.get(p)

            if is_disconnected_var is None:
                is_disconnected = 0.0
            else:
                is_disconnected = self.state(is_disconnected_var)

            q_pipe = self.state(f"{p}.Q")
            heat_in = self.state(f"{p}.HeatIn.Heat")
            heat_out = self.state(f"{p}.HeatOut.Heat")

            try:
                pipe_classes = self.__pipe_topo_pipe_class_map[p].keys()
                maximum_discharge = max([c.maximum_discharge for c in pipe_classes])
                var_names = self.__pipe_topo_pipe_class_map[p].values()
                dn_none = self.__pipe_topo_pipe_class_var[list(var_names)[0]]
                minimum_discharge = min(
                    [c.area * minimum_velocity for c in pipe_classes if c.area > 0.0]
                )
            except KeyError:
                maximum_discharge = maximum_velocity * parameters[f"{p}.area"]

                if math.isfinite(minimum_velocity) and minimum_velocity > 0.0:
                    minimum_discharge = minimum_velocity * parameters[f"{p}.area"]
                else:
                    minimum_discharge = 0.0
                dn_none = 0.0

            if maximum_discharge == 0.0:
                maximum_discharge = 1.0
            big_m = 2.0 * (maximum_discharge + minimum_discharge)

            if minimum_discharge > 0.0:
                constraint_nominal = (minimum_discharge * big_m) ** 0.5
            else:
                constraint_nominal = big_m

            # when DN=0 the flow_dir variable can be 0 or 1, thus these constraints then need to be
            # disabled
            constraints.append(
                (
                    (
                        q_pipe
                        - big_m * (flow_dir + dn_none)
                        + (1 - is_disconnected) * minimum_discharge
                    )
                    / constraint_nominal,
                    -np.inf,
                    0.0,
                )
            )
            constraints.append(
                (
                    (
                        q_pipe
                        + big_m * (1 - flow_dir + dn_none)
                        - (1 - is_disconnected) * minimum_discharge
                    )
                    / constraint_nominal,
                    0.0,
                    np.inf,
                )
            )
            big_m = 2.0 * np.max(
                np.abs(
                    (
                        *self.bounds()[f"{p}.HeatIn.Heat"],
                        *self.bounds()[f"{p}.HeatOut.Heat"],
                    )
                )
            )
            # Note we only need one on the heat as the desired behaviour is propegated by the
            # constraints heat_in - heat_out - heat_loss == 0.
            constraints.append(
                (
                    (heat_in - big_m * flow_dir) / big_m,
                    -np.inf,
                    0.0,
                )
            )
            constraints.append(
                (
                    (heat_in + big_m * (1 - flow_dir)) / big_m,
                    0.0,
                    np.inf,
                )
            )

            # If a pipe is disconnected, the discharge should be zero
            if is_disconnected_var is not None:
                big_m = 2.0 * (maximum_discharge + minimum_discharge)
                constraints.append(((q_pipe - (1 - is_disconnected) * big_m) / big_m, -np.inf, 0.0))
                constraints.append(((q_pipe + (1 - is_disconnected) * big_m) / big_m, 0.0, np.inf))
                big_m = 2.0 * np.max(
                    np.abs(
                        (
                            *self.bounds()[f"{p}.HeatIn.Heat"],
                            *self.bounds()[f"{p}.HeatOut.Heat"],
                        )
                    )
                )
                constraints.append(
                    ((heat_in - (1 - is_disconnected) * big_m) / big_m, -np.inf, 0.0)
                )
                constraints.append(((heat_in + (1 - is_disconnected) * big_m) / big_m, 0.0, np.inf))
                constraints.append(
                    ((heat_out - (1 - is_disconnected) * big_m) / big_m, -np.inf, 0.0)
                )
                constraints.append(
                    ((heat_out + (1 - is_disconnected) * big_m) / big_m, 0.0, np.inf)
                )

        # Pipes that are connected in series should have the same heat direction.
        for pipes in self.heat_network_topology.pipe_series:
            if len(pipes) <= 1:
                continue

            assert (
                len({p for p in pipes if self.is_cold_pipe(p)}) == 0
            ), "Pipe series for Heat models should only contain hot pipes"

            base_flow_dir_var = self.state(self.__pipe_to_flow_direct_map[pipes[0]])

            for p in pipes[1:]:
                flow_dir_var = self.state(self.__pipe_to_flow_direct_map[p])
                constraints.append((base_flow_dir_var - flow_dir_var, 0.0, 0.0))

        return constraints

    def __demand_heat_to_discharge_path_constraints(self, ensemble_member):
        """
        This function adds constraints linking the flow to the thermal power at the demand assets.
        We use an equality constraint on the outgoing flow for every non-pipe asset. Meaning that we
        equate Q * rho * cp * T == Heat for outgoing flows, and inequalities for the heat carried
        in the pipes. This means that the heat can decrease in the network to compensate losses,
        but that the losses and thus flow will always be over-estimated with the temperature for
        which no temperature drops are modelled.
        """
        constraints = []
        parameters = self.parameters(ensemble_member)

        for d in self.heat_network_components.get("demand", []):
            heat_nominal = parameters[f"{d}.Heat_nominal"]
            cp = parameters[f"{d}.cp"]
            rho = parameters[f"{d}.rho"]
            # TODO: future work - some sort of correction factor to account for temp drop n pipe:
            # (maximum/average lenght fromm source to demand) * V_nominal * temperature_loss_factor
            discharge = self.state(f"{d}.Q")
            heat_out = self.state(f"{d}.HeatOut.Heat")

            ret_carrier = parameters[f"{d}.T_return_id"]
            return_temperatures = self.temperature_regimes(ret_carrier)
            big_m = 2.0 * self.bounds()[f"{d}.HeatOut.Heat"][1]

            if len(return_temperatures) == 0:
                constraints.append(
                    (
                        (heat_out - discharge * cp * rho * parameters[f"{d}.T_return"])
                        / heat_nominal,
                        0.0,
                        0.0,
                    )
                )
            else:
                for return_temperature in return_temperatures:
                    ret_temperature_is_selected = self.state(f"{ret_carrier}_{return_temperature}")
                    constraints.append(
                        (
                            (
                                heat_out
                                - discharge * cp * rho * return_temperature
                                + (1.0 - ret_temperature_is_selected) * big_m
                            )
                            / heat_nominal,
                            0.0,
                            np.inf,
                        )
                    )
                    constraints.append(
                        (
                            (
                                heat_out
                                - discharge * cp * rho * return_temperature
                                - (1.0 - ret_temperature_is_selected) * big_m
                            )
                            / heat_nominal,
                            -np.inf,
                            0.0,
                        )
                    )

        return constraints

    def __source_heat_to_discharge_path_constraints(self, ensemble_member):
        """
        This function adds constraints linking the flow to the thermal power at the demand assets.
        We use an equality constraint on the outgoing flow for every non-pipe asset. Meaning that we
        equate Q * rho * cp * T == Heat for outgoing flows, and inequalities for the heat carried
        in the pipes. This means that the heat can decrease in the network to compensate losses,
        but that the losses and thus flow will always be over-estimated with the temperature for
        which no temperature drops are modelled.
        """
        constraints = []
        parameters = self.parameters(ensemble_member)

        for s in self.heat_network_components.get("source", []):
            heat_nominal = parameters[f"{s}.Heat_nominal"]
            q_nominal = self.variable_nominal(f"{s}.Q")
            cp = parameters[f"{s}.cp"]
            rho = parameters[f"{s}.rho"]
            dt = parameters[f"{s}.dT"]

            discharge = self.state(f"{s}.Q")
            heat_out = self.state(f"{s}.HeatOut.Heat")

            constraint_nominal = (heat_nominal * cp * rho * dt * q_nominal) ** 0.5

            sup_carrier = parameters[f"{s}.T_supply_id"]
            supply_temperatures = self.temperature_regimes(sup_carrier)
            big_m = 2.0 * self.bounds()[f"{s}.HeatOut.Heat"][1]

            if len(supply_temperatures) == 0:
                constraints.append(
                    (
                        (heat_out - discharge * cp * rho * parameters[f"{s}.T_supply"])
                        / heat_nominal,
                        0.0,
                        0.0,
                    )
                )
            else:
                for supply_temperature in supply_temperatures:
                    sup_temperature_is_selected = self.state(f"{sup_carrier}_{supply_temperature}")

                    constraints.append(
                        (
                            (
                                heat_out
                                - discharge * cp * rho * supply_temperature
                                + (1.0 - sup_temperature_is_selected) * big_m
                            )
                            / constraint_nominal,
                            0.0,
                            np.inf,
                        )
                    )
                    constraints.append(
                        (
                            (
                                heat_out
                                - discharge * cp * rho * supply_temperature
                                - (1.0 - sup_temperature_is_selected) * big_m
                            )
                            / constraint_nominal,
                            -np.inf,
                            0.0,
                        )
                    )

        return constraints

    def __pipe_hydraulic_power_path_constraints(self, ensemble_member):
        """
        This function adds constraints to compute the hydraulic power that is needed to realize the
        flow, compensating the pressure drop through the pipe. Similar to the head loss constraints
        we allow two supported methods. 1) a single linear line between 0 to max velocity. 2) A
        multiple line inequality approach where one can use the minimize_head_losses == True option
        to drag down the solution to the actual physical solution.

        Note that the linearizations are made separately from the pressure drop constraints, this is
        done to avoid "stacked" overestimations.
        """
        constraints = []
        options = self.heat_network_options()

        if options["head_loss_option"] != HeadLossOption.NO_HEADLOSS:
            parameters = self.parameters(ensemble_member)
            components = self.heat_network_components

            for pipe in components.get("pipe", []):
                if parameters[f"{pipe}.length"] == 0.0:
                    # If the pipe does not have a control valve, the head loss is
                    # forced to zero via bounds. If the pipe _does_ have a control
                    # valve, then there still is no relationship between the
                    # discharge and the hydraulic_power.
                    continue

                head_loss_option = self._hn_get_pipe_head_loss_option(pipe, options, parameters)
                assert (
                    head_loss_option != HeadLossOption.NO_HEADLOSS
                ), "This method should be skipped when NO_HEADLOSS is set."

                discharge = self.state(f"{pipe}.Q")
                hydraulic_power = self.state(f"{pipe}.Hydraulic_power")
                rho = parameters[f"{pipe}.rho"]

                # 0: pipe is connected, 1: pipe is disconnected
                is_disconnected_var = self.__pipe_disconnect_map.get(pipe)
                if is_disconnected_var is None:
                    is_disconnected = 0.0
                else:
                    is_disconnected = self.state(is_disconnected_var)

                flow_dir_var = self.__pipe_to_flow_direct_map[pipe]
                flow_dir = self.state(flow_dir_var)  # 0/1: negative/positive flow direction

                if pipe in self.__pipe_topo_pipe_class_map:
                    # Multiple diameter options for this pipe
                    pipe_classes = self.__pipe_topo_pipe_class_map[pipe]
                    max_discharge = max(c.maximum_discharge for c in pipe_classes)
                    for pc, pc_var_name in pipe_classes.items():
                        if pc.inner_diameter == 0.0:
                            continue

                        # Calc max hydraulic power based on maximum_total_head_loss =
                        # f(max_sum_dh_pipes, max_dh_network_options)
                        max_total_hydraulic_power = 2.0 * (
                            rho
                            * GRAVITATIONAL_CONSTANT
                            * self.__maximum_total_head_loss
                            * max_discharge
                        )

                        # is_topo_disconnected - 0: pipe selected, 1: pipe disconnected/not selected
                        # self.__pipe_topo_pipe_class_var - value 0: pipe is not selected, 1: pipe
                        # is selected
                        is_topo_disconnected = 1 - self.__pipe_topo_pipe_class_var[pc_var_name]

                        constraints.extend(
                            self._hydraulic_power(
                                pipe,
                                options,
                                parameters,
                                discharge,
                                hydraulic_power,
                                is_disconnected=is_topo_disconnected + is_disconnected,
                                big_m=max_total_hydraulic_power,
                                pipe_class=pc,
                                flow_dir=flow_dir,
                            )
                        )
                else:
                    is_topo_disconnected = int(parameters[f"{pipe}.diameter"] == 0.0)
                    max_total_hydraulic_power = 2.0 * (
                        rho
                        * GRAVITATIONAL_CONSTANT
                        * self.__maximum_total_head_loss
                        * parameters[f"{pipe}.area"]
                        * options["maximum_velocity"]
                    )
                    constraints.extend(
                        self._hydraulic_power(
                            pipe,
                            options,
                            parameters,
                            discharge,
                            hydraulic_power,
                            is_disconnected=is_disconnected + is_topo_disconnected,
                            big_m=max_total_hydraulic_power,
                            flow_dir=flow_dir,
                        )
                    )
        return constraints

    def __pipe_heat_to_discharge_path_constraints(self, ensemble_member):
        """
        This function adds constraints linking the flow to the thermal power at the pipe assets.
        We use an equality constraint on the outgoing flow for every non-pipe asset. Meaning that we
        equate Q * rho * cp * T == Heat for outgoing flows, and inequalities for the heat carried
        in the pipes. This means that the heat can decrease in the network to compensate losses,
        but that the losses and thus flow will always be over-estimated with the temperature for
        which no temperature drops are modelled.

        There are three cases for the constraint, namely:
        - no heat losses: In this case a single equality constraint can be used.
        - constant network temperature: In this case there is a single set inequality constraints
        - varying network temperature: In this case a set of big_m constraints is used to
        "activate" only the constraints with the selected network temperature.
        """
        constraints = []
        parameters = self.parameters(ensemble_member)

        sum_heat_losses = 0.0

        for p in self.heat_network_components.get("pipe", []):
            if p in self.__pipe_topo_heat_losses:
                sum_heat_losses += max(self.__pipe_topo_heat_losses[p])
            else:
                sum_heat_losses += parameters[f"{p}.Heat_loss"]

        assert not np.isnan(sum_heat_losses)

        for p in self.heat_network_components.get("pipe", []):
            cp = parameters[f"{p}.cp"]
            rho = parameters[f"{p}.rho"]
            temp = parameters[f"{p}.temperature"]

            flow_dir_var = self.__pipe_to_flow_direct_map[p]
            flow_dir = self.state(flow_dir_var)
            scaled_heat_in = self.state(f"{p}.HeatIn.Heat")  # * heat_to_discharge_fac
            scaled_heat_out = self.state(f"{p}.HeatOut.Heat")  # * heat_to_discharge_fac
            pipe_q = self.state(f"{p}.Q")
            heat_nominal = self.variable_nominal(f"{p}.HeatIn.Heat")

            # We do not want Big M to be too tight in this case, as it results
            # in a rather hard yes/no constraint as far as feasibility on e.g.
            # a single source system is concerned. Use a factor of 2 to give
            # some slack.
            # big_m = 2 * sum_heat_losses * heat_to_discharge_fac
            big_m = 2.0 * np.max(
                np.abs((*self.bounds()[f"{p}.HeatIn.Heat"], *self.bounds()[f"{p}.HeatOut.Heat"]))
            )

            for heat in [scaled_heat_in, scaled_heat_out]:
                if self.heat_network_options()["neglect_pipe_heat_losses"]:
                    constraints.append(
                        (
                            (heat - pipe_q * (cp * rho * temp)) / heat_nominal,
                            0.0,
                            0.0,
                        )
                    )
                else:
                    assert big_m > 0.0

                    carrier = parameters[f"{p}.carrier_id"]
                    temperatures = self.temperature_regimes(carrier)
                    if len(temperatures) == 0:
                        constraints.append(
                            (
                                (heat - pipe_q * (cp * rho * temp) - big_m * (1 - flow_dir))
                                / big_m,
                                -np.inf,
                                0.0,
                            )
                        )
                        constraints.append(
                            (
                                (heat - pipe_q * (cp * rho * temp) + big_m * flow_dir) / big_m,
                                0.0,
                                np.inf,
                            )
                        )
                    elif len(temperatures) > 0:
                        for temperature in temperatures:
                            temperature_is_selected = self.state(f"{carrier}_{temperature}")
                            constraints.append(
                                (
                                    (
                                        heat
                                        - pipe_q * (cp * rho * temperature)
                                        + big_m * flow_dir
                                        + (1.0 - temperature_is_selected) * big_m
                                    )
                                    / big_m,
                                    0.0,
                                    np.inf,
                                )
                            )
                            constraints.append(
                                (
                                    (
                                        heat
                                        - pipe_q * (cp * rho * temperature)
                                        - big_m * (1 - flow_dir)
                                        - (1.0 - temperature_is_selected) * big_m
                                    )
                                    / big_m,
                                    -np.inf,
                                    0.0,
                                )
                            )
        return constraints

    def __storage_heat_to_discharge_path_constraints(self, ensemble_member):
        """
        This function adds constraints linking the flow to the thermal power at the pipe assets.
        We use an equality constraint on the outgoing flow for every non-pipe asset. Meaning that we
        equate Q * rho * cp * T == Heat for outgoing flows, and inequalities for the heat carried
        in the pipes. This means that the heat can decrease in the network to compensate losses,
        but that the losses and thus flow will always be over-estimated with the temperature for
        which no temperature drops are modelled.

        This function adds the constraints relating the discharge to the thermal power at the
        buffer component. This is done following the philosophy described at the heat_to_discharge
        for sources/demands. Where a big_m formulation is used to switch between source and demand
        logic depending on whether the buffer is discharging or charging. For this purpose the
        direction of the connecting supply pipe is used, where a positive direction is charging
        (demand logic) and a negative direction is discharging (source logic). This also means that
        buffers can only be connected with the supply pipe going in positive direction to the
        buffer.
        """
        constraints = []
        parameters = self.parameters(ensemble_member)

        for b, (
            (hot_pipe, _hot_pipe_orientation),
            (_cold_pipe, _cold_pipe_orientation),
        ) in {**self.heat_network_topology.buffers, **self.heat_network_topology.ates}.items():
            heat_nominal = parameters[f"{b}.Heat_nominal"]
            q_nominal = self.variable_nominal(f"{b}.Q")
            cp = parameters[f"{b}.cp"]
            rho = parameters[f"{b}.rho"]
            dt = parameters[f"{b}.dT"]

            discharge = self.state(f"{b}.HeatIn.Q")
            # Note that `heat_hot` can be negative for the buffer; in that case we
            # are extracting heat from it.
            heat_out = self.state(f"{b}.HeatOut.Heat")
            heat_in = self.state(f"{b}.HeatIn.Heat")

            # We want an _equality_ constraint between discharge and heat if the buffer is
            # consuming (i.e. behaving like a "demand"). We want an _inequality_
            # constraint (`|heat| >= |f(Q)|`) just like a "source" component if heat is
            # extracted from the buffer. We accomplish this by disabling one of
            # the constraints with a boolean. Note that `discharge` and `heat_hot`
            # are guaranteed to have the same sign.
            flow_dir_var = self.__pipe_to_flow_direct_map[hot_pipe]
            is_buffer_charging = self.state(flow_dir_var)

            big_m = 2.0 * np.max(
                np.abs((*self.bounds()[f"{b}.HeatIn.Heat"], *self.bounds()[f"{b}.HeatOut.Heat"]))
            )

            sup_carrier = parameters[f"{b}.T_supply_id"]
            ret_carrier = parameters[f"{b}.T_return_id"]
            supply_temperatures = self.temperature_regimes(sup_carrier)
            return_temperatures = self.temperature_regimes(ret_carrier)

            if len(supply_temperatures) == 0:
                constraint_nominal = (heat_nominal * cp * rho * dt * q_nominal) ** 0.5
                # only when discharging the heat_in should match the heat excactly (like producer)
                constraints.append(
                    (
                        (
                            heat_in
                            - discharge * cp * rho * parameters[f"{b}.T_supply"]
                            + is_buffer_charging * big_m
                        )
                        / constraint_nominal,
                        0.0,
                        np.inf,
                    )
                )
                constraints.append(
                    (
                        (heat_in - discharge * cp * rho * parameters[f"{b}.T_supply"])
                        / constraint_nominal,
                        -np.inf,
                        0.0,
                    )
                )
            else:
                for supply_temperature in supply_temperatures:
                    sup_temperature_is_selected = self.state(f"{sup_carrier}_{supply_temperature}")
                    constraint_nominal = (
                        heat_nominal * cp * rho * supply_temperature * q_nominal
                    ) ** 0.5
                    constraints.append(
                        (
                            (
                                heat_in
                                - discharge * cp * rho * supply_temperature
                                + (1.0 - sup_temperature_is_selected) * big_m
                                + is_buffer_charging * big_m
                            )
                            / constraint_nominal,
                            0.0,
                            np.inf,
                        )
                    )
                    constraints.append(
                        (
                            (
                                heat_in
                                - discharge * cp * rho * supply_temperature
                                - (1.0 - sup_temperature_is_selected) * big_m
                            )
                            / constraint_nominal,
                            -np.inf,
                            0.0,
                        )
                    )

            if len(return_temperatures) == 0:
                constraint_nominal = (heat_nominal * cp * rho * dt * q_nominal) ** 0.5
                # Only when consuming/charging the heatout should match the q rho cp Tret
                constraints.append(
                    (
                        (heat_out - discharge * cp * rho * parameters[f"{b}.T_return"])
                        / constraint_nominal,
                        0.0,
                        np.inf,
                    )
                )
                constraints.append(
                    (
                        (
                            heat_out
                            - discharge * cp * rho * parameters[f"{b}.T_return"]
                            - (1.0 - is_buffer_charging) * big_m
                        )
                        / constraint_nominal,
                        -np.inf,
                        0.0,
                    )
                )
            else:
                for return_temperature in return_temperatures:
                    ret_temperature_is_selected = self.state(f"{ret_carrier}_{return_temperature}")
                    constraint_nominal = (
                        heat_nominal * cp * rho * return_temperature * q_nominal
                    ) ** 0.5
                    constraints.append(
                        (
                            (
                                heat_out
                                - discharge * cp * rho * return_temperature
                                + (1.0 - ret_temperature_is_selected) * big_m
                            )
                            / constraint_nominal,
                            0.0,
                            np.inf,
                        )
                    )
                    constraints.append(
                        (
                            (
                                heat_out
                                - discharge * cp * rho * return_temperature
                                - (2.0 - ret_temperature_is_selected - is_buffer_charging) * big_m
                            )
                            / constraint_nominal,
                            -np.inf,
                            0.0,
                        )
                    )

        return constraints

    def __setpoint_constraint(
        self, ensemble_member, component_name, windowsize_hr, setpointchanges
    ):
        r"""Constraints that can switch only every n time steps of setpoint.
        A component can only switch setpoint every <windowsize_hr> hours.
        Apply the constraint every timestep from after the first time step onwards [from i=1].

        Inspect example curve below for understanding of dHeat/dt for
        windowsize_hr 12 with a time domain of 35 hourly timesteps.

        Heat
        d                               *-------*
        c                   *-------*
        b   *
        a       *---*---*                           *-------*


        i   0   1   2   3   4       16  17      29  30      35
        """
        assert windowsize_hr > 0
        assert windowsize_hr % 1 == 0
        assert component_name in sum(self.heat_network_components.values(), [])

        # Find the component type
        comp_type = next(
            iter(
                [
                    comptype
                    for comptype, compnames in self.heat_network_components.items()
                    for compname in compnames
                    if compname == component_name
                ]
            )
        )

        constraints = []
        times = self.times()
        control_vars = map_comp_type_to_control_variable[comp_type]
        if not isinstance(control_vars, list):
            control_vars = [control_vars]

        for var_name in control_vars:
            # Retrieve the relevant variable names
            variable_name = f"{component_name}{var_name}"
            var_name_setpoint = self._component_to_change_setpoint_map[component_name]

            # Get the timewise symbolic variables of Heat_source
            sym_var = self.__state_vector_scaled(variable_name, ensemble_member)

            # Get the timewise symbolic variables of the setpoint
            canonical, sign = self.alias_relation.canonical_signed(var_name_setpoint)
            setpoint_is_free = sign * self.state_vector(canonical, ensemble_member)

            # d<variable>/dt expression, forward Euler
            backward_heat_rate_expression = sym_var[:-1] - sym_var[1:]

            # Compute threshold for what is considered a change in setpoint
            big_m = 2.0 * max(self.bounds()[variable_name])
            nominal = self.variable_nominal(variable_name)

            # Constraint which fixes if the variable is allowed to switch or not.
            # With a dynamic sliding window, shifting one timestep.
            # Sum the binairy variables in the window. The sum should be <=1 as only on of the
            # binairy variable is allowed to represent a switch in operations.
            duration_s = 3600 * windowsize_hr

            # Number of elements to be included in a sliding window over time elements
            # Definition of elements: 23 time steps between 24 elements in the times object
            windowsize_dynamic = []
            # TODO: Better/improved/faster search function to be written
            for ij in range(0, len(times)):
                for ii in range(0 + ij, len(times)):
                    if (times[ii] - times[0 + ij]) >= duration_s:
                        windowsize_dynamic.append(ii - (0 + ij) - 1)
                        break
                else:
                    windowsize_dynamic.append(len(times) - 1 - (0 + ij))
                    break

            if len(windowsize_dynamic) == 0:
                windowsize_dynamic.append(len(times))

            for iw in range(0, len(windowsize_dynamic)):
                start_idx = iw
                if windowsize_dynamic[iw] > (len(times) - 1):
                    end_idx = len(times) - 1
                else:
                    end_idx = start_idx + windowsize_dynamic[iw]

                expression = 0.0
                for j in range(start_idx, end_idx + 1):
                    expression += setpoint_is_free[j]
                # This constraint forces that only 1 timestep in the sliding
                # window can have setpoint_is_free=1. In combination with the
                # constraints lower in this function we ensure the desired
                # behavior of limited setpoint changes.
                constraints.append(((setpointchanges - expression), 0.0, np.inf))

            # Constraints for the allowed heat rate of the component.
            # Made 2 constraints which each do or do not constrain the value
            # of the setpoint_is_free var the value of the
            # backward_heat_expression. So the discrete variable does or does
            # not have an influence on making the constrained uphold or not.

            # Note: the equations are not apply at t0

            # NOTE: we start from 2 this is to not constrain the derivative at t0
            for i in range(2, len(times)):
                # Constraining setpoint_is_free to 1 when value of
                # backward_heat_rate_expression < 0, otherwise
                # setpoint_is_free's value can be 0 and 1
                constraints.append(
                    (
                        (backward_heat_rate_expression[i - 1] + setpoint_is_free[i] * big_m)
                        / nominal,
                        0.0,
                        np.inf,
                    )
                )
                # Constraining setpoint_is_free to 1 when value of
                # backward_heat_rate_expression > 0, otherwise
                # setpoint_is_free's value can be 0 and 1
                constraints.append(
                    (
                        (backward_heat_rate_expression[i - 1] - setpoint_is_free[i] * big_m)
                        / nominal,
                        -np.inf,
                        0.0,
                    )
                )

        return constraints

    def __network_temperature_path_constraints(self, ensemble_member):
        """
        This function adds constraints to ensure that only one temperature level is active for the
        supply and return network within one hydraulically coupled system. Furthermore, it sets the
        temperature variable to the temperature associated with the temperature of the integer
        variable.
        """
        constraints = []

        for _carrier, temperatures in self.temperature_carriers().items():
            number = temperatures["id_number_mapping"]
            sum = 0.0
            temperature_regimes = self.temperature_regimes(int(number))
            for temperature in temperature_regimes:
                temp_selected = self.state(f"{int(number)}_{temperature}")
                sum += temp_selected
                temperature_var = self.state(f"{int(number)}_temperature")
                big_m = 2.0 * self.bounds()[f"{int(number)}_temperature"][1]
                # Constraints for setting the temperature variable to the chosen temperature
                constraints.append(
                    (temperature - temperature_var + (1.0 - temp_selected) * big_m, 0.0, np.inf)
                )
                constraints.append(
                    (temperature - temperature_var - (1.0 - temp_selected) * big_m, -np.inf, 0.0)
                )
            if len(temperature_regimes) > 0:
                # Constraint to ensure that one single temperature is chosen for every timestep
                constraints.append((sum, 1.0, 1.0))

        return constraints

    def __heat_exchanger_heat_to_discharge_path_constraints(self, ensemble_member):
        """
        This function adds the heat to discharge constraints of components that connect two
        hydraulically decoupled networks. We assume that there is a dedicated primary side and
        secondary side and that Thermal power can only flow from primary to secondary.

        Following this assumption we use the demand logic to relate heat to discharge at the
        primary side and the source logic for relating heat to discharge at the secondary side.

        This function also adds constraints to ensure physically logical temperatures between the
        primary and secondary side when varying temperature is applied to the optimization.
        Assuming a counter flow heat exchanger, this means that the secondary supply temperature
        will always be below the primary supply temperature and that the primary return temperature
        has to be above the secondary return temperature.

        Finally, an is disabled variable is set for when the heat exchanger is not used. This is
        needed to allow disabling of the HEX temperature constraints when no heat is flowing
        through the HEX.
        """
        constraints = []
        parameters = self.parameters(ensemble_member)

        # The primary side of the heat exchanger acts like a heat consumer, and the secondary side
        # acts as a heat producer. Essentially using equality constraints to set the heat leaving
        # the secondary side based on the secondary Supply temperature and the heat leaving the
        # primary side based on the primary Return temperature.

        for heat_exchanger in [
            *self.heat_network_components.get("heat_exchanger", []),
            *self.heat_network_components.get("heat_pump", []),
            *self.heat_network_components.get("heat_pump_elec", []),
        ]:
            cp_prim = parameters[f"{heat_exchanger}.Primary.cp"]
            rho_prim = parameters[f"{heat_exchanger}.Primary.rho"]
            cp_sec = parameters[f"{heat_exchanger}.Secondary.cp"]
            rho_sec = parameters[f"{heat_exchanger}.Secondary.rho"]
            dt_prim = parameters[f"{heat_exchanger}.Primary.dT"]
            dt_sec = parameters[f"{heat_exchanger}.Secondary.dT"]
            discharge_primary = self.state(f"{heat_exchanger}.Primary.HeatIn.Q")
            discharge_secondary = self.state(f"{heat_exchanger}.Secondary.HeatOut.Q")
            heat_primary = self.state(f"{heat_exchanger}.Primary_heat")
            heat_out_prim = self.state(f"{heat_exchanger}.Primary.HeatOut.Heat")
            heat_out_sec = self.state(f"{heat_exchanger}.Secondary.HeatOut.Heat")

            constraint_nominal = (
                cp_prim
                * rho_prim
                * dt_prim
                * self.variable_nominal(f"{heat_exchanger}.Primary.HeatIn.Q")
            )

            sup_carrier_prim = parameters[f"{heat_exchanger}.Primary.T_supply_id"]
            ret_carrier_prim = parameters[f"{heat_exchanger}.Primary.T_return_id"]

            supply_temperatures_prim = self.temperature_regimes(sup_carrier_prim)
            return_temperatures_prim = self.temperature_regimes(ret_carrier_prim)

            big_m = 2.0 * self.bounds()[f"{heat_exchanger}.Primary.HeatOut.Heat"][1]

            # primary side
            if len(return_temperatures_prim) == 0:
                constraints.append(
                    (
                        (
                            heat_out_prim
                            - discharge_primary
                            * cp_prim
                            * rho_prim
                            * parameters[f"{heat_exchanger}.Primary.T_return"]
                        )
                        / constraint_nominal,
                        0.0,
                        0.0,
                    )
                )
            else:
                for return_temperature in return_temperatures_prim:
                    ret_temperature_is_selected = self.state(
                        f"{ret_carrier_prim}_{return_temperature}"
                    )
                    constraints.append(
                        (
                            (
                                heat_out_prim
                                - discharge_primary * cp_prim * rho_prim * return_temperature
                                + (1.0 - ret_temperature_is_selected) * big_m
                            )
                            / constraint_nominal,
                            0.0,
                            np.inf,
                        )
                    )
                    constraints.append(
                        (
                            (
                                heat_out_prim
                                - discharge_primary * cp_prim * rho_prim * return_temperature
                                - (1.0 - ret_temperature_is_selected) * big_m
                            )
                            / constraint_nominal,
                            -np.inf,
                            0.0,
                        )
                    )

            # Secondary side
            sup_carrier_sec = parameters[f"{heat_exchanger}.Secondary.T_supply_id"]
            ret_carrier_sec = parameters[f"{heat_exchanger}.Secondary.T_return_id"]

            supply_temperatures_sec = self.temperature_regimes(sup_carrier_sec)
            return_temperatures_sec = self.temperature_regimes(ret_carrier_sec)
            big_m = 2.0 * self.bounds()[f"{heat_exchanger}.Secondary.HeatOut.Heat"][1]
            constraint_nominal = (
                cp_sec * rho_sec * dt_sec * self.bounds()[f"{heat_exchanger}.Secondary.HeatIn.Q"][1]
            )

            if len(supply_temperatures_sec) == 0:
                constraints.append(
                    (
                        (
                            heat_out_sec
                            - discharge_secondary
                            * cp_sec
                            * rho_sec
                            * parameters[f"{heat_exchanger}.Secondary.T_supply"]
                        )
                        / constraint_nominal,
                        0.0,
                        0.0,
                    )
                )
            else:
                for supply_temperature in supply_temperatures_sec:
                    sup_temperature_is_selected = self.state(
                        f"{sup_carrier_sec}_{supply_temperature}"
                    )
                    constraints.append(
                        (
                            (
                                heat_out_sec
                                - discharge_secondary * cp_sec * rho_sec * supply_temperature
                                - (1.0 - sup_temperature_is_selected) * big_m
                            )
                            / constraint_nominal,
                            -np.inf,
                            0.0,
                        )
                    )
                    constraints.append(
                        (
                            (
                                heat_out_sec
                                - discharge_secondary * cp_sec * rho_sec * supply_temperature
                                + (1.0 - sup_temperature_is_selected) * big_m
                            )
                            / constraint_nominal,
                            0.0,
                            np.inf,
                        )
                    )

            # disconnect HEX
            # Getting var for disabled constraints
            small_m = 0  # 0W
            tol = 1e-5 * big_m  # W
            is_disabled = self.state(self.__disabled_hex_map[heat_exchanger])

            # Constraints to set the disabled integer, note we only set it for the primary
            # side as the secondary side implicetly follows from the energy balance constraints.
            # similar logic in the other blocks
            # This constraints ensures that is_disabled is 0 when heat_primary > 0
            constraints.append(((heat_primary - (1.0 - is_disabled) * big_m) / big_m, -np.inf, 0.0))
            # This constraints ensures that is_disabled is 1 when heat_primary < tol
            constraints.append(
                (
                    (heat_primary - (tol + (small_m - tol) * is_disabled)) / (big_m * tol) ** 0.5,
                    0.0,
                    np.inf,
                )
            )

            if heat_exchanger in self.heat_network_components.get("heat_exchanger", []):
                # Note we don't have to add constraints for the case of no temperature options,
                # as that check is done in the esdl_heat_model
                # Check that secondary supply temperature is lower than that of the primary side
                if len(supply_temperatures_prim) > 0:
                    for t_sup_prim in supply_temperatures_prim:
                        sup_prim_t_is_selected = self.state(f"{sup_carrier_prim}_{t_sup_prim}")
                        if len(supply_temperatures_sec) == 0:
                            t_sup_sec = parameters[f"{heat_exchanger}.Secondary.T_supply"]
                            big_m = 2.0 * t_sup_sec
                            constraints.append(
                                (
                                    (
                                        t_sup_prim
                                        - t_sup_sec
                                        + (is_disabled + (1.0 - sup_prim_t_is_selected)) * big_m
                                    ),
                                    0.0,
                                    np.inf,
                                )
                            )
                        else:
                            for t_sup_sec in supply_temperatures_sec:
                                sup_sec_t_is_selected = self.state(f"{sup_carrier_sec}_{t_sup_sec}")
                                big_m = 2.0 * t_sup_sec
                                constraints.append(
                                    (
                                        (
                                            t_sup_prim * sup_prim_t_is_selected
                                            - t_sup_sec * sup_sec_t_is_selected
                                            + (
                                                is_disabled
                                                + (1.0 - sup_prim_t_is_selected)
                                                + (1.0 - sup_sec_t_is_selected)
                                            )
                                            * big_m
                                        ),
                                        0.0,
                                        np.inf,
                                    )
                                )
                elif len(supply_temperatures_sec) > 0 and len(supply_temperatures_prim) == 0:
                    for t_sup_sec in supply_temperatures_sec:
                        sup_sec_t_is_selected = self.state(f"{sup_carrier_sec}_{t_sup_sec}")
                        t_sup_prim = parameters[f"{heat_exchanger}.Primary.T_supply"]
                        big_m = 2.0 * t_sup_sec
                        constraints.append(
                            (
                                (
                                    t_sup_prim
                                    - t_sup_sec
                                    + (is_disabled + (1.0 - sup_sec_t_is_selected)) * big_m
                                ),
                                0.0,
                                np.inf,
                            )
                        )
                # The check that the chosen return temperature on the primary side is not lower
                # than that of the secondary side
                if len(return_temperatures_prim) > 0:
                    for t_ret_prim in return_temperatures_prim:
                        ret_prim_t_is_selected = self.state(f"{ret_carrier_prim}_{t_ret_prim}")
                        if len(return_temperatures_sec) == 0:
                            t_ret_sec = parameters[f"{heat_exchanger}.Secondary.T_return"]
                            big_m = 2.0 * t_ret_sec
                            constraints.append(
                                (
                                    (
                                        t_ret_prim
                                        - t_ret_sec
                                        + (is_disabled + (1.0 - ret_prim_t_is_selected)) * big_m
                                    ),
                                    0.0,
                                    np.inf,
                                )
                            )
                        else:
                            for t_ret_sec in return_temperatures_sec:
                                ret_sec_t_is_selected = self.state(f"{ret_carrier_sec}_{t_ret_sec}")
                                big_m = 2.0 * t_ret_sec
                                constraints.append(
                                    (
                                        (
                                            t_ret_prim
                                            - t_ret_sec
                                            + (
                                                is_disabled
                                                + (1.0 - ret_sec_t_is_selected)
                                                + (1.0 - ret_prim_t_is_selected)
                                            )
                                            * big_m
                                        ),
                                        0.0,
                                        np.inf,
                                    )
                                )
                elif len(return_temperatures_sec) > 0 and len(return_temperatures_prim) == 0:
                    for t_ret_sec in return_temperatures_sec:
                        ret_sec_t_is_selected = self.state(f"{ret_carrier_sec}_{t_ret_sec}")
                        t_ret_prim = parameters[f"{heat_exchanger}.Primary.T_return"]
                        big_m = 2.0 * t_ret_sec
                        constraints.append(
                            (
                                (
                                    t_ret_prim
                                    - t_ret_sec
                                    + (is_disabled + (1.0 - ret_sec_t_is_selected)) * big_m
                                ),
                                0.0,
                                np.inf,
                            )
                        )

        return constraints

    def __state_vector_scaled(self, variable, ensemble_member):
        """
        This functions returns the casadi symbols scaled with their nominal for the entire time
        horizon.
        """
        canonical, sign = self.alias_relation.canonical_signed(variable)
        return (
            self.state_vector(canonical, ensemble_member) * self.variable_nominal(canonical) * sign
        )

    def _hn_pipe_nominal_discharge(self, heat_network_options, parameters, pipe: str) -> float:
        """
        This functions returns a nominal for the discharge of pipes under topology optimization.
        """
        try:
            pipe_classes = self.__pipe_topo_pipe_class_map[pipe].keys()
            area = np.median(c.area for c in pipe_classes)
        except KeyError:
            area = parameters[f"{pipe}.area"]

        return area * heat_network_options["estimated_velocity"]

    @staticmethod
    def _hn_get_pipe_head_loss_option(pipe, heat_network_options, parameters):
        """
        This function returns the head loss option for a pipe. Note that we assume that we can use
        the more accurate DW linearized approximation when a pipe has a control valve.
        """
        head_loss_option = heat_network_options["head_loss_option"]

        if head_loss_option == HeadLossOption.LINEAR and parameters[f"{pipe}.has_control_valve"]:
            # If there is a control valve present, we use the more accurate
            # Darcy-Weisbach inequality formulation.
            head_loss_option = HeadLossOption.LINEARIZED_DW

        return head_loss_option

    def _hn_pipe_head_loss_constraints(self, ensemble_member):
        """
        This function adds the head loss constraints for pipes. There are two options namely with
        and without pipe class optimization. In both cases we assume that disconnected pipes, pipes
        without flow have no head loss.

        Under pipe-class optimization the head loss constraints per pipe class are added and
        applied with the big_m method (is_topo_disconnected) to only activate the correct
        constraints.

        Under constant pipe class constraints for only one diameter are added.
        """
        constraints = []

        options = self.heat_network_options()
        parameters = self.parameters(ensemble_member)
        components = self.heat_network_components
        # Set the head loss according to the direction in the pipes. Note that
        # the `.__head_loss` symbol is always positive by definition, but that
        # `.dH` is not (positive when flow is negative, and vice versa).
        # If the pipe is disconnected, we leave the .__head_loss symbol free
        # (and it has no physical meaning). We also do not set any discharge
        # relationship in this case (but dH is still equal to Out - In of
        # course).

        for pipe in components.get("pipe", []):
            if parameters[f"{pipe}.length"] == 0.0:
                # If the pipe does not have a control valve, the head loss is
                # forced to zero via bounds. If the pipe _does_ have a control
                # valve, then there still is no relationship between the
                # discharge and the head loss/dH.
                continue

            head_loss_sym = self._hn_pipe_to_head_loss_map[pipe]

            dh = self.__state_vector_scaled(f"{pipe}.dH", ensemble_member)
            head_loss = self.__state_vector_scaled(head_loss_sym, ensemble_member)
            discharge = self.__state_vector_scaled(f"{pipe}.Q", ensemble_member)

            # We need to make sure the dH is decoupled from the discharge when
            # the pipe is disconnected. Simply put, this means making the
            # below constraints trivial.
            is_disconnected_var = self.__pipe_disconnect_map.get(pipe)

            if is_disconnected_var is None:
                is_disconnected = 0.0
            else:
                is_disconnected = self.__state_vector_scaled(is_disconnected_var, ensemble_member)

            max_discharge = None
            max_head_loss = -np.inf

            if pipe in self.__pipe_topo_pipe_class_map:
                # Multiple diameter options for this pipe
                pipe_classes = self.__pipe_topo_pipe_class_map[pipe]
                max_discharge = max(c.maximum_discharge for c in pipe_classes)

                for pc, pc_var_name in pipe_classes.items():
                    if pc.inner_diameter == 0.0:
                        continue

                    head_loss_max_discharge = self._hn_pipe_head_loss(
                        pipe, options, parameters, max_discharge, pipe_class=pc
                    )

                    big_m = max(1.1 * self.__maximum_total_head_loss, 2 * head_loss_max_discharge)

                    is_topo_disconnected = 1 - self.extra_variable(pc_var_name, ensemble_member)
                    is_topo_disconnected = ca.repmat(is_topo_disconnected, dh.size1())

                    # Note that we add the two booleans `is_disconnected` and
                    # `is_topo_disconnected`. This is allowed because of the way the
                    # resulting expression is used in the Big-M formulation. We only care
                    # that the expression (i.e. a single boolean or the sum of the two
                    # booleans) is either 0 when the pipe is connected, or >= 1 when it
                    # is disconnected.
                    constraints.extend(
                        self._hn_pipe_head_loss(
                            pipe,
                            options,
                            parameters,
                            discharge,
                            head_loss,
                            dh,
                            is_disconnected + is_topo_disconnected,
                            big_m,
                            pc,
                        )
                    )

                    # Contrary to the Big-M calculation above, the relation
                    # between dH and the head loss symbol requires the
                    # maximum head loss that can be realized effectively. So
                    # we pass the current pipe class's maximum discharge.
                    max_head_loss = max(
                        max_head_loss,
                        self._hn_pipe_head_loss(
                            pipe, options, parameters, pc.maximum_discharge, pipe_class=pc
                        ),
                    )
            else:
                # Only a single diameter for this pipe. Note that we rely on
                # the diameter parameter being overridden automatically if a
                # single pipe class is set by the user.
                area = parameters[f"{pipe}.area"]
                max_discharge = options["maximum_velocity"] * area

                is_topo_disconnected = int(parameters[f"{pipe}.diameter"] == 0.0)

                constraints.extend(
                    self._hn_pipe_head_loss(
                        pipe,
                        options,
                        parameters,
                        discharge,
                        head_loss,
                        dh,
                        is_disconnected + is_topo_disconnected,
                        1.1 * self.__maximum_total_head_loss,
                    )
                )

                max_head_loss = self._hn_pipe_head_loss(pipe, options, parameters, max_discharge)

            # Relate the head loss symbol to the pipe's dH symbol.

            # FIXME: Ugly hack. Cold pipes should be modelled completely with
            # their own integers as well.
            flow_dir = self.__state_vector_scaled(
                self.__pipe_to_flow_direct_map[pipe], ensemble_member
            )

            # Note that the Big-M should _at least_ cover the maximum
            # distance between `head_loss` and `dh`. If `head_loss` can be at
            # most 1.0 (= `max_head_loss`), that means our Big-M should be at
            # least double (i.e. >= 2.0). And because we do not want Big-Ms to
            # be overly tight, we include an additional factor of 2.
            big_m = 2 * 2 * max_head_loss

            constraints.append(
                (
                    (-dh - head_loss + (1 - flow_dir) * big_m) / big_m,
                    0.0,
                    np.inf,
                )
            )
            constraints.append(((dh - head_loss + flow_dir * big_m) / big_m, 0.0, np.inf))

        return constraints

    def __check_valve_head_discharge_path_constraints(self, ensemble_member):
        """
        This function adds constraints for the check valve functionality. Meaning that the flow can
        only go in positive direction of the valve. Depending on the status of the valve the flow is
        set to zero or bounded between zero and the maximum discharge.

        The head loss is also bounded to only act in one direction.
        """
        constraints = []
        parameters = self.parameters(ensemble_member)
        options = self.heat_network_options()

        all_pipes = set(self.heat_network_components.get("pipe", []))
        maximum_velocity = options["maximum_velocity"]

        for v in self.heat_network_components.get("check_valve", []):
            status_var = self.__check_valve_status_map[v]
            status = self.state(status_var)

            q = self.state(f"{v}.Q")
            dh = self.state(f"{v}.dH")

            # Determine the maximum discharge that can go through the Valve
            # by looking at connected pipes.
            q_aliases = self.alias_relation.aliases(q.name())
            connected_pipes = {p for p in all_pipes if f"{p}.Q" in q_aliases}

            maximum_discharge = 0.0

            for p in connected_pipes:
                try:
                    pipe_classes = self.__pipe_topo_pipe_class_map[p].keys()
                    max_discharge_pipe = max(c.maximum_discharge for c in pipe_classes)
                except KeyError:
                    max_discharge_pipe = maximum_velocity * parameters[f"{p}.area"]

                maximum_discharge = max(maximum_discharge, max_discharge_pipe)

            maximum_head_loss = self.__maximum_total_head_loss

            # (Ideal) check valve status:
            # - 1 means "open", so positive discharge, and dH = 0
            # - 0 means "closed", so Q = 0 and positive dH
            # Note that the Q >= 0 and dH >= 0 constraints are part of the bounds.
            constraints.append((q - status * maximum_discharge, -np.inf, 0.0))

            if options["head_loss_option"] != HeadLossOption.NO_HEADLOSS:
                constraints.append((dh - (1 - status) * maximum_head_loss, -np.inf, 0.0))

        return constraints

    def __control_valve_head_discharge_path_constraints(self, ensemble_member):
        """
        This function adds the constraints for the control valve. In this case we allow the valve to
        produce head loss for flow in both directions.
        """
        constraints = []
        parameters = self.parameters(ensemble_member)
        options = self.heat_network_options()

        all_pipes = set(self.heat_network_components.get("pipe", []))
        maximum_velocity = options["maximum_velocity"]

        for v in self.heat_network_components.get("control_valve", []):
            flow_dir_var = self.__control_valve_direction_map[v]
            flow_dir = self.state(flow_dir_var)

            q = self.state(f"{v}.Q")
            dh = self.state(f"{v}.dH")

            # Determine the maximum discharge that can go through the Valve
            # by looking at connected pipes.
            q_aliases = self.alias_relation.aliases(q.name())
            connected_pipes = {p for p in all_pipes if f"{p}.Q" in q_aliases}

            maximum_discharge = 0.0

            for p in connected_pipes:
                try:
                    pipe_classes = self.__pipe_topo_pipe_class_map[p].keys()
                    max_discharge_pipe = max(c.maximum_discharge for c in pipe_classes)
                except KeyError:
                    max_discharge_pipe = maximum_velocity * parameters[f"{p}.area"]

                maximum_discharge = max(maximum_discharge, max_discharge_pipe)

            maximum_head_loss = self.__maximum_total_head_loss

            # Flow direction:
            # - 1 means positive discharge, and negative dH
            # - 0 means negative discharge, and positive dH
            # It's a control valve, so the dH is of arbitrary magnitude.
            constraints.append((q + (1 - flow_dir) * maximum_discharge, 0.0, np.inf))
            constraints.append((q - flow_dir * maximum_discharge, -np.inf, 0.0))

            if options["head_loss_option"] != HeadLossOption.NO_HEADLOSS:
                constraints.append((-dh + (1 - flow_dir) * maximum_head_loss, 0.0, np.inf))
                constraints.append((-dh - flow_dir * maximum_head_loss, -np.inf, 0.0))

        return constraints

    def __pipe_topology_constraints(self, ensemble_member):
        """
        This function adds the constraints needed for the optimization of pipe classes (referred to
        as topology optimization). We ensure that only one pipe_class can be selected.
        Additionally,, we set the diameter and cost variable to those associated with the optimized
        pipe_class. Note that the cost symbol is the investment cost in EUR/meter, the actual
        investment cost of the pipe is set in the __investment_cost variable.

        Furthermore, ordering variables are set in this function. This is to give the optimization
        insight in the ordering of all the possible boolean choices in pipe classes and as such
        quicker find a feasible and optimal solution. The ordering are 0 or 1 depending on whether
        the variable is larger compared to the selected pipe-class. For example is the pipe class
        variable for DN200 is 1, then all discharge ordering variables for the pipe classes >=DN200
        are 1.
        """
        constraints = []

        # These are the constraints to count the amount of a certain pipe class
        unique_pipe_classes = self.get_unique_pipe_classes()
        pipe_class_count_sum = {pc.name: 0 for pc in unique_pipe_classes}

        for p in self.heat_network_components.get("pipe", []):
            try:
                pipe_classes = self.__pipe_topo_pipe_class_map[p]
            except KeyError:
                pass
            else:
                for pc in pipe_classes:
                    neighbour = self.has_related_pipe(p)
                    if neighbour and p not in self.hot_pipes:
                        var_name = f"{self.cold_to_hot_pipe(p)}__hn_pipe_class_{pc.name}"
                    else:
                        var_name = f"{p}__hn_pipe_class_{pc.name}"
                    pipe_class_count_sum[pc.name] += self.extra_variable(var_name, ensemble_member)

        for pc in unique_pipe_classes:
            var = self.extra_variable(
                self.__pipe_topo_global_pipe_class_count_map[pc.name], ensemble_member
            )
            constraints.append(((pipe_class_count_sum[pc.name] - var), 0.0, 0.0))

        # These are the constraints to order the discharge capabilities of the pipe classes
        for p, pipe_classes in self.__pipe_topo_pipe_class_discharge_ordering_map.items():
            max_discharge = self.extra_variable(self.__pipe_topo_max_discharge_map[p])
            max_discharges = {
                pc.name: pc.maximum_discharge for pc in self.__pipe_topo_pipe_class_map[p]
            }
            median_discharge = np.median(list(max_discharges.values()))

            big_m = 2.0 * max(max_discharges.values())
            for pc, var_name in pipe_classes.items():
                pipe_class_discharge_ordering = self.extra_variable(var_name, ensemble_member)

                constraints.append(
                    (
                        (
                            max_discharge
                            - max_discharges[pc.name]
                            + pipe_class_discharge_ordering * big_m
                        )
                        / median_discharge,
                        0.0,
                        np.inf,
                    )
                )
                constraints.append(
                    (
                        (
                            max_discharge
                            - max_discharges[pc.name]
                            - (1.0 - pipe_class_discharge_ordering) * big_m
                        )
                        / median_discharge,
                        -np.inf,
                        0.0,
                    )
                )

        # These are the constraints to order the costs of the pipe classes
        for p, pipe_classes in self.__pipe_topo_pipe_class_cost_ordering_map.items():
            cost_sym_name = self.__pipe_topo_cost_map[p]
            cost_sym = self.extra_variable(cost_sym_name, ensemble_member)
            costs = {pc.name: pc.investment_costs for pc in self.__pipe_topo_pipe_class_map[p]}

            big_m = 2.0 * max(costs.values())
            for pc, var_name in pipe_classes.items():
                pipe_class_cost_ordering = self.extra_variable(var_name, ensemble_member)

                # should be one if >= than cost_symbol
                constraints.append(
                    (
                        (cost_sym - costs[pc.name] + pipe_class_cost_ordering * big_m)
                        / self.variable_nominal(cost_sym_name),
                        0.0,
                        np.inf,
                    )
                )
                constraints.append(
                    (
                        (cost_sym - costs[pc.name] - (1.0 - pipe_class_cost_ordering) * big_m)
                        / self.variable_nominal(cost_sym_name),
                        -np.inf,
                        0.0,
                    )
                )

        # These are the constraints to order the heat loss of the pipe classes.
        if not self.heat_network_options()["neglect_pipe_heat_losses"]:
            for pipe, pipe_classes in self.__pipe_topo_pipe_class_heat_loss_ordering_map.items():
                heat_loss_sym_name = self.__pipe_topo_heat_loss_map[pipe]
                heat_loss_sym = self.extra_variable(heat_loss_sym_name, ensemble_member)
                heat_losses = self.__pipe_topo_heat_losses[pipe]

                big_m = 2.0 * max(heat_losses)
                for var_name, heat_loss in zip(pipe_classes.values(), heat_losses):
                    pipe_class_heat_loss_ordering = self.extra_variable(var_name, ensemble_member)

                    # should be one if >= than heat_loss_symbol
                    constraints.append(
                        (
                            (heat_loss_sym - heat_loss + pipe_class_heat_loss_ordering * big_m)
                            / self.variable_nominal(heat_loss_sym_name),
                            0.0,
                            np.inf,
                        )
                    )
                    constraints.append(
                        (
                            (
                                heat_loss_sym
                                - heat_loss
                                - (1.0 - pipe_class_heat_loss_ordering) * big_m
                            )
                            / self.variable_nominal(heat_loss_sym_name),
                            -np.inf,
                            0.0,
                        )
                    )

        for p, pipe_classes in self.__pipe_topo_pipe_class_map.items():
            variables = {
                pc.name: self.extra_variable(var_name, ensemble_member)
                for pc, var_name in pipe_classes.items()
            }

            # Make sure exactly one indicator is true
            constraints.append((sum(variables.values()), 1.0, 1.0))

            # set the max discharge
            max_discharge = self.extra_variable(self.__pipe_topo_max_discharge_map[p])
            max_discharges = {pc.name: pc.maximum_discharge for pc in pipe_classes}
            max_discharge_expr = sum(
                variables[pc_name] * max_discharges[pc_name] for pc_name in variables
            )

            constraints.append(
                (
                    (max_discharge - max_discharge_expr)
                    / self.variable_nominal(self.__pipe_topo_max_discharge_map[p]),
                    0.0,
                    0.0,
                )
            )

            # Match the indicators to the diameter symbol
            diam_sym_name = self.__pipe_topo_diameter_map[p]
            diam_sym = self.extra_variable(diam_sym_name, ensemble_member)

            diameters = {pc.name: pc.inner_diameter for pc in pipe_classes}

            diam_expr = sum(variables[pc_name] * diameters[pc_name] for pc_name in variables)

            constraint_nominal = self.variable_nominal(diam_sym_name)
            constraints.append(((diam_sym - diam_expr) / constraint_nominal, 0.0, 0.0))

            # match the indicators to the cost symbol
            cost_sym_name = self.__pipe_topo_cost_map[p]
            cost_sym = self.extra_variable(cost_sym_name, ensemble_member)

            investment_costs = {pc.name: pc.investment_costs for pc in pipe_classes}

            costs_expr = sum(
                variables[pc_name] * investment_costs[pc_name] for pc_name in variables
            )
            costs_constraint_nominal = self.variable_nominal(cost_sym_name)

            constraints.append(((cost_sym - costs_expr) / costs_constraint_nominal, 0.0, 0.0))

        return constraints

    def __heat_loss_variable_constraints(self, ensemble_member):
        """
        Furthermore, the __hn_heat_loss symbol is set, as the heat loss depends on the chosen pipe
        class and the selected temperature in the network.

        Parameters
        ----------
        ensemble_member : The ensemble of the optimizaton

        Returns
        -------
        list of the added constraints
        """
        constraints = []

        for p in self.heat_network_components.get("pipe", []):
            pipe_classes = []

            heat_loss_sym_name = self.__pipe_topo_heat_loss_map[p]

            constraint_nominal = self.variable_nominal(heat_loss_sym_name)

            carrier = self.parameters(ensemble_member)[f"{p}.carrier_id"]
            temperatures = self.temperature_regimes(carrier)

            if len(temperatures) == 0:
                heat_loss_sym = self.extra_variable(heat_loss_sym_name, ensemble_member)
                try:
                    heat_losses = self.__pipe_topo_heat_losses[p]
                    pipe_classes = self.__pipe_topo_pipe_class_map[p]
                    variables = [
                        self.extra_variable(var_name, ensemble_member)
                        for pc, var_name in pipe_classes.items()
                    ]
                    heat_loss_expr = 0.0
                    for i in range(len(heat_losses)):
                        heat_loss_expr = heat_loss_expr + variables[i] * heat_losses[i]
                    constraints.append(
                        ((heat_loss_sym - heat_loss_expr) / constraint_nominal, 0.0, 0.0)
                    )
                except KeyError:
                    heat_loss = self._pipe_heat_loss(
                        self.heat_network_options(),
                        self.parameters(ensemble_member),
                        p,
                    )
                    constraints.append(
                        (
                            (heat_loss_sym - heat_loss) / constraint_nominal,
                            0.0,
                            0.0,
                        )
                    )
            else:
                heat_loss_sym = self.__state_vector_scaled(heat_loss_sym_name, ensemble_member)
                for temperature in temperatures:
                    temperature_is_selected = self.state_vector(f"{carrier}_{temperature}")
                    if len(pipe_classes) == 0:
                        heat_loss = self._pipe_heat_loss(
                            self.heat_network_options(),
                            self.parameters(ensemble_member),
                            p,
                            temp=temperature,
                        )
                        big_m = 2.0 * heat_loss
                        constraints.append(
                            (
                                (
                                    heat_loss_sym
                                    - heat_loss * np.ones((len(self.times()), 1))
                                    + (1.0 - temperature_is_selected) * big_m
                                )
                                / constraint_nominal,
                                0.0,
                                np.inf,
                            )
                        )
                        constraints.append(
                            (
                                (
                                    heat_loss_sym
                                    - heat_loss * np.ones((len(self.times()), 1))
                                    - (1.0 - temperature_is_selected) * big_m
                                )
                                / constraint_nominal,
                                -np.inf,
                                0.0,
                            )
                        )
                    else:
                        heat_losses = [
                            self._pipe_heat_loss(
                                self.heat_network_options(),
                                self.parameters(ensemble_member),
                                p,
                                u_values=c.u_values,
                                temp=temperature,
                            )
                            for c in pipe_classes
                        ]
                        count = 0
                        big_m = 2.0 * max(heat_losses)
                        for pc_var_name in pipe_classes.values():
                            pc = self.__pipe_topo_pipe_class_var[pc_var_name]
                            constraints.append(
                                (
                                    (
                                        heat_loss_sym
                                        - heat_losses[count] * np.ones(len(self.times()))
                                        + (1.0 - pc) * big_m * np.ones(len(self.times()))
                                        + (1.0 - temperature_is_selected) * big_m
                                    )
                                    / constraint_nominal,
                                    0.0,
                                    np.inf,
                                )
                            )
                            constraints.append(
                                (
                                    (
                                        heat_loss_sym
                                        - heat_losses[count] * np.ones(len(self.times()))
                                        - (1.0 - pc) * big_m * np.ones(len(self.times()))
                                        - (1.0 - temperature_is_selected) * big_m
                                    )
                                    / constraint_nominal,
                                    -np.inf,
                                    0.0,
                                )
                            )
                            count += 1

        return constraints

    def __pipe_topology_path_constraints(self, ensemble_member):
        """
        This function adds constraints to limit the discharge that can flow through a pipe when the
        pipe class is being optimized. This is needed as the different pipe classes have different
        diameters and maximum velocities.
        """
        constraints = []

        # Clip discharge based on pipe class
        for p in self.heat_network_components.get("pipe", []):
            # Match the indicators to the discharge symbol(s)
            discharge_sym_hot = self.state(f"{p}.Q")
            nominal = self.variable_nominal(f"{p}.Q")

            max_discharge = self.__pipe_topo_max_discharge_var[
                self.__pipe_topo_max_discharge_map[p]
            ]

            constraints.append(((max_discharge - discharge_sym_hot) / nominal, 0.0, np.inf))
            constraints.append(((-max_discharge - discharge_sym_hot) / nominal, -np.inf, 0.0))

        return constraints

    def __electricity_node_heat_mixing_path_constraints(self, ensemble_member):
        """
        This function adds constraints for power/energy and current conservation at nodes/busses.
        """
        constraints = []

        for bus, connected_cables in self.heat_network_topology.busses.items():
            power_sum = 0.0
            i_sum = 0.0
            power_nominal = []
            i_nominal = []

            for i_conn, (_cable, orientation) in connected_cables.items():
                heat_conn = f"{bus}.ElectricityConn[{i_conn + 1}].Power"
                i_port = f"{bus}.ElectricityConn[{i_conn + 1}].I"
                power_sum += orientation * self.state(heat_conn)
                i_sum += orientation * self.state(i_port)
                power_nominal.append(self.variable_nominal(heat_conn))
                i_nominal.append(self.variable_nominal(i_port))

            power_nominal = np.median(power_nominal)
            constraints.append((power_sum / power_nominal, 0.0, 0.0))

            i_nominal = np.median(i_nominal)
            constraints.append((i_sum / i_nominal, 0.0, 0.0))

        return constraints

    def __electricity_cable_heat_mixing_path_constraints(self, ensemble_member):
        """
        This function adds constraints relating the electrical power to the current flowing through
        the cable. The power through the cable is limited by the maximum voltage and the actual
        current variable with an inequality constraint. This is done to allow power losses through
        the network. As the current and power are related with an equality constraint at the
        demands exactly matching the P = U*I equation, we allow the inequalities for the lines. By
        overestimating the power losses and voltage drops, together we ensure that U*I>P.


        Furthermore, the power loss is estimated by linearizing with the maximum current, meaning
        that we are always overestimating the power loss in the cable.
        """
        constraints = []
        parameters = self.parameters(ensemble_member)

        for cable in self.heat_network_components.get("electricity_cable", []):
            current = self.state(f"{cable}.ElectricityIn.I")
            power_in = self.state(f"{cable}.ElectricityIn.Power")
            power_out = self.state(f"{cable}.ElectricityOut.Power")
            power_loss = self.state(f"{cable}.Power_loss")
            r = parameters[f"{cable}.r"]
            i_max = parameters[f"{cable}.max_current"]
            v_nom = parameters[f"{cable}.nominal_voltage"]
            v_max = parameters[f"{cable}.max_voltage"]

            # Ensure that the current is sufficient to transport the power
            constraints.append(((power_in - current * v_max) / (i_max * v_max), -np.inf, 0.0))
            constraints.append(((power_out - current * v_max) / (i_max * v_max), -np.inf, 0.0))

            # Power loss constraint
            # constraints.append(((power_loss - current * r * i_max) / (i_max * v_nom * r), 0.0, 0.0))
            constraints.append(((power_loss) / (i_max * v_nom * r), 0.0, 0.0))

        return constraints

    def __electricity_demand_path_constraints(self, ensemble_member):
        """
        This function adds the constraints for the electricity commodity at the demand assets. We
        enforce that a minimum voltage is exactly met together with the power that is carried by
        the current. By fixing the voltage at the demand we ensure that at the demands
        P = U * I is met exactly at this point in the network and the power is conservatively
        in the cables at all locations in the network.
        """
        constraints = []
        parameters = self.parameters(ensemble_member)

        for elec_demand in [
            *self.heat_network_components.get("electricity_demand", []),
            *self.heat_network_components.get("heat_pump_elec", []),
            *self.heat_network_components.get("electrolyzer", []),
        ]:
            min_voltage = parameters[f"{elec_demand}.min_voltage"]
            voltage = self.state(f"{elec_demand}.ElectricityIn.V")
            # to ensure that voltage entering is equal or larger than the minimum voltage
            constraints.append(((voltage - min_voltage) / min_voltage, 0.0, np.inf))

            power_nom = self.variable_nominal(f"{elec_demand}.ElectricityIn.Power")
            curr_nom = self.variable_nominal(f"{elec_demand}.ElectricityIn.I")
            power_in = self.state(f"{elec_demand}.ElectricityIn.Power")
            current_in = self.state(f"{elec_demand}.ElectricityIn.I")
            constraints.append(
                (
                    (power_in - min_voltage * current_in)
                    / (power_nom * curr_nom * min_voltage) ** 0.5,
                    0,
                    0,
                )
            )

        return constraints

    def __max_size_constraints(self, ensemble_member):
        """
        This function makes sure that the __max_size variable is at least as large as needed. For
        most assets the __max_size is related to the thermal Power it can produce or consume, there
        are a few exceptions like tank storage that sizes with volume.

        Since it are inequality constraints are inequality the __max_size variable can be larger
        than what is the actual needed size. In combination with the objectives, e.g. cost
        minimization, we can drag down the __max_size to the minimum required.
        """
        constraints = []
        bounds = self.bounds()

        for b in self.heat_network_components.get("buffer", []):
            max_var = self._asset_max_size_map[b]
            max_heat = self.extra_variable(max_var, ensemble_member)
            stored_heat = self.__state_vector_scaled(f"{b}.Stored_heat", ensemble_member)
            constraint_nominal = self.variable_nominal(max_var)

            constraints.append(
                (
                    (np.ones(len(self.times())) * max_heat - stored_heat) / constraint_nominal,
                    0.0,
                    np.inf,
                )
            )

            # Same as for the buffer but now for the source
        for s in self.heat_network_components.get("source", []):
            max_var = self._asset_max_size_map[s]
            max_heat = self.extra_variable(max_var, ensemble_member)
            heat_source = self.__state_vector_scaled(f"{s}.Heat_source", ensemble_member)
            constraint_nominal = self.variable_nominal(f"{s}.Heat_source")

            try:
                profile = self.get_timeseries(f"{s}.target_heat_source").values
                profile_scaled = profile / max(profile)
                for i in range(0, len(self.times())):
                    constraints.append(
                        (
                            (profile_scaled[i] * max_heat - heat_source[i]) / constraint_nominal,
                            0.0,
                            np.inf,
                        )
                    )
            except KeyError:
                constraints.append(
                    (
                        (np.ones(len(self.times())) * max_heat - heat_source) / constraint_nominal,
                        0.0,
                        np.inf,
                    )
                )

        for hx in [
            *self.heat_network_components.get("heat_exchanger", []),
            *self.heat_network_components.get("heat_pump", []),
            *self.heat_network_components.get("heat_pump_elec", []),
        ]:
            max_var = self._asset_max_size_map[hx]
            max_heat = self.extra_variable(max_var, ensemble_member)
            heat_secondary = self.__state_vector_scaled(f"{hx}.Secondary_heat", ensemble_member)
            constraint_nominal = self.variable_nominal(f"{hx}.Secondary_heat")

            constraints.append(
                (
                    (np.ones(len(self.times())) * max_heat - heat_secondary) / constraint_nominal,
                    0.0,
                    np.inf,
                )
            )

        for d in self.heat_network_components.get("demand", []):
            max_var = self._asset_max_size_map[d]
            max_heat = self.extra_variable(max_var, ensemble_member)
            heat_demand = self.__state_vector_scaled(f"{d}.Heat_demand", ensemble_member)
            constraint_nominal = max(
                self.variable_nominal(f"{d}.Heat_demand"), self.variable_nominal(f"{d}.HeatIn.Heat")
            )
            constraints.append(
                (
                    (np.ones(len(self.times())) * max_heat - heat_demand) / constraint_nominal,
                    0.0,
                    np.inf,
                )
            )

        for a in self.heat_network_components.get("ates", []):
            max_var = self._asset_max_size_map[a]
            max_heat = self.extra_variable(max_var, ensemble_member)
            heat_ates = self.__state_vector_scaled(f"{a}.Heat_ates", ensemble_member)
            constraint_nominal = bounds[f"{a}.Heat_ates"][1]

            constraints.append(
                (
                    (np.ones(len(self.times())) * max_heat - heat_ates) / constraint_nominal,
                    0.0,
                    np.inf,
                )
            )
            constraints.append(
                (
                    (np.ones(len(self.times())) * max_heat + heat_ates) / constraint_nominal,
                    0.0,
                    np.inf,
                )
            )

        return constraints

    def __investment_cost_constraints(self, ensemble_member):
        """
        This function adds constraints to set the investment cost variable. The investment cost
        scales with the maximum size of the asset. This leaves two cases for the constraint. 1) The
        asset size is fixed (state==1): in this case the investment cost is set based on the upper
        bound of the size. 2) The asset size is optimized (state==2): in this case the investment
        cost is set based upon the __max_size variable.

        Specifically for demands we have a case where we set the investment cost based on the
        maximum demand as often the size of the demand is not seperately specified.

        For pipes the investment cost is set based on the pipe class and the length.
        """
        constraints = []

        parameters = self.parameters(ensemble_member)
        bounds = self.bounds()

        for asset_name in [
            asset_name
            for asset_name_list in self.heat_network_components.values()
            for asset_name in asset_name_list
        ]:
            if asset_name in [
                *self.heat_network_components.get("node", []),
                *self.heat_network_components.get("pump", []),
                *self.heat_network_components.get("check_valve", []),
                *self.heat_network_components.get("electricity_cable", []),
                *self.heat_network_components.get("electricity_node", []),
                *self.heat_network_components.get("electricity_source", []),
                *self.heat_network_components.get("electricity_demand", []),
                *self.heat_network_components.get("gas_pipe", []),
                *self.heat_network_components.get("gas_node", []),
                *self.heat_network_components.get("gas_source", []),
                *self.heat_network_components.get("gas_demand", []),
                *self.heat_network_components.get("gas_tank_storage", []),
                *self.heat_network_components.get("electrolyzer", []),
                *self.heat_network_components.get("wind_park", []),
            ]:
                # TODO: add support for joints?
                continue

            investment_cost_var = self._asset_investment_cost_map[asset_name]
            investment_costs = self.extra_variable(investment_cost_var, ensemble_member)
            investment_cost_coefficient = parameters[f"{asset_name}.investment_cost_coefficient"]
            nominal = self.variable_nominal(investment_cost_var)

            if parameters[f"{asset_name}.state"] == 1:  # Asset is in use
                if asset_name in [*self.heat_network_components.get("demand", [])]:
                    try:
                        if np.isinf(bounds[f"{asset_name}.Heat_demand"][1]):
                            asset_size = max(
                                self.get_timeseries(
                                    f"{asset_name}.target_heat_demand", ensemble_member
                                ).values
                            )
                        else:
                            asset_size = bounds[f"{asset_name}.Heat_demand"][1]
                    except KeyError:
                        asset_size = 0.0
                        logger.warning(
                            f"No investment cost will calculdated for asset: {asset_name}, because "
                            "no target demand heat profile or Power [W] (mapeditor) has been "
                            "specified."
                        )
                elif asset_name in [*self.heat_network_components.get("source", [])]:
                    asset_size = bounds[f"{asset_name}.Heat_source"][1]
                elif asset_name in [*self.heat_network_components.get("pipe", [])]:
                    investment_cost_coefficient = parameters[
                        f"{asset_name}.investment_cost_coefficient"
                    ]
                    asset_size = parameters[f"{asset_name}.length"] * 2.0
                    nominal = max(
                        parameters[f"{asset_name}.investment_cost_coefficient"]
                        * parameters[f"{asset_name}.length"],
                        1.0,
                    )
                elif asset_name in [*self.heat_network_components.get("ates", [])]:
                    asset_size = bounds[f"{asset_name}.Heat_ates"][1]
                elif asset_name in [*self.heat_network_components.get("buffer", [])]:
                    asset_size = min(
                        bounds[f"{asset_name}.Heat_buffer"][1],
                        bounds[f"{asset_name}.HeatIn.Heat"][1],
                    )
                elif asset_name in [
                    *self.heat_network_components.get("heat_exchanger", []),
                    *self.heat_network_components.get("heat_pump", []),
                    *self.heat_network_components.get("heat_pump_elec", []),
                ]:
                    asset_size = bounds[f"{asset_name}.Secondary_heat"][1]
                else:
                    asset_size = 0.0
                    logger.warning(
                        f"Unknown type for asset {asset_name}, cannot "
                        f"set constraints for its investment costs, thus forced to zero"
                    )
            elif parameters[f"{asset_name}.state"] == 2:  # Optional assets for use
                if asset_name in [*self.heat_network_components.get("pipe", [])]:
                    investment_cost_coefficient = self.extra_variable(
                        self.__pipe_topo_cost_map[asset_name], ensemble_member
                    )
                    asset_size = parameters[f"{asset_name}.length"]
                    nominal = self.variable_nominal(self.__pipe_topo_cost_map[asset_name])
                else:
                    max_var = self._asset_max_size_map[asset_name]
                    asset_size = self.extra_variable(max_var, ensemble_member)
            else:
                # asset is disabled and has no cost
                continue

            constraints.append(
                (
                    (investment_costs - asset_size * investment_cost_coefficient) / nominal,
                    0.0,
                    0.0,
                )
            )

        return constraints

    def __fixed_operational_cost_constraints(self, ensemble_member):
        """
        This function adds the constraints to set the fixed operational cost. The fixed operational
        cost are the cost made independently of the operation of the asset. We assume that these
        cost scale with the maximum size of the asset.
        """
        constraints = []

        parameters = self.parameters(ensemble_member)

        for asset_name in [
            asset_name
            for asset_name_list in self.heat_network_components.values()
            for asset_name in asset_name_list
        ]:
            if asset_name in [
                *self.heat_network_components.get("node", []),
                *self.heat_network_components.get("pipe", []),
                *self.heat_network_components.get("electricity_cable", []),
                *self.heat_network_components.get("electricity_node", []),
                *self.heat_network_components.get("electricity_demand", []),
                *self.heat_network_components.get("electricity_source", []),
                *self.heat_network_components.get("gas_pipe", []),
                *self.heat_network_components.get("gas_node", []),
                *self.heat_network_components.get("gas_demand", []),
                *self.heat_network_components.get("gas_source", []),
                *self.heat_network_components.get("pump", []),
                *self.heat_network_components.get("check_valve", []),
                *self.heat_network_components.get("electrolyzer", []),
                *self.heat_network_components.get("gas_tank_storage", []),
                *self.heat_network_components.get("wind_park", []),
            ]:
                # currently no support for joints
                continue
            fixed_operational_cost_var = self._asset_fixed_operational_cost_map[asset_name]
            fixed_operational_cost = self.extra_variable(
                fixed_operational_cost_var, ensemble_member
            )
            max_var = self._asset_max_size_map[asset_name]
            asset_size = self.extra_variable(max_var, ensemble_member)
            fixed_operational_cost_coefficient = parameters[
                f"{asset_name}.fixed_operational_cost_coefficient"
            ]

            nominal = self.variable_nominal(fixed_operational_cost_var)

            constraints.append(
                (
                    (fixed_operational_cost - asset_size * fixed_operational_cost_coefficient)
                    / nominal,
                    0.0,
                    0.0,
                )
            )

        return constraints

    def __variable_operational_cost_constraints(self, ensemble_member):
        """
        This function adds the constraints for setting the variable operational cost. These are the
        cost that depend on the operation of the asset. At this moment we only support the variable
        operational cost for sources where they scale with the thermal energy production.
        """
        constraints = []

        parameters = self.parameters(ensemble_member)

        for s in self.heat_network_components.get("source", []):
            heat_source = self.__state_vector_scaled(f"{s}.Heat_source", ensemble_member)
            variable_operational_cost_var = self._asset_variable_operational_cost_map[s]
            variable_operational_cost = self.extra_variable(
                variable_operational_cost_var, ensemble_member
            )
            nominal = self.variable_nominal(variable_operational_cost_var)
            variable_operational_cost_coefficient = parameters[
                f"{s}.variable_operational_cost_coefficient"
            ]
            timesteps = np.diff(self.times()) / 3600.0

            sum = 0.0
            for i in range(1, len(self.times())):
                sum += variable_operational_cost_coefficient * heat_source[i] * timesteps[i - 1]
            constraints.append(((variable_operational_cost - sum) / (nominal), 0.0, 0.0))

        for _ in self.heat_network_components.get("buffer", []):
            pass

        # for a in self.heat_network_components.get("ates", []):
        # TODO: needs to be replaced with the positive or abs value of this, see varOPEX,
        #  then ates varopex also needs to be added to the mnimize_tco_goal
        # heat_ates = self.__state_vector_scaled(f"{a}.Heat_ates", ensemble_member)
        # variable_operational_cost_var = self._asset_variable_operational_cost_map[a]
        # variable_operational_cost = self.extra_variable(
        #     variable_operational_cost_var, ensemble_member
        # )
        # nominal = self.variable_nominal(variable_operational_cost_var)
        # variable_operational_cost_coefficient = parameters[
        #     f"{a}.variable_operational_cost_coefficient"
        # ]
        # timesteps = np.diff(self.times()) / 3600.0
        #
        # sum = 0.0
        #
        # for i in range(1, len(self.times())):
        #     varOPEX_dt = (variable_operational_cost_coefficient * heat_ates[i]
        #     * timesteps[i - 1])
        #     constraints.append(((varOPEX-varOPEX_dt)/nominal,0.0, np,inf))
        #     #varOPEX would be a variable>0 for everyt timestep
        #     sum += varOPEX
        # constraints.append(((variable_operational_cost - sum) / (nominal), 0.0, 0.0))

        return constraints

    def __installation_cost_constraints(self, ensemble_member):
        """
        This function adds the constraints for setting the installation cost variable. The
        installation cost is the cost element that comes with the placing of the asset
        independently of the size of the asset. Therefore, the installation cost is set with the
        _aggregation_count variable.
        """
        constraints = []

        parameters = self.parameters(ensemble_member)

        for asset_name in [
            asset_name
            for asset_name_list in self.heat_network_components.values()
            for asset_name in asset_name_list
        ]:
            if asset_name in [
                *self.heat_network_components.get("node", []),
                *self.heat_network_components.get("pump", []),
                *self.heat_network_components.get("check_valve", []),
                *self.heat_network_components.get("electricity_cable", []),
                *self.heat_network_components.get("electricity_node", []),
                *self.heat_network_components.get("electricity_source", []),
                *self.heat_network_components.get("electricity_demand", []),
                *self.heat_network_components.get("gas_pipe", []),
                *self.heat_network_components.get("gas_node", []),
                *self.heat_network_components.get("gas_source", []),
                *self.heat_network_components.get("gas_demand", []),
                *self.heat_network_components.get("gas_tank_storage", []),
                *self.heat_network_components.get("electrolyzer", []),
                *self.heat_network_components.get("wind_park", []),
            ]:
                # no support for joints right now
                continue
            installation_cost_sym = self.extra_variable(
                self._asset_installation_cost_map[asset_name]
            )
            nominal = self.variable_nominal(self._asset_installation_cost_map[asset_name])
            installation_cost = parameters[f"{asset_name}.installation_cost"]
            aggregation_count_sym = self.extra_variable(
                self._asset_aggregation_count_var_map[asset_name]
            )
            constraints.append(
                (
                    (installation_cost_sym - aggregation_count_sym * installation_cost) / nominal,
                    0.0,
                    0.0,
                )
            )

        return constraints

    def __optional_asset_path_constraints(self, ensemble_member):
        """
        This function adds constraints that set the _aggregation_count variable. This variable is
        used for most assets (except geo and ates) to turn on/off the asset. Which effectively mean
        that assets cannot exchange thermal power with the network when _aggregation_count == 0.

        Specifically for the geo and ATES we use the _aggregation_count for modelling the amount of
        doublets. Where the _aggregation_count allows increments in the upper limit for the thermal
        power that can be exchanged with the network.
        """
        constraints = []

        parameters = self.parameters(ensemble_member)
        bounds = self.bounds()

        for asset_name in [
            asset_name
            for asset_name_list in self.heat_network_components.values()
            for asset_name in asset_name_list
        ]:
            if parameters[f"{asset_name}.state"] == 0 or parameters[f"{asset_name}.state"] == 2:
                if asset_name in [
                    *self.heat_network_components.get("geothermal", []),
                    *self.heat_network_components.get("ates", []),
                ]:
                    state_var = self.state(f"{asset_name}.Heat_flow")
                    single_power = parameters[f"{asset_name}.single_doublet_power"]
                    nominal_value = 2.0 * bounds[f"{asset_name}.Heat_flow"][1]
                    nominal_var = self.variable_nominal(f"{asset_name}.Heat_flow")
                elif asset_name in [*self.heat_network_components.get("buffer", [])]:
                    state_var = self.state(f"{asset_name}.HeatIn.Q")
                    single_power = parameters[f"{asset_name}.volume"]
                    nominal_value = single_power
                    nominal_var = self.variable_nominal(f"{asset_name}.HeatIn.Q")
                elif asset_name in [*self.heat_network_components.get("node", [])]:
                    # TODO: can we generalize to all possible components to avoid having to skip
                    #  joints and other components in the future?
                    continue
                else:
                    state_var = self.state(f"{asset_name}.Heat_flow")
                    single_power = bounds[f"{asset_name}.Heat_flow"][1]
                    nominal_value = single_power
                    nominal_var = self.variable_nominal(f"{asset_name}.Heat_flow")
                aggregation_count = self.__asset_aggregation_count_var[
                    self._asset_aggregation_count_var_map[asset_name]
                ]
                constraint_nominal = (nominal_value * nominal_var) ** 0.5

                constraints.append(
                    (
                        (single_power * aggregation_count - state_var) / constraint_nominal,
                        0.0,
                        np.inf,
                    )
                )
                constraints.append(
                    (
                        (-single_power * aggregation_count - state_var) / constraint_nominal,
                        -np.inf,
                        0.0,
                    )
                )
            elif parameters[f"{asset_name}.state"] == 1:
                aggregation_count = self.__asset_aggregation_count_var[
                    self._asset_aggregation_count_var_map[asset_name]
                ]
                aggr_bound = self.__asset_aggregation_count_var_bounds[
                    asset_name + "_aggregation_count"
                ][1]
                constraints.append(((aggregation_count - aggr_bound), 0.0, 0.0))

        return constraints

    def __cumulative_investments_made_in_eur_path_constraints(self, ensemble_member):
        r"""
        These constraints are linking the cummulitive investments made to the possiblity of
        utilizing an asset. The investments made are sufficient for that asset to be realized it
        becomes available.

        Meaning that an asset requires 1million euro investment to be realized
        and the investments made at timestep i are sufficient the asset also is realized (becomes
        available) in that same timestep.
        """
        constraints = []
        options = self.heat_network_options()
        if options["include_asset_is_realized"]:
            for asset in [
                *self.heat_network_components.get("demand", []),
                *self.heat_network_components.get("source", []),
                *self.heat_network_components.get("ates", []),
                *self.heat_network_components.get("buffer", []),
                *self.heat_network_components.get("heat_exchanger", []),
                *self.heat_network_components.get("heat_pump", []),
            ]:
                var_name = self.__cumulative_investments_made_in_eur_map[asset]
                cumulative_investments_made = self.state(var_name)
                nominal = self.variable_nominal(var_name)
                var_name = self.__asset_is_realized_map[asset]
                asset_is_realized = self.state(var_name)
                installation_cost_sym = self.__asset_installation_cost_var[
                    self._asset_installation_cost_map[asset]
                ]
                investment_cost_sym = self.__asset_investment_cost_var[
                    self._asset_investment_cost_map[asset]
                ]
                # TODO: add insulation class cost to the investments made.
                # if asset in self.heat_network_components.get("demand", []):
                #     for insulation_class in self.__get_insulation_classes(asset):
                #         insulation_class_active
                #         insulation_class_cost
                #         investment_cost_sym += insulation_class_active * insulation_class_cost
                big_m = (
                    1.5
                    * max(
                        self.bounds()[f"{asset}__investment_cost"][1]
                        + self.bounds()[f"{asset}__installation_cost"][1],
                        1.0,
                    )
                    / max(self.bounds()[self._asset_aggregation_count_var_map[asset]][1], 1.0)
                )

                # Asset can be realized once the investments made equal the installation and
                # investment cost
                capex_sym = 0.0
                if self.variable_nominal(self._asset_installation_cost_map[asset]) > 1.0e2:
                    capex_sym = capex_sym + installation_cost_sym
                if self.variable_nominal(self._asset_investment_cost_map[asset]) > 1.0e2:
                    capex_sym = capex_sym + investment_cost_sym

                constraints.append(
                    (
                        (
                            cumulative_investments_made
                            - capex_sym
                            + (1.0 - asset_is_realized) * big_m
                        )
                        / nominal,
                        0.0,
                        np.inf,
                    )
                )

                # Once the asset is utilized the asset must be realized
                heat_flow = self.state(f"{asset}.Heat_flow")
                if not np.isinf(self.bounds()[f"{asset}.Heat_flow"][1]):
                    big_m = (
                        1.5
                        * self.bounds()[f"{asset}.Heat_flow"][1]
                        / max(self.bounds()[self._asset_aggregation_count_var_map[asset]][1], 1.0)
                    )
                else:
                    try:
                        big_m = (
                            1.5
                            * max(
                                self.bounds()[f"{asset}.HeatOut.Heat"][1],
                                self.bounds()[f"{asset}.HeatIn.Heat"][1],
                            )
                            / max(
                                self.bounds()[self._asset_aggregation_count_var_map[asset]][1], 1.0
                            )
                        )
                    except KeyError:
                        big_m = (
                            1.5
                            * max(
                                self.bounds()[f"{asset}.Primary.HeatOut.Heat"][1],
                                self.bounds()[f"{asset}.Primary.HeatIn.Heat"][1],
                            )
                            / max(
                                self.bounds()[self._asset_aggregation_count_var_map[asset]][1], 1.0
                            )
                        )
                constraints.append(((heat_flow + asset_is_realized * big_m) / big_m, 0.0, np.inf))
                constraints.append(((heat_flow - asset_is_realized * big_m) / big_m, -np.inf, 0.0))

        return constraints

    def __get_electrolyzer_gas_mass_flow_out(
        self, coef_a, coef_b, coef_c, electrical_power_input
    ) -> float:
        """
        This function returns the gas mass flow rate [kg/s] out of an electrolyzer based on the
        theoretical efficiency curve:
        energy [Ws] / gas mass [kg] =
        (coef_a / electrical_power_input) + (b * electrical_power_input) + coef_c

        Parameters
        ----------
        coef_a: electrolyzer efficience curve coefficent
        coef_b: electrolyzer efficience curve coefficent
        coef_c: electrolyzer efficience curve coefficent
        electrical_power_input: electrical power consumed [W]

        Returns
        -------
        gas mass flow rate produced by the electrolyzer [kg/s]
        """

        eff = (
            (coef_a / electrical_power_input) + (coef_b * electrical_power_input) + coef_c
        )
        gas_mass_flow_out = (1.0 / eff) * electrical_power_input

        return gas_mass_flow_out

    def _get_linear_coef_electrolyzer_mass_vs_epower_fit(
        self, coef_a, coef_b, coef_c, n_lines, electrical_power_min, electrical_power_max
    ) -> tuple[np.array, np.array]:
        """
        This function returns a set of coefficients to approximate a gas mass flow rate curve with
        linear functions in the form of: gass mass flow rate [kg/s] = b + (a * electrical_power)

        Parameters
        ----------
        coef_a: electrolyzer efficience curve coefficent
        coef_b: electrolyzer efficience curve coefficent
        coef_c: electrolyzer efficience curve coefficent
        n_lines: numebr of linear lines used to approximate the non-linear curve
        electrical_power_min: minimum electrical powe consumed [W]
        electrical_power_max: maximum electrical powe consumed [W]

        Returns
        -------
        coefficients for linear curve fit(s) to the theoretical non-linear electrolyzer curve
        """

        electrical_power_points = np.linspace(
            electrical_power_min, electrical_power_max, n_lines + 1
        )

        gas_mass_flow_points = np.array(
            [
                self.__get_electrolyzer_gas_mass_flow_out(
                    coef_a, coef_b, coef_c, ep
                ) for ep in electrical_power_points
            ]
        )

        a_vals = np.diff(gas_mass_flow_points) / np.diff(electrical_power_points)
        b_vals = gas_mass_flow_points[1:] - a_vals * electrical_power_points[1:]

        return a_vals, b_vals

    def __electrolyzer_path_constaint(self, ensemble_member):
        """
        This functions add the constraints for the gas mass flow production based as a functions of
        electrical power input. This production is approximated by an electrolyzer efficience curve
        (energy/gas mass vs electrical power input, [Ws/kg] vs [W]) which is then linearized.
        """
        constraints = []
        parameters = self.parameters(ensemble_member)
        for asset in self.heat_network_components.get("electrolyzer", []):

            gas_mass_flow_out = self.state(f"{asset}.Gas_mass_flow_out")
            power_consumed = self.state(f"{asset}.Power_consumed")

            # # Temp: 1 line hard coded
            # Linearized gass mass out based on the following curve:
            # gass mass out = (1/efficiency) * electrical power input * time duration [kg/hr]
            # eff = (coef_a / max_power_in) + (coef_b * max_power_in) + coef_c
            # max_gas_mass_flow_out = (1.0 / eff) * max_power_in 
            # gass_mass_out_linearized = max_gas_mass_flow_out * power_consumed / max_power_in
            # constraint_nominal = max_gas_mass_flow_out
            # # symbolic error check??:
            # constraints.append(
            #     (
            #         (gas_mass_flow_out - gass_mass_out_linearized) / constraint_nominal,
            #         -np.inf,
            #         0.0,
            #     )
            # )
            # # end Temp: 1 line hard coded

            # Multiple linear lines
            curve_fit_number_of_lines = 3
            linear_coef_a, linear_coef_b = self._get_linear_coef_electrolyzer_mass_vs_epower_fit(
                parameters[f"{asset}.a_eff_coefficient"],
                parameters[f"{asset}.b_eff_coefficient"],
                parameters[f"{asset}.c_eff_coefficient"],
                n_lines=curve_fit_number_of_lines,
                electrical_power_min=0.,
                electrical_power_max=self.bounds()[f"{asset}.ElectricityIn.Power"][1]
            )
            power_consumed_vect = ca.repmat(power_consumed, len(linear_coef_a))
            gas_mass_flow_out_vect = ca.repmat(gas_mass_flow_out, len(linear_coef_a))
            gass_mass_out_linearized_vect = linear_coef_a * power_consumed_vect + linear_coef_b
            nominal = (self.variable_nominal(f"{asset}.Gas_mass_flow_out") *
                       min(min(linear_coef_a) * self.variable_nominal(f"{asset}.Power_consumed"),
                           min(linear_coef_b[linear_coef_b>0.]))) ** 0.5
            constraints.extend(
                [
                    (
<<<<<<< HEAD
                        (gas_mass_flow_out_vect - gass_mass_out_linearized_vect) /
                        nominal,
=======
                        (gas_mass_flow_out_vect - gass_mass_out_linearized_vect)
                        / self.variable_nominal(f"{asset}.Gas_mass_flow_out"),
>>>>>>> 05e5417a
                        -np.inf,
                        0.0,
                    ),
                ]
            )

            # Add constraints to ensure the electrolyzer is switched off when it reaches a power
            # input below the minimum operating value
            var_name = self.__asset_is_switched_on_map[asset]
            asset_is_switched_on = self.state(var_name)

            big_m = self.bounds()[f"{asset}.ElectricityIn.Power"][1] * 1.5 * 10.0
            constraints.append(
                (
                    (
                        power_consumed
                        - parameters[f"{asset}.minimum_load"]
                        + (1.0 - asset_is_switched_on) * big_m
                    )
                    / self.variable_nominal(f"{asset}.Power_consumed"),
                    0.0,
                    np.inf,
                )
            )
            constraints.append(
                ((power_consumed + asset_is_switched_on * big_m) / big_m, 0.0, np.inf)
            )
            constraints.append(
                ((power_consumed - asset_is_switched_on * big_m) / big_m, -np.inf, 0.0)
            )

        return constraints

    def __wind_park_set_point_constraints(self, ensemble_member):
        """
        This function adds constraints for wind parks which generates electrical power. The
        produced electrical power is capped with a user specified percentage value of the maximum
        value.
        """
        constraints = []

        for wp in self.heat_network_components.get("wind_park", []):
            set_point = self.__state_vector_scaled(f"{wp}.Set_point", ensemble_member)
            electricity_source = self.__state_vector_scaled(
                f"{wp}.Electricity_source", ensemble_member
            )
            max = self.bounds()[f"{wp}.Electricity_source"][1].values
            nominal = (self.variable_nominal(f"{wp}.Electricity_source")*np.median(max))**0.5

            constraints.append(((set_point * max - electricity_source) / nominal, 0.0, 0.0))

        return constraints

    def path_constraints(self, ensemble_member):
        """
        Here we add all the path constraints to the optimization problem. Please note that the
        path constraints are the constraints that are applied to each time-step in the problem.
        """

        constraints = super().path_constraints(ensemble_member)

        constraints.extend(self.__node_heat_mixing_path_constraints(ensemble_member))
        constraints.extend(self.__heat_loss_path_constraints(ensemble_member))
        constraints.extend(self.__flow_direction_path_constraints(ensemble_member))
        constraints.extend(self.__node_discharge_mixing_path_constraints(ensemble_member))
        constraints.extend(self.__demand_heat_to_discharge_path_constraints(ensemble_member))
        constraints.extend(self.__source_heat_to_discharge_path_constraints(ensemble_member))
        constraints.extend(self.__pipe_heat_to_discharge_path_constraints(ensemble_member))
        constraints.extend(self.__storage_heat_to_discharge_path_constraints(ensemble_member))
        constraints.extend(
            self.__heat_exchanger_heat_to_discharge_path_constraints(ensemble_member)
        )
        constraints.extend(self.__check_valve_head_discharge_path_constraints(ensemble_member))
        constraints.extend(self.__control_valve_head_discharge_path_constraints(ensemble_member))
        constraints.extend(self.__pipe_topology_path_constraints(ensemble_member))
        constraints.extend(self.__electricity_demand_path_constraints(ensemble_member))
        constraints.extend(self.__electricity_node_heat_mixing_path_constraints(ensemble_member))
        constraints.extend(self.__electricity_cable_heat_mixing_path_constraints(ensemble_member))
        constraints.extend(self.__network_temperature_path_constraints(ensemble_member))
        constraints.extend(self.__optional_asset_path_constraints(ensemble_member))
        constraints.extend(self.__pipe_hydraulic_power_path_constraints(ensemble_member))
        constraints.extend(self.__gas_node_heat_mixing_path_constraints(ensemble_member))
        constraints.extend(
            self.__cumulative_investments_made_in_eur_path_constraints(ensemble_member)
        )
        constraints.extend(self.__electrolyzer_path_constaint(ensemble_member))

        return constraints

    def constraints(self, ensemble_member):
        """
        This function adds the normal constraints to the problem. Unlike the path constraints these
        are not applied to every time-step in the problem. Meaning that these constraints either
        consider global variables that are independent of time-step or that the relevant time-steps
        are indexed within the constraint formulation.
        """
        constraints = super().constraints(ensemble_member)

        constraints.extend(self.__pipe_rate_heat_change_constraints(ensemble_member))
        constraints.extend(self.__heat_loss_variable_constraints(ensemble_member))
        constraints.extend(self.__pipe_topology_constraints(ensemble_member))
        constraints.extend(self.__variable_operational_cost_constraints(ensemble_member))
        constraints.extend(self.__fixed_operational_cost_constraints(ensemble_member))
        constraints.extend(self.__investment_cost_constraints(ensemble_member))
        constraints.extend(self.__installation_cost_constraints(ensemble_member))
        constraints.extend(self.__max_size_constraints(ensemble_member))
        constraints.extend(self.__wind_park_set_point_constraints(ensemble_member))

        for component_name, params in self._timed_setpoints.items():
            constraints.extend(
                self.__setpoint_constraint(ensemble_member, component_name, params[0], params[1])
            )

        if self.heat_network_options()["include_demand_insulation_options"]:
            constraints.extend(self.__heat_matching_demand_insulation_constraints(ensemble_member))

        return constraints

    def history(self, ensemble_member):
        """
        In this history function we avoid the optimization using artificial energy for storage
        assets as the history is not defined.
        """
        history = super().history(ensemble_member)

        initial_time = np.array([self.initial_time])
        empty_timeseries = Timeseries(initial_time, [np.nan])
        buffers = self.heat_network_components.get("buffer", [])

        for b in buffers:
            hist_heat_buffer = history.get(f"{b}.Heat_buffer", empty_timeseries).values
            hist_stored_heat = history.get(f"{b}.Stored_heat", empty_timeseries).values

            # One has to provide information of what Heat_buffer (i.e., the heat
            # added/extracted from the buffer at that timestep) is at t0.
            # Else the solution will always extract heat from the buffer at t0.
            # This information can be passed in two ways:
            # - non-trivial history of Heat_buffer at t0;
            # - non-trivial history of Stored_heat.
            # If not known, we assume that Heat_buffer is 0.0 at t0.

            if (len(hist_heat_buffer) < 1 or np.isnan(hist_heat_buffer[0])) and (
                len(hist_stored_heat) <= 1 or np.any(np.isnan(hist_stored_heat[-2:]))
            ):
                history[f"{b}.Heat_buffer"] = Timeseries(initial_time, [0.0])

        # TODO: add ATES when component is available

        return history

    def goal_programming_options(self):
        """
        Here we set the goal programming configuration. We use soft constraints for consecutive
        goals.
        """
        options = super().goal_programming_options()
        options["keep_soft_constraints"] = True
        return options

    def solver_options(self):
        """
        Here we define the solver options. By default we use the open-source solver cbc and casadi
        solver qpsol.
        """
        options = super().solver_options()
        options["casadi_solver"] = "qpsol"
        options["solver"] = "highs"
        return options

    def compiler_options(self):
        """
        In this function we set the compiler configuration.
        """
        options = super().compiler_options()
        options["resolve_parameter_values"] = True
        return options

    def __pipe_class_to_results(self):
        """
        This functions writes all resulting pipe class results to a dict.
        """
        for ensemble_member in range(self.ensemble_size):
            results = self.extract_results(ensemble_member)

            for pipe in self.heat_network_components.get("pipe", []):
                pipe_classes = self.pipe_classes(pipe)

                if not pipe_classes:
                    continue
                elif len(pipe_classes) == 1:
                    pipe_class = pipe_classes[0]
                else:
                    pipe_class = next(
                        c
                        for c, s in self.__pipe_topo_pipe_class_map[pipe].items()
                        if round(results[s][0]) == 1.0
                    )

                for p in [pipe, self.hot_to_cold_pipe(pipe)]:
                    self.__pipe_topo_pipe_class_result[p] = pipe_class

    def __pipe_diameter_to_parameters(self):
        """
        This function is used to update the parameters object with the results of the pipe class
        optimization
        """
        for ensemble_member in range(self.ensemble_size):
            d = self.__pipe_topo_diameter_area_parameters[ensemble_member]
            for pipe in self.__pipe_topo_pipe_class_map:
                pipe_class = self.get_optimized_pipe_class(pipe)

                for p in [pipe, self.hot_to_cold_pipe(pipe)]:
                    d[f"{p}.diameter"] = pipe_class.inner_diameter
                    d[f"{p}.area"] = pipe_class.area

    def _pipe_heat_loss_to_parameters(self):
        """
        This function is used to set the optimized heat losses in the parameters object.
        """
        options = self.heat_network_options()

        for ensemble_member in range(self.ensemble_size):
            parameters = self.parameters(ensemble_member)

            h = self.__pipe_topo_heat_loss_parameters[ensemble_member]
            for pipe in self.__pipe_topo_heat_losses:
                pipe_class = self.get_optimized_pipe_class(pipe)

                h[f"{pipe}.Heat_loss"] = self._pipe_heat_loss(
                    options, parameters, pipe, pipe_class.u_values
                )

    def priority_completed(self, priority):
        """
        This function is called after a priority of goals is completed. This function is used to
        specify operations between consecutive goals. Here we set some parameter attributes after
        the optimization is completed.
        """
        options = self.heat_network_options()

        self.__pipe_class_to_results()

        # The head loss mixin wants to do some check for the head loss
        # minimization priority that involves the diameter/area. We assume
        # that we're sort of done minimizing/choosing the pipe diameter, and
        # that we can set the parameters to the optimized values.
        if (
            options["minimize_head_losses"]
            and options["head_loss_option"] != HeadLossOption.NO_HEADLOSS
            and priority == self._hn_minimization_goal_class.priority
        ):
            self.__pipe_diameter_to_parameters()

        super().priority_completed(priority)

    def post(self):
        """
        In this post function we check the optimization results for accurately solving the
        constraints. We do this for the head losses and check if they are consistent with the flow
        direction. Whether, the minimum velocity is actually met. And whether, the directions of
        heat match the directions of the flow.
        """
        super().post()

        self.__pipe_class_to_results()
        self.__pipe_diameter_to_parameters()
        self._pipe_heat_loss_to_parameters()

        results = self.extract_results()
        parameters = self.parameters(0)
        options = self.heat_network_options()

        # The flow directions are the same as the heat directions if the
        # return (i.e. cold) line has zero heat throughout. Here we check that
        # this is indeed the case.
        for p in self.cold_pipes:
            heat_in = results[f"{p}.HeatIn.Heat"]
            heat_out = results[f"{p}.HeatOut.Heat"]
            if np.any(heat_in > 1.0) or np.any(heat_out > 1.0):
                logger.warning(f"Heat directions of pipes might be wrong. Check {p}.")

        if options["head_loss_option"] != HeadLossOption.NO_HEADLOSS:
            for p in self.heat_network_components.get("pipe", []):
                head_diff = results[f"{p}.HeatIn.H"] - results[f"{p}.HeatOut.H"]
                if parameters[f"{p}.length"] == 0.0 and not parameters[f"{p}.has_control_valve"]:
                    atol = self.variable_nominal(f"{p}.HeatIn.H") * 1e-5
                    assert np.allclose(head_diff, 0.0, atol=atol)
                else:
                    q = results[f"{p}.Q"]

                    try:
                        is_disconnected = np.round(results[self.__pipe_disconnect_map[p]])
                    except KeyError:
                        is_disconnected = np.zeros_like(q)

                    q_nominal = self.variable_nominal(
                        self.alias_relation.canonical_signed(f"{p}.Q")[0]
                    )
                    inds = (np.abs(q) / q_nominal > 1e-4) & (is_disconnected == 0)
                    if not options["heat_loss_disconnected_pipe"]:
                        assert np.all(np.sign(head_diff[inds]) == np.sign(q[inds]))

        minimum_velocity = options["minimum_velocity"]
        for p in self.heat_network_components.get("pipe", []):
            area = parameters[f"{p}.area"]

            if area == 0.0:
                continue

            q = results[f"{p}.Q"]
            v = q / area
            flow_dir = np.round(results[self.__pipe_to_flow_direct_map[p]])
            try:
                is_disconnected = np.round(results[self.__pipe_disconnect_map[p]])
            except KeyError:
                is_disconnected = np.zeros_like(q)

            inds_disconnected = is_disconnected == 1
            inds_positive = (flow_dir == 1) & ~inds_disconnected
            inds_negative = (flow_dir == 0) & ~inds_disconnected

            # We allow a bit of slack in the velocity. If the
            # exceedence/discrepancy is more than 0.1 mm/s, we log a warning,
            # if it's more than 1 cm/s, we log an error message.
            if np.any(inds_positive) or np.any(inds_negative):
                max_exceedence = max(
                    np.hstack(
                        [minimum_velocity - v[inds_positive], v[inds_negative] + minimum_velocity]
                    )
                )

                for criterion, log_level in [(0.01, logging.ERROR), (1e-4, logging.WARNING)]:
                    if max_exceedence > criterion:
                        logger.log(
                            log_level,
                            f"Velocity in {p} lower than minimum velocity {minimum_velocity} "
                            f"by more than {criterion} m/s. ({max_exceedence} m/s)",
                        )

                        break

            # Similar check for disconnected pipes, where we want the velocity
            # to be zero but allow the same amount of slack.
            if np.any(inds_disconnected):
                max_exceedence = max(np.abs(v[inds_disconnected]))

                for criterion, log_level in [(0.01, logging.ERROR), (1e-4, logging.WARNING)]:
                    if max_exceedence > criterion:
                        logger.log(
                            log_level,
                            f"Velocity in disconnected pipe {p} exceeds {criterion} m/s. "
                            f"({max_exceedence} m/s)",
                        )

                        break<|MERGE_RESOLUTION|>--- conflicted
+++ resolved
@@ -4337,13 +4337,8 @@
             constraints.extend(
                 [
                     (
-<<<<<<< HEAD
                         (gas_mass_flow_out_vect - gass_mass_out_linearized_vect) /
                         nominal,
-=======
-                        (gas_mass_flow_out_vect - gass_mass_out_linearized_vect)
-                        / self.variable_nominal(f"{asset}.Gas_mass_flow_out"),
->>>>>>> 05e5417a
                         -np.inf,
                         0.0,
                     ),
