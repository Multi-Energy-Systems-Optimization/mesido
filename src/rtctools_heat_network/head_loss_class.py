--- conflicted
+++ resolved
@@ -354,19 +354,6 @@
         length = parameters[f"{pipe_name}.length"]
         if length < 0.0:
             raise ValueError("Pipe length has to be larger than or equal to zero")
-<<<<<<< HEAD
-
-        if head_loss_option == HeadLossOption.NO_HEADLOSS or (
-            length == 0.0 and not parameters[f"{pipe_name}.has_control_valve"]
-        ):
-            self.__pipe_head_loss_zero_bounds[f"{pipe_name}.dH"] = (0.0, 0.0)
-            head_loss_var = ""  # Required for checking if the keys exist in the return past below
-        else:
-            q_nominal = self._hn_pipe_nominal_discharge(options, parameters, pipe_name)
-            head_loss_nominal = self._hn_pipe_head_loss(
-                pipe_name, optimization_problem, options, network_settings, parameters, q_nominal
-            )
-=======
 
         if head_loss_option == HeadLossOption.NO_HEADLOSS or (
             length == 0.0 and not parameters[f"{pipe_name}.has_control_valve"]
@@ -385,19 +372,6 @@
                 network_type=self.network_settings["network_type"],
                 pressure=parameters[f"{pipe_name}.pressure"],
             )
-
-            self.__pipe_head_loss_nominals[f"{pipe_name}.dH"] = head_loss_nominal
-
-            # The .dH is by definition "Out - In". The .__head_loss is by
-            # definition larger than or equal to the absolute value of dH.
-            head_loss_var = f"{pipe_name}.__head_loss"
-
-            self._hn_pipe_to_head_loss_map[pipe_name] = head_loss_var
-            self.__pipe_head_loss_var[head_loss_var] = ca.MX.sym(head_loss_var)
-
-            self.__pipe_head_loss_nominals[head_loss_var] = head_loss_nominal
-            self.__pipe_head_loss_bounds[head_loss_var] = (0.0, np.inf)
->>>>>>> abec4741
 
             self.__pipe_head_loss_nominals[f"{pipe_name}.dH"] = head_loss_nominal
 
@@ -484,7 +458,6 @@
                 if self.__pipe_head_loss_bounds.get(head_loss_var) is not None
                 else self.__pipe_head_loss_bounds
             ),
-<<<<<<< HEAD
             (
                 self._pipe_linear_line_segment_map[pipe_name]
                 if self._pipe_linear_line_segment_map.get(pipe_name) is not None
@@ -500,8 +473,6 @@
                 if self.__pipe_linear_line_segment_var_bounds.get(pipe_name) is not None
                 else self.__pipe_linear_line_segment_var_bounds
             ),
-=======
->>>>>>> abec4741
         )
 
     def _hn_pipe_nominal_discharge(self, heat_network_options, parameters, pipe: str) -> float:
@@ -599,15 +570,6 @@
             diameter = parameters[f"{pipe}.diameter"]
             area = parameters[f"{pipe}.area"]
             maximum_velocity = network_settings["maximum_velocity"]
-<<<<<<< HEAD
-
-        # TODO: add commodity temperature to a gas network
-        try:
-            temperature = parameters[f"{pipe}.temperature"]
-        except KeyError:
-            temperature = 20.0
-
-=======
 
         # TODO: add commodity temperature to a gas network
         try:
@@ -629,7 +591,6 @@
             # A default temperature of 20 degrees celcius is used for gas networks.
             temperature = 20.0
 
->>>>>>> abec4741
         try:
             has_control_valve = parameters[f"{pipe}.has_control_valve"]
         except KeyError:
@@ -639,16 +600,12 @@
             assert not has_control_valve
 
             ff = darcy_weisbach.friction_factor(
-<<<<<<< HEAD
-                maximum_velocity, diameter, wall_roughness, temperature
-=======
                 maximum_velocity,
                 diameter,
                 wall_roughness,
                 temperature,
                 network_type=network_type,
                 pressure=pressure,
->>>>>>> abec4741
             )
 
             # Compute c_v constant (where |dH| ~ c_v * v^2)
@@ -741,16 +698,11 @@
             else:
                 return expr
 
-<<<<<<< HEAD
         elif (head_loss_option == HeadLossOption.LINEARIZED_DW
               or head_loss_option == HeadLossOption.LINEARIZED_N_LINES_EQUALITY
         ):
             n_linear_lines = network_settings["n_linearization_lines"]
             n_timesteps = len(optimization_problem.times())
-=======
-        elif head_loss_option == HeadLossOption.LINEARIZED_DW:
-            n_lines = network_settings["n_linearization_lines"]
->>>>>>> abec4741
 
             a, b = darcy_weisbach.get_linear_pipe_dh_vs_q_fit(
                 diameter,
@@ -1092,11 +1044,7 @@
             else:
                 return abs(hydraulic_power_linearized)
 
-<<<<<<< HEAD
         elif head_loss_option == HeadLossOption.LINEARIZED_DW or HeadLossOption.LINEARIZED_N_LINES_EQUALITY:
-=======
-        elif head_loss_option == HeadLossOption.LINEARIZED_DW:
->>>>>>> abec4741
             n_lines = network_settings["n_linearization_lines"]
             a_coef, b_coef = darcy_weisbach.get_linear_pipe_power_hydraulic_vs_q_fit(
                 rho,
