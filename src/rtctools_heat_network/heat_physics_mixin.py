import logging
import math
from typing import List

import casadi as ca

import numpy as np

from rtctools.optimization.collocated_integrated_optimization_problem import (
    CollocatedIntegratedOptimizationProblem,
)
from rtctools.optimization.timeseries import Timeseries

from rtctools_heat_network._heat_loss_u_values_pipe import pipe_heat_loss


from .base_component_type_mixin import BaseComponentTypeMixin
from .constants import GRAVITATIONAL_CONSTANT
from .demand_insulation_class import DemandInsulationClass
from .head_loss_class import HeadLossClass, HeadLossOption
from .network_common import NetworkSettings

logger = logging.getLogger("rtctools_heat_network")


class HeatPhysicsMixin(BaseComponentTypeMixin, CollocatedIntegratedOptimizationProblem):
    __allowed_head_loss_options = {
        HeadLossOption.NO_HEADLOSS,
        HeadLossOption.LINEARIZED_ONE_LINE_EQUALITY,
        HeadLossOption.LINEARIZED_N_LINES_WEAK_INEQUALITY,
    }
    """
    This class is used to model the physics of a milp district network with its assets. We model
    the different components with variety of linearization strategies.
    """

    def __init__(self, *args, **kwargs):
        r"""
        In this __init__ we prepare the dicts for the variables added by the HeatMixin class

        Heat network specific settings:

        The ``network_type`` is the network type identifier.

        The ``maximum_velocity`` is the maximum absolute value of the velocity in every pipe. This
        velocity is also used in the head loss / hydraulic power to calculate the maximum discharge
        if no maximum velocity per pipe class is not specified.

        The ``minimum_velocity`` is the minimum absolute value of the velocity
        in every pipe. It is mostly an option to improve the stability of the
        solver in a possibly subsequent QTH problem: the default value of
        `0.005` m/s helps the solver by avoiding the difficult case where
        discharges get close to zero.

        To model the head loss in pipes, the ``head_loss_option`` refers to
        one of the ways this can be done. See :class:`HeadLossOption` for more
        explanation on what each option entails. Note that some options model
        the head loss as an inequality, i.e. :math:`\Delta H \ge f(Q)`, whereas
        others model it as an equality.

        When ``HeadLossOption.CQ2_INEQUALITY`` is used, the wall roughness at
        ``estimated_velocity`` determines the `C` in :math:`\Delta H \ge C
        \cdot Q^2`.

        When ``HeadLossOption.LINEARIZED_N_LINES_WEAK_INEQUALITY`` is used, the
        ``maximum_velocity`` needs to be set. The Darcy-Weisbach head loss
        relationship from :math:`v = 0` until :math:`v = \text{maximum_velocity}`
        will then be linearized using ``n_linearization`` lines.

        When ``HeadLossOption.LINEARIZED_ONE_LINE_EQUALITY`` is used, the wall roughness at
        ``estimated_velocity`` determines the `C` in :math:`\Delta H = C \cdot
        Q`. For pipes that contain a control valve, the formulation of
        ``HeadLossOption.CQ2_INEQUALITY`` is used.

        When ``HeadLossOption.CQ2_EQUALITY`` is used, the wall roughness at
        ``estimated_velocity`` determines the `C` in :math:`\Delta H = C \cdot
        Q^2`. Note that this formulation is non-convex. At `theta < 1` we
        therefore use the formulation ``HeadLossOption.LINEARIZED_ONE_LINE_EQUALITY``. For pipes
        that contain a control valve, the formulation of
        ``HeadLossOption.CQ2_INEQUALITY`` is used.

        When ``minimize_head_losses`` is set to True (default), a last
        priority is inserted where the head losses and hydraulic power in the system are
        minimized if the ``head_loss_option`` is not `NO_HEADLOSS`.
        This is related to the assumption that control valves are
        present in the system to steer water in the right direction the case
        of multiple routes. If such control valves are not present, enabling
        this option will give warnings in case the found solution is not
        feasible. In case the option is False, both the minimization and
        checks are skipped.

        Note that the inherited options ``head_loss_option`` and
        ``minimize_head_losses`` are changed from their default values to
        ``HeadLossOption.LINEARIZED_ONE_LINE_EQUALITY`` and ``False`` respectively.

        The ``n_linearization_lines`` is the number of lines used when a curve is approximated by
        multiple linear lines.

        The ``pipe_minimum_pressure`` is the global minimum pressured allowed
        in the network. Similarly, ``pipe_maximum_pressure`` is the maximum
        one.
        """
        self.heat_network_settings = {
            "network_type": NetworkSettings.NETWORK_TYPE_HEAT,
            "maximum_velocity": 2.5,
            "minimum_velocity": 0.005,
            "head_loss_option": HeadLossOption.LINEARIZED_ONE_LINE_EQUALITY,
            "minimize_head_losses": False,
            "n_linearization_lines": 5,
            "pipe_minimum_pressure": -np.inf,
            "pipe_maximum_pressure": np.inf,
        }
        self._hn_head_loss_class = HeadLossClass(self.heat_network_settings)
        self.__pipe_head_bounds = {}
        self.__pipe_head_loss_var = {}
        self.__pipe_head_loss_bounds = {}
        self.__pipe_head_loss_nominals = {}
        self.__pipe_head_loss_zero_bounds = {}
        self._hn_pipe_to_head_loss_map = {}

        # Boolean path-variable for the direction of the flow, inport to outport is positive flow.
        self.__flow_direct_var = {}
        self.__flow_direct_bounds = {}
        self._pipe_to_flow_direct_map = {}

        # Boolean path-variable to determine whether flow is going through a pipe.
        self.__pipe_disconnect_var = {}
        self.__pipe_disconnect_var_bounds = {}
        self._pipe_disconnect_map = {}

        # Boolean path-variable for the status of the check valve
        self.__check_valve_status_var = {}
        self.__check_valve_status_var_bounds = {}
        self.__check_valve_status_map = {}

        # Boolean path-variable for the status of the control valve
        self.__control_valve_direction_var = {}
        self.__control_valve_direction_var_bounds = {}
        self.__control_valve_direction_map = {}

        # Boolean path-variable to disable the hex for certain moments in time
        self.__disabled_hex_map = {}
        self.__disabled_hex_var = {}
        self.__disabled_hex_var_bounds = {}

        # To avoid artificial energy generation at t0
        self.__buffer_t0_bounds = {}

        # Variable for the milp-loss, note that we make the bounds, and nominals not protected as
        # we need to adapt these in case of pipe sizing in the AssetSizingMixin.
        self.__pipe_heat_loss_var = {}
        self.__pipe_heat_loss_path_var = {}
        self._pipe_heat_loss_var_bounds = {}
        self._pipe_heat_loss_map = {}
        self._pipe_heat_loss_nominals = {}
        self._pipe_heat_losses = {}

        # Boolean variables for the insulation options per demand.
        self.__demand_insulation_class_var = {}  # value 0/1: demand insulation - not active/active
        self.__demand_insulation_class_var_bounds = {}
        self.__demand_insulation_class_map = {}
        self.__demand_insulation_class_result = {}

        # Boolean variables for the linear line segment options per pipe.
        self.__pipe_linear_line_segment_var = {}  # value 0/1: line segment - not active/active
        self.__pipe_linear_line_segment_var_bounds = {}
        self._pipe_linear_line_segment_map = {}

        # Variable of selected network temperature
        self.__temperature_regime_var = {}
        self.__temperature_regime_var_bounds = {}

        # Integer variable whether discrete temperature option has been selected
        self.__carrier_selected_var = {}
        self.__carrier_selected_var_bounds = {}

        # Dict to write the milp loss in the parameters
        self.__pipe_heat_loss_parameters = []

        # Part of the physics constraints are inherently linked to the sizing optimization. Since
        # these variables do not exist here, we instead only instantiate the maps to allow the
        # physics mixin to have the logic in place. The creation of the actual variables and filling
        # of these maps is in the AssetSizingMixin.
        self._pipe_topo_pipe_class_map = {}

        super().__init__(*args, **kwargs)

    def temperature_carriers(self):
        """
        This function should be overwritten by the problem and should give a dict with the
        carriers as keys and a list of temperatures as values.
        """
        return {}

    def temperature_regimes(self, carrier):
        """
        This function returns a list of temperatures that can be selected for a certain carrier.
        """
        return []

    def pre(self):
        """
        In this pre method we fill the dicts initiated in the __init__. This means that we create
        the Casadi variables and determine the bounds, nominals and create maps for easier
        retrieving of the variables.
        """
        super().pre()

        options = self.energy_system_options()
        parameters = self.parameters(0)

        def _get_max_bound(bound):
            if isinstance(bound, np.ndarray):
                return max(bound)
            elif isinstance(bound, Timeseries):
                return max(bound.values)
            else:
                return bound

        def _get_min_bound(bound):
            if isinstance(bound, np.ndarray):
                return min(bound)
            elif isinstance(bound, Timeseries):
                return min(bound.values)
            else:
                return bound

        bounds = self.bounds()

        for pipe_name in self.energy_system_components.get("heat_pipe", []):
            head_loss_var = f"{pipe_name}.__head_loss"
            initialized_vars = self._hn_head_loss_class.initialize_variables_nominals_and_bounds(
                self, NetworkSettings.NETWORK_TYPE_HEAT, pipe_name, self.heat_network_settings
            )
            if initialized_vars[0] != {}:
                self.__pipe_head_bounds[f"{pipe_name}.{NetworkSettings.NETWORK_TYPE_HEAT}In.H"] = (
                    initialized_vars[0]
                )
            if initialized_vars[1] != {}:
                self.__pipe_head_bounds[f"{pipe_name}.{NetworkSettings.NETWORK_TYPE_HEAT}Out.H"] = (
                    initialized_vars[1]
                )
            if initialized_vars[2] != {}:
                self.__pipe_head_loss_zero_bounds[f"{pipe_name}.dH"] = initialized_vars[2]
            if initialized_vars[3] != {}:
                self._hn_pipe_to_head_loss_map[pipe_name] = initialized_vars[3]
            if initialized_vars[4] != {}:
                self.__pipe_head_loss_var[head_loss_var] = initialized_vars[4]
            if initialized_vars[5] != {}:
                self.__pipe_head_loss_nominals[f"{pipe_name}.dH"] = initialized_vars[5]
            if initialized_vars[6] != {}:
                self.__pipe_head_loss_nominals[head_loss_var] = initialized_vars[6]
            if initialized_vars[7] != {}:
                self.__pipe_head_loss_bounds[head_loss_var] = initialized_vars[7]

            if (
                initialized_vars[8] != {}
                and initialized_vars[9] != {}
                and initialized_vars[10] != {}
            ):
                self._pipe_linear_line_segment_map[pipe_name] = {}
                for ii_line in range(self.heat_network_settings["n_linearization_lines"] * 2):
                    pipe_linear_line_segment_var_name = initialized_vars[8][ii_line]
                    self._pipe_linear_line_segment_map[pipe_name][
                        ii_line
                    ] = pipe_linear_line_segment_var_name
                    self.__pipe_linear_line_segment_var[pipe_linear_line_segment_var_name] = (
                        initialized_vars[9][pipe_linear_line_segment_var_name]
                    )
                    self.__pipe_linear_line_segment_var_bounds[
                        pipe_linear_line_segment_var_name
                    ] = initialized_vars[10][pipe_linear_line_segment_var_name]

            neighbour = self.has_related_pipe(pipe_name)
            if neighbour and pipe_name not in self.hot_pipes:
                flow_dir_var = f"{self.cold_to_hot_pipe(pipe_name)}__flow_direct_var"
            else:
                flow_dir_var = f"{pipe_name}__flow_direct_var"

            self._pipe_to_flow_direct_map[pipe_name] = flow_dir_var
            self.__flow_direct_var[flow_dir_var] = ca.MX.sym(flow_dir_var)

            # Fix the directions that are already implied by the bounds on milp
            # Nonnegative milp implies that flow direction Boolean is equal to one.
            # Nonpositive milp implies that flow direction Boolean is equal to zero.

            heat_in_lb = _get_min_bound(bounds[f"{pipe_name}.HeatIn.Heat"][0])
            heat_in_ub = _get_max_bound(bounds[f"{pipe_name}.HeatIn.Heat"][1])
            heat_out_lb = _get_min_bound(bounds[f"{pipe_name}.HeatOut.Heat"][0])
            heat_out_ub = _get_max_bound(bounds[f"{pipe_name}.HeatOut.Heat"][1])

            if (heat_in_lb >= 0.0 and heat_in_ub >= 0.0) or (
                heat_out_lb >= 0.0 and heat_out_ub >= 0.0
            ):
                self.__flow_direct_bounds[flow_dir_var] = (1.0, 1.0)
            elif (heat_in_lb <= 0.0 and heat_in_ub <= 0.0) or (
                heat_out_lb <= 0.0 and heat_out_ub <= 0.0
            ):
                self.__flow_direct_bounds[flow_dir_var] = (0.0, 0.0)
            else:
                self.__flow_direct_bounds[flow_dir_var] = (0.0, 1.0)

            if parameters[f"{pipe_name}.disconnectable"]:
                neighbour = self.has_related_pipe(pipe_name)
                if neighbour and pipe_name not in self.hot_pipes:
                    disconnected_var = f"{self.cold_to_hot_pipe(pipe_name)}__is_disconnected"
                else:
                    disconnected_var = f"{pipe_name}__is_disconnected"

                self._pipe_disconnect_map[pipe_name] = disconnected_var
                self.__pipe_disconnect_var[disconnected_var] = ca.MX.sym(disconnected_var)
                self.__pipe_disconnect_var_bounds[disconnected_var] = (0.0, 1.0)

            if heat_in_ub <= 0.0 and heat_out_lb >= 0.0:
                raise Exception(f"Heat flow rate in/out of pipe '{pipe_name}' cannot be zero.")

        # Integers for disabling the HEX temperature constraints
        for hex in [
            *self.energy_system_components.get("heat_exchanger", []),
            *self.energy_system_components.get("heat_pump", []),
        ]:
            disabeld_hex_var = f"{hex}__disabled"
            self.__disabled_hex_map[hex] = disabeld_hex_var
            self.__disabled_hex_var[disabeld_hex_var] = ca.MX.sym(disabeld_hex_var)
            self.__disabled_hex_var_bounds[disabeld_hex_var] = (0, 1.0)

        for v in self.energy_system_components.get("check_valve", []):
            status_var = f"{v}__status_var"

            self.__check_valve_status_map[v] = status_var
            self.__check_valve_status_var[status_var] = ca.MX.sym(status_var)
            self.__check_valve_status_var_bounds[status_var] = (0.0, 1.0)

        for v in self.energy_system_components.get("control_valve", []):
            flow_dir_var = f"{v}__flow_direct_var"

            self.__control_valve_direction_map[v] = flow_dir_var
            self.__control_valve_direction_var[flow_dir_var] = ca.MX.sym(flow_dir_var)
            self.__control_valve_direction_var_bounds[flow_dir_var] = (0.0, 1.0)

        for _carrier, temperatures in self.temperature_carriers().items():
            carrier_id_number_mapping = str(temperatures["id_number_mapping"])
            temp_var_name = carrier_id_number_mapping + "_temperature"
            self.__temperature_regime_var[temp_var_name] = ca.MX.sym(temp_var_name)
            temperature_regimes = self.temperature_regimes(int(carrier_id_number_mapping))
            if len(temperature_regimes) == 0:
                temperature = temperatures["temperature"]
                self.__temperature_regime_var_bounds[temp_var_name] = (temperature, temperature)
            elif len(temperature_regimes) == 1:
                temperature = temperature_regimes[0]
                self.__temperature_regime_var_bounds[temp_var_name] = (temperature, temperature)
            else:
                self.__temperature_regime_var_bounds[temp_var_name] = (
                    min(temperature_regimes),
                    max(temperature_regimes),
                )

            for temperature_regime in temperature_regimes:
                carrier_selected_var = carrier_id_number_mapping + f"_{temperature_regime}"
                self.__carrier_selected_var[carrier_selected_var] = ca.MX.sym(carrier_selected_var)
                self.__carrier_selected_var_bounds[carrier_selected_var] = (0.0, 1.0)

        for _ in range(self.ensemble_size):
            self.__pipe_heat_loss_parameters.append({})

        for pipe in self.energy_system_components.get("heat_pipe", []):
            # For similar reasons as for the diameter, we always make a milp
            # loss symbol, even if the milp loss is fixed. Note that we also
            # override the .Heat_loss parameter for cold pipes, even though
            # it is not actually used in the optimization problem.
            heat_loss_var_name = f"{pipe}__hn_heat_loss"
            carrier_id = parameters[f"{pipe}.carrier_id"]
            if len(self.temperature_regimes(carrier_id)) == 0:
                self.__pipe_heat_loss_var[heat_loss_var_name] = ca.MX.sym(heat_loss_var_name)
            else:
                self.__pipe_heat_loss_path_var[heat_loss_var_name] = ca.MX.sym(heat_loss_var_name)
            self._pipe_heat_loss_map[pipe] = heat_loss_var_name

            if options["neglect_pipe_heat_losses"]:
                # No decision to make for this pipe w.r.t. milp loss
                self._pipe_heat_loss_var_bounds[heat_loss_var_name] = (
                    0.0,
                    0.0,
                )
                self._pipe_heat_loss_nominals[heat_loss_var_name] = max(
                    pipe_heat_loss(self, {"neglect_pipe_heat_losses": False}, parameters, pipe),
                    1.0,
                )

                for ensemble_member in range(self.ensemble_size):
                    h = self.__pipe_heat_loss_parameters[ensemble_member]
                    h[f"{pipe}.Heat_loss"] = 0.0

            else:
                heat_loss = pipe_heat_loss(self, options, parameters, pipe)
                self._pipe_heat_loss_var_bounds[heat_loss_var_name] = (
                    0.0,
                    2.0 * heat_loss,
                )
                self._pipe_heat_loss_nominals[heat_loss_var_name] = max(
                    heat_loss,
                    1.0,
                )

                for ensemble_member in range(self.ensemble_size):
                    h = self.__pipe_heat_loss_parameters[ensemble_member]
                    h[f"{pipe}.Heat_loss"] = heat_loss

        # Demand insulation link
        for dmnd in self.energy_system_components.get("heat_demand", []):
            demand_insulation_classes = self.demand_insulation_classes(dmnd)
            if not demand_insulation_classes or len(demand_insulation_classes) == 1:
                # No insulation options availabe for the demands
                pass
            else:
                self.__demand_insulation_class_map[dmnd] = {}

                for insl in demand_insulation_classes:
                    if dmnd == insl.name_demand:
                        demand_insulation_class_var_name = (
                            f"{dmnd}__demand_insulation_class_{insl.name_insulation_level}"
                        )

                        if demand_insulation_class_var_name in (
                            self.__demand_insulation_class_map[dmnd].values()
                        ):
                            raise Exception(f"Resolve duplicate insulation: {insl}.")

                        self.__demand_insulation_class_map[dmnd][
                            insl
                        ] = demand_insulation_class_var_name
                        self.__demand_insulation_class_var[demand_insulation_class_var_name] = (
                            ca.MX.sym(demand_insulation_class_var_name)
                        )
                        self.__demand_insulation_class_var_bounds[
                            demand_insulation_class_var_name
                        ] = (0.0, 1.0)

        # Check that buffer information is logical and
        # set the stored milp at t0 in the buffer(s) via bounds
        if len(self.times()) > 2:
            self.__check_buffer_values_and_set_bounds_at_t0()

        self.__maximum_total_head_loss = self.__get_maximum_total_head_loss()

    def energy_system_options(self):
        r"""
        Returns a dictionary of milp network physics specific options.

        +--------------------------------------+-----------+-----------------------------+
        | Option                               | Type      | Default value               |
        +======================================+===========+=============================+
        | ``minimum_pressure_far_point``       | ``float`` | ``1.0`` bar                 |
        +--------------------------------------+-----------+-----------------------------+
        | ``maximum_temperature_der``          | ``float`` | ``2.0`` °C/hour             |
        +--------------------------------------+-----------+-----------------------------+
        | ``maximum_flow_der``                 | ``float`` | ``np.inf`` m3/s/hour        |
        +--------------------------------------+-----------+-----------------------------+
        | ``neglect_pipe_heat_losses``         | ``bool``  | ``False``                   |
        +--------------------------------------+-----------+-----------------------------+
        | ``heat_loss_disconnected_pipe``      | ``bool``  | ``True``                    |
        +--------------------------------------+-----------+-----------------------------+
        | ``include_demand_insulation_options``| ``bool``  | ``False``                   |
        +--------------------------------------+-----------+-----------------------------+

        The ``maximum_temperature_der`` gives the maximum temperature change
        per hour. Similarly, the ``maximum_flow_der`` parameter gives the
        maximum flow change per hour. These options together are used to
        constrain the maximum milp change per hour allowed in the entire
        network. Note the unit for flow is m3/s, but the change is expressed
        on an hourly basis leading to the ``m3/s/hour`` unit.

        The ``heat_loss_disconnected_pipe`` option decides whether a
        disconnectable pipe has milp loss or not when it is disconnected on
        that particular time step. By default, a pipe has milp loss even if
        it is disconnected, as it would still contain relatively hot water in
        reality. We also do not want minimization of milp production to lead
        to overly disconnecting pipes. In some scenarios it is hydraulically
        impossible to supply milp to these disconnected pipes (Q is forced to
        zero), in which case this option can be set to ``False``.

        The ``neglect_pipe_heat_losses`` option sets the milp loss in pipes to
        zero. This can be useful when the insulation properties are unknown.
        Note that other components can still have milp loss, e.g. a buffer.

        The ``include_demand_insulation_options`` options is used, when insulations options per
        demand is specificied, to include milp demand and supply matching via constraints for all
        possible insulation options.
        """

        options = self._hn_head_loss_class.head_loss_network_options()

        options["minimum_pressure_far_point"] = 1.0
        options["maximum_temperature_der"] = 2.0
        options["maximum_flow_der"] = np.inf
        options["neglect_pipe_heat_losses"] = False
        options["heat_loss_disconnected_pipe"] = True
        options["include_demand_insulation_options"] = False

        return options

    def demand_insulation_classes(self, demand_insulation: str) -> List[DemandInsulationClass]:
        """
        If the returned List is:
        - empty: use the demand insulation properties from the model
        - len() == 1: use these demand insulation properties to overrule that of the model
        - len() > 1: decide between the demand insulation class options.

        """
        return []

    def get_optimized_deman_insulation_class(self, demand_insulation: str) -> DemandInsulationClass:
        """
        Return the optimized demand_insulation class for a specific pipe. If no
        optimized demand insulation class is available (yet), a `KeyError` is returned.
        """
        return self.__demand_insulation_class_result[demand_insulation]

    @property
    def extra_variables(self):
        """
        In this function we add all the variables defined in the HeatMixin to the optimization
        problem. Note that these are only the normal variables not path variables.
        """
        variables = super().extra_variables.copy()
        variables.extend(self.__pipe_heat_loss_var.values())
        return variables

    @property
    def path_variables(self):
        """
        In this function we add all the path variables defined in the HeatMixin to the
        optimization problem. Note that path_variables are variables that are created for each
        time-step.
        """
        variables = super().path_variables.copy()
        variables.extend(self.__pipe_head_loss_var.values())
        variables.extend(self.__flow_direct_var.values())
        variables.extend(self.__pipe_disconnect_var.values())
        variables.extend(self.__check_valve_status_var.values())
        variables.extend(self.__control_valve_direction_var.values())
        variables.extend(self.__demand_insulation_class_var.values())
        variables.extend(self.__pipe_linear_line_segment_var.values())
        variables.extend(self.__temperature_regime_var.values())
        variables.extend(self.__carrier_selected_var.values())
        variables.extend(self.__disabled_hex_var.values())
        variables.extend(self.__pipe_heat_loss_path_var.values())
        return variables

    def variable_is_discrete(self, variable):
        """
        All variables that only can take integer values should be added to this function.
        """
        if (
            variable in self.__flow_direct_var
            or variable in self.__pipe_disconnect_var
            or variable in self.__check_valve_status_var
            or variable in self.__control_valve_direction_var
            or variable in self.__demand_insulation_class_var
            or variable in self.__pipe_linear_line_segment_var
            or variable in self.__carrier_selected_var
            or variable in self.__disabled_hex_var
        ):
            return True
        else:
            return super().variable_is_discrete(variable)

    def variable_nominal(self, variable):
        """
        In this function we add all the nominals for the variables defined/added in the HeatMixin.
        """
        if variable in self._pipe_heat_loss_nominals:
            return self._pipe_heat_loss_nominals[variable]
        elif variable in self.__pipe_head_loss_nominals:
            return self.__pipe_head_loss_nominals[variable]
        else:
            return super().variable_nominal(variable)

    def bounds(self):
        """
        In this function we add the bounds to the problem for all the variables defined/added in
        the HeatMixin.
        """
        bounds = super().bounds()
        bounds.update(self.__flow_direct_bounds)
        bounds.update(self.__pipe_disconnect_var_bounds)
        bounds.update(self.__check_valve_status_var_bounds)
        bounds.update(self.__control_valve_direction_var_bounds)
        bounds.update(self.__buffer_t0_bounds)
        bounds.update(self.__demand_insulation_class_var_bounds)
        bounds.update(self.__pipe_linear_line_segment_var_bounds)
        bounds.update(self._pipe_heat_loss_var_bounds)
        bounds.update(self.__temperature_regime_var_bounds)
        bounds.update(self.__carrier_selected_var_bounds)
        bounds.update(self.__disabled_hex_var_bounds)

        bounds.update(self.__pipe_head_loss_bounds)
        bounds.update(self.__pipe_head_loss_zero_bounds)

        for k, v in self.__pipe_head_bounds.items():
            bounds[k] = self.merge_bounds(bounds[k], v)

        return bounds

    def path_goals(self):
        """
        Here we add the goals for minimizing the head loss and hydraulic power depending on the
        configuration. Please note that we only do hydraulic power for the MILP problem thus only
        for the linearized head_loss options.
        """
        g = super().path_goals().copy()

        if (
            self.heat_network_settings["minimize_head_losses"]
            and self.heat_network_settings["head_loss_option"] != HeadLossOption.NO_HEADLOSS
        ):
            g.append(
                self._hn_head_loss_class._hn_minimization_goal_class(
                    self,
                    self.heat_network_settings,
                )
            )

            if (
                self.heat_network_settings["head_loss_option"]
                == HeadLossOption.LINEARIZED_ONE_LINE_EQUALITY
                or self.heat_network_settings["head_loss_option"]
                == HeadLossOption.LINEARIZED_N_LINES_WEAK_INEQUALITY
            ):
                g.append(
                    self._hn_head_loss_class._hpwr_minimization_goal_class(
                        self,
                        self.heat_network_settings,
                    )
                )

        return g

    def parameters(self, ensemble_member):
        """
        In this function we adapt the parameters object to avoid issues with accidentally using
        variables as constants.
        """
        parameters = super().parameters(ensemble_member)

        if self.__pipe_heat_loss_parameters:
            parameters.update(self.__pipe_heat_loss_parameters[ensemble_member])

        return parameters

    def __get_maximum_total_head_loss(self):
        """
        Get an upper bound on the maximum total head loss that can be used in
        big-M formulations of e.g. check valves and disconnectable pipes.

        There are multiple ways to calculate this upper bound, depending on
        what options are set. We compute all these upper bounds, and return
        the lowest one of them.
        """

        options = self.energy_system_options()
        components = self.energy_system_components

        if self.heat_network_settings["head_loss_option"] == HeadLossOption.NO_HEADLOSS:
            # Undefined, and all constraints using this methods value should
            # be skipped.
            return np.nan

        # Summing head loss in pipes
        max_sum_dh_pipes = 0.0

        for ensemble_member in range(self.ensemble_size):
            parameters = self.parameters(ensemble_member)

            head_loss = 0.0

            for pipe in components.get("heat_pipe", []):
                area = parameters[f"{pipe}.area"]
                max_discharge = self.heat_network_settings["maximum_velocity"] * area
                head_loss += self._hn_head_loss_class._hn_pipe_head_loss(
                    pipe, self, options, self.heat_network_settings, parameters, max_discharge
                )

            head_loss += options["minimum_pressure_far_point"] * 10.2

            max_sum_dh_pipes = max(max_sum_dh_pipes, head_loss)

        # Maximum pressure difference allowed with user options
        # NOTE: Does not yet take elevation differences into acccount
        max_dh_network_options = (
            self.heat_network_settings["pipe_maximum_pressure"]
            - self.heat_network_settings["pipe_minimum_pressure"]
        ) * 10.2

        return min(max_sum_dh_pipes, max_dh_network_options)

    def __check_buffer_values_and_set_bounds_at_t0(self):
        """
        In this function we force the buffer at t0 to have a certain amount of set energy in it.
        We do this via the bounds, by providing the bounds with a time-series where the first
        element is the initial milp in the buffer.
        """
        t = self.times()
        # We assume that t0 is always equal to self.times()[0]
        assert self.initial_time == self.times()[0]

        parameters = self.parameters(0)
        bounds = self.bounds()
        components = self.energy_system_components
        buffers = components.get("heat_buffer", [])

        for b in buffers:
            min_fract_vol = parameters[f"{b}.min_fraction_tank_volume"]
            if min_fract_vol < 0.0 or min_fract_vol >= 1.0:
                raise Exception(
                    f"Minimum fraction of tank capacity of {b} must be smaller"
                    "than 1.0 and larger or equal to 0.0"
                )

            cp = parameters[f"{b}.cp"]
            rho = parameters[f"{b}.rho"]
            dt = parameters[f"{b}.dT"]
            heat_t0 = parameters[f"{b}.init_Heat"]
            vol_t0 = parameters[f"{b}.init_V_hot_tank"]
            stored_heat = f"{b}.Stored_heat"
            if not np.isnan(vol_t0) and not np.isnan(heat_t0):
                raise Exception(
                    f"At most one between the initial milp and volume of {b} should be prescribed."
                )

            if np.isnan(heat_t0):
                if not np.isnan(vol_t0):
                    # Extract information from volume
                    heat_t0 = vol_t0 * dt * cp * rho
                else:
                    # Set default value
                    volume = parameters[f"{b}.volume"]
                    default_vol_t0 = min_fract_vol * volume
                    heat_t0 = default_vol_t0 * dt * cp * rho

            # Check that volume/initial stored milp at t0 is within bounds
            lb_heat, ub_heat = bounds[stored_heat]
            lb_heat_t0 = np.inf
            ub_heat_t0 = -np.inf
            for bound in [lb_heat, ub_heat]:
                assert not isinstance(
                    bound, np.ndarray
                ), f"{b} stored milp cannot be a vector state"
                if isinstance(bound, Timeseries):
                    bound_t0 = bound.values[0]
                else:
                    bound_t0 = bound
                lb_heat_t0 = min(lb_heat_t0, bound_t0)
                ub_heat_t0 = max(ub_heat_t0, bound_t0)

            if heat_t0 < lb_heat_t0 or heat_t0 > ub_heat_t0:
                raise Exception(f"Initial milp of {b} is not within bounds.")

            # Set milp at t0
            lb = np.full_like(t, -np.inf)
            ub = np.full_like(t, np.inf)
            lb[0] = heat_t0
            ub[0] = heat_t0
            b_t0 = (Timeseries(t, lb), Timeseries(t, ub))
            self.__buffer_t0_bounds[stored_heat] = self.merge_bounds(bounds[stored_heat], b_t0)

    def __heat_matching_demand_insulation_constraints(self, ensemble_member):
        """
        Consider all possible milp demand insulation options (each options has an assosiated unique
        demand profile for the specific demand) and add constraints such that only one insulation
        options is activated per demand. The constraints will then ensure aim to match the supply
        and demand.

        Note:
        - This function is only active when the "include_demand_insulation_options" (False by
        default) has been set to True in the milp network options.
        - Currently this functional requires that all demands have at least one insualtion option is
        specified for every demand in the milp network.
        """

        constraints = []
        for dmnd in self.energy_system_components["heat_demand"]:
            heat_demand = self.__state_vector_scaled(f"{dmnd}.Heat_demand", ensemble_member)
            target_demand = self.get_timeseries(f"{dmnd}.target_heat_demand")

            try:
                demand_insulation_classes = self.__demand_insulation_class_map[dmnd]
                is_insulation_active = []
                demand_profile_for_this_class = []
                big_m = []  # big_m for every insulation class
                nominal = []
                for pc, pc_var_name in demand_insulation_classes.items():
                    # Create a demand profile for every insulation level option for this demand
                    demand_profile_for_this_class.append(
                        pc.demand_scaling_factor * target_demand.values[: (len(self.times()))]
                    )
                    # There might be a large differnece between profiles of different insulation
                    # classes. Therefor create variables below per profile (per insulation class)
                    big_m.append(2.0 * max(demand_profile_for_this_class[-1]))
                    nominal.append(np.median(demand_profile_for_this_class[-1]))

                    # Create integer variable to activated/deactivate (1/0) a demand insulation
                    is_insulation_active_var = self.extra_variable(pc_var_name, ensemble_member)
                    # Demand insulation activation variable for each time step of demand profile
                    is_insulation_active.append(
                        ca.repmat(
                            is_insulation_active_var,
                            len(target_demand.values[: (len(self.times()))]),
                        )
                    )
                # Add constraint to enforce that only 1 demand insulation can be active
                # per time step for a specific demand
                for itstep in range(len(target_demand.values[: (len(self.times()))])):
                    is_insulation_active_sum_per_timestep = 0
                    for iclasses in range(len(demand_profile_for_this_class)):
                        is_insulation_active_sum_per_timestep = (
                            is_insulation_active_sum_per_timestep
                            + is_insulation_active[iclasses][itstep]
                        )
                    constraints.append((is_insulation_active_sum_per_timestep, 1.0, 1.0))

                # Adding constraints for the entire time horizon per demand insulation
                for iclasses in range(len(demand_profile_for_this_class)):
                    for itstep in range(len(demand_profile_for_this_class[iclasses])):
                        constraints.append(
                            (
                                (
                                    heat_demand[itstep]
                                    - demand_profile_for_this_class[iclasses][itstep]
                                    + big_m[iclasses]
                                    * (1.0 - is_insulation_active[iclasses][itstep])
                                )
                                / nominal[iclasses],
                                0.0,
                                np.inf,
                            )
                        )
                        constraints.append(
                            (
                                (
                                    heat_demand[itstep]
                                    - demand_profile_for_this_class[iclasses][itstep]
                                    - big_m[iclasses]
                                    * (1.0 - is_insulation_active[iclasses][itstep])
                                )
                                / nominal[iclasses],
                                -np.inf,
                                0.0,
                            )
                        )
            except KeyError:
                raise Exception(
                    "Add a DemandInsulationClass with a demand_scaling_factor value =1.0 for "
                    "demand: {dmnd}"
                )
        return constraints

    def __pipe_rate_heat_change_constraints(self, ensemble_member):
        """
        To avoid sudden change in milp from a timestep to the next,
        constraints on d(Heat)/dt are introduced.
        Information of restrictions on dQ/dt and dT/dt are used, as d(Heat)/dt is
        proportional to average_temperature * dQ/dt + average_discharge * dT/dt.
        The average discharge is computed using the assumption that the average velocity is 1 m/s.
        """
        constraints = []

        parameters = self.parameters(ensemble_member)
        hn_options = self.energy_system_options()

        t_change = hn_options["maximum_temperature_der"]
        q_change = hn_options["maximum_flow_der"]

        if np.isfinite(t_change) and np.isfinite(q_change):
            assert (
                not self._pipe_topo_pipe_class_map
            ), "milp rate change constraints not allowed with topology optimization"

        for p in self.energy_system_components.get("heat_pipe", []):
            variable = f"{p}.HeatIn.Heat"
            dt = np.diff(self.times(variable))

            canonical, sign = self.alias_relation.canonical_signed(variable)
            source_temperature_out = sign * self.state_vector(canonical, ensemble_member)

            # Maximum differences are expressed per hour. We scale appropriately.
            cp = parameters[f"{p}.cp"]
            rho = parameters[f"{p}.rho"]
            area = parameters[f"{p}.area"]
            avg_t = parameters[f"{p}.temperature"]
            # Assumption: average velocity is 1 m/s
            avg_v = 1
            avg_q = avg_v * area
            heat_change = cp * rho * (t_change / 3600 * avg_q + q_change / 3600 * avg_t)

            if heat_change < 0:
                raise Exception(f"Heat change of pipe {p} should be nonnegative.")
            elif not np.isfinite(heat_change):
                continue

            var_cur = source_temperature_out[1:]
            var_prev = source_temperature_out[:-1]
            variable_nominal = self.variable_nominal(variable)

            constraints.append(
                (
                    var_cur - var_prev,
                    -heat_change * dt / variable_nominal,
                    heat_change * dt / variable_nominal,
                )
            )

        return constraints

    def __node_heat_mixing_path_constraints(self, ensemble_member):
        """
        This function adds constraints for each milp network node/joint to have as much
        thermal power (Heat variable) going in as out. Effectively, it is setting the sum of
        thermal powers to zero.
        """
        constraints = []

        for node, connected_pipes in self.energy_system_topology.nodes.items():
            heat_sum = 0.0
            heat_nominals = []

            for i_conn, (_pipe, orientation) in connected_pipes.items():
                heat_conn = f"{node}.HeatConn[{i_conn + 1}].Heat"
                heat_sum += orientation * self.state(heat_conn)
                heat_nominals.append(self.variable_nominal(heat_conn))

            heat_nominal = np.median(heat_nominals)
            constraints.append((heat_sum / heat_nominal, 0.0, 0.0))

        return constraints

    def __node_discharge_mixing_path_constraints(self, ensemble_member):
        """
        This function adds constraints to ensure that the incoming volumetric flow equals the
        outgoing volumetric flow. We assume constant density throughout a hydraulically coupled
        system and thus these constraints are needed for mass conservation.
        """
        constraints = []

        for node, connected_pipes in self.energy_system_topology.nodes.items():
            q_sum = 0.0
            q_nominals = []

            for i_conn, (_pipe, orientation) in connected_pipes.items():
                q_conn = f"{node}.HeatConn[{i_conn + 1}].Q"
                q_sum += orientation * self.state(q_conn)
                q_nominals.append(self.variable_nominal(q_conn))

            q_nominal = np.median(q_nominals)
            constraints.append((q_sum / q_nominal, 0.0, 0.0))

        return constraints

    def __node_hydraulic_power_mixing_path_constraints(self, ensemble_member):
        """
        This function adds constraints to ensure that the incoming hydraulic power equals the
        outgoing hydraulic power. We assume constant density throughout a hydraulically coupled
        system and thus these constraints are needed for mass conservation.
        """
        constraints = []

<<<<<<< HEAD
        for node, connected_pipes in self.heat_network_topology.nodes.items():
=======
        for node, connected_pipes in self.energy_system_topology.nodes.items():
>>>>>>> 0323c5b9
            q_sum = 0.0
            q_nominals = []

            for i_conn, (_pipe, orientation) in connected_pipes.items():
                q_conn = f"{node}.HeatConn[{i_conn + 1}].Hydraulic_power"
                q_sum += orientation * self.state(q_conn)
                q_nominals.append(self.variable_nominal(q_conn))

            q_nominal = np.median(q_nominals)
            constraints.append((q_sum / q_nominal, 0.0, 0.0))

        return constraints

    def __heat_loss_path_constraints(self, ensemble_member):
        """
        This function adds the constraints to subtract the milp losses from the thermal power that
        propagates through the network. Note that this is done only on the thermal power, as such
        only energy losses are accounted for, temperature losses are not considered.

        There are a few cases for the milp loss constraints
        - Heat losses are constant: This is the case when the pipe class is constant and the
        network temperature is constant. In this case the symbol for the milp-loss is fixed by its
        lower and upper bound to a value.
        - Heat losses depend on pipe_class: In this case the milp loss depend on the pipe class
        selected by the optimization. In this case the milp losses can vary due to the varying
        radiation surface and different insulation materials applied to the pipe. Note that the
        influences of varying pipe class are taken into account while setting the milp-loss
        variable in topology constraints.
        - Heat losses depend on varying network temperature: In this case the milp loss varies due
        to the different delta temperature with ambient. Note that the milp loss symbol does not
        account for the varying temperature. Therefore, the big_m formulation is needed in these
        constraints.
        - Heat losses depend both on varying network temperature and pipe classes: In this case
        both pipe class and delta temperature with ambient vary
        - neglect_pipe_heat_losses:
        """
        constraints = []
        options = self.energy_system_options()

        for p in self.energy_system_components.get("heat_pipe", []):
            heat_in = self.state(f"{p}.HeatIn.Heat")
            heat_out = self.state(f"{p}.HeatOut.Heat")
            heat_nominal = self.variable_nominal(f"{p}.HeatIn.Heat")

            big_m = 2.0 * np.max(
                np.abs(
                    (
                        *self.bounds()[f"{p}.HeatIn.Heat"],
                        *self.bounds()[f"{p}.HeatOut.Heat"],
                    )
                )
            )

            is_disconnected_var = self._pipe_disconnect_map.get(p)

            if is_disconnected_var is None:
                is_disconnected = 0.0
            else:
                is_disconnected = self.state(is_disconnected_var)

            if p in self._pipe_heat_loss_map:
                # Heat loss is variable depending on pipe class
                heat_loss_sym_name = self._pipe_heat_loss_map[p]
                try:
                    heat_loss = self.variable(heat_loss_sym_name)
                except KeyError:
                    heat_loss = self.__pipe_heat_loss_path_var[heat_loss_sym_name]
                heat_loss_nominal = self.variable_nominal(heat_loss_sym_name)
                constraint_nominal = (heat_nominal * heat_loss_nominal) ** 0.5

                if options["heat_loss_disconnected_pipe"]:
                    constraints.append(
                        (
                            (heat_in - heat_out - heat_loss) / constraint_nominal,
                            0.0,
                            0.0,
                        )
                    )
                else:
                    # Force milp loss to `heat_loss` when pipe is connected, and zero otherwise.
                    heat_loss_nominal = self._pipe_heat_loss_nominals[heat_loss_sym_name]
                    constraint_nominal = (big_m * heat_loss_nominal) ** 0.5

                    # Force milp loss to `heat_loss` when pipe is connected.
                    constraints.append(
                        (
                            (heat_in - heat_out - heat_loss - is_disconnected * big_m)
                            / constraint_nominal,
                            -np.inf,
                            0.0,
                        )
                    )
                    constraints.append(
                        (
                            (heat_in - heat_out - heat_loss + is_disconnected * big_m)
                            / constraint_nominal,
                            0.0,
                            np.inf,
                        )
                    )
        return constraints

    @staticmethod
    def __get_abs_max_bounds(*bounds):
        """
        This function returns the absolute maximum of the bounds given. Note that bounds can also be
        a timeseries.
        """
        max_ = 0.0

        for b in bounds:
            if isinstance(b, np.ndarray):
                max_ = max(max_, max(abs(b)))
            elif isinstance(b, Timeseries):
                max_ = max(max_, max(abs(b.values)))
            else:
                max_ = max(max_, abs(b))

        return max_

    def __flow_direction_path_constraints(self, ensemble_member):
        """
        This function adds constraints to set the direction in pipes and determine whether a pipe
        is utilized at all (is_disconnected variable).

        Whether a pipe is connected is based upon whether flow passes through that pipe.

        The directions are set based upon the directions of how thermal power propegates. This is
        done based upon the sign of the Heat variable. Where positive Heat means a positive
        direction and negative milp means a negative direction. By default, positive is defined from
        HeatIn to HeatOut.

        Finally, a minimum flow can be set. This can sometimes be useful for numerical stability.
        """
        constraints = []
        parameters = self.parameters(ensemble_member)

        minimum_velocity = self.heat_network_settings["minimum_velocity"]
        maximum_velocity = self.heat_network_settings["maximum_velocity"]

        # Also ensure that the discharge has the same sign as the milp.
        for p in self.energy_system_components.get("heat_pipe", []):
            flow_dir_var = self._pipe_to_flow_direct_map[p]
            flow_dir = self.state(flow_dir_var)

            is_disconnected_var = self._pipe_disconnect_map.get(p)

            if is_disconnected_var is None:
                is_disconnected = 0.0
            else:
                is_disconnected = self.state(is_disconnected_var)

            q_pipe = self.state(f"{p}.Q")
            heat_in = self.state(f"{p}.HeatIn.Heat")
            heat_out = self.state(f"{p}.HeatOut.Heat")

            try:
                pipe_classes = self._pipe_topo_pipe_class_map[p].keys()
                maximum_discharge = max([c.maximum_discharge for c in pipe_classes])
                var_names = self._pipe_topo_pipe_class_map[p].values()
                dn_none = 0.0
                for i, pc in enumerate(pipe_classes):
                    if pc.inner_diameter == 0.0:
                        dn_none = self.variable(list(var_names)[i])
                minimum_discharge = min(
                    [c.area * minimum_velocity for c in pipe_classes if c.area > 0.0]
                )
            except KeyError:
                maximum_discharge = maximum_velocity * parameters[f"{p}.area"]

                if math.isfinite(minimum_velocity) and minimum_velocity > 0.0:
                    minimum_discharge = minimum_velocity * parameters[f"{p}.area"]
                else:
                    minimum_discharge = 0.0
                dn_none = 0.0

            if maximum_discharge == 0.0:
                maximum_discharge = 1.0
            big_m = 2.0 * (maximum_discharge + minimum_discharge)

            if minimum_discharge > 0.0:
                constraint_nominal = (minimum_discharge * big_m) ** 0.5
            else:
                constraint_nominal = big_m

            # when DN=0 the flow_dir variable can be 0 or 1, thus these constraints then need to be
            # disabled
            constraints.append(
                (
                    (
                        q_pipe
                        - big_m * (flow_dir + dn_none)
                        + (1 - is_disconnected) * minimum_discharge
                    )
                    / constraint_nominal,
                    -np.inf,
                    0.0,
                )
            )
            constraints.append(
                (
                    (
                        q_pipe
                        + big_m * (1 - flow_dir + dn_none)
                        - (1 - is_disconnected) * minimum_discharge
                    )
                    / constraint_nominal,
                    0.0,
                    np.inf,
                )
            )
            big_m = 2.0 * np.max(
                np.abs(
                    (
                        *self.bounds()[f"{p}.HeatIn.Heat"],
                        *self.bounds()[f"{p}.HeatOut.Heat"],
                    )
                )
            )
            # Note we only need one on the milp as the desired behaviour is propegated by the
            # constraints heat_in - heat_out - heat_loss == 0.
            constraints.append(
                (
                    (heat_in - big_m * flow_dir) / big_m,
                    -np.inf,
                    0.0,
                )
            )
            constraints.append(
                (
                    (heat_in + big_m * (1 - flow_dir)) / big_m,
                    0.0,
                    np.inf,
                )
            )

            # If a pipe is disconnected, the discharge should be zero
            if is_disconnected_var is not None:
                big_m = 2.0 * (maximum_discharge + minimum_discharge)
                constraints.append(((q_pipe - (1 - is_disconnected) * big_m) / big_m, -np.inf, 0.0))
                constraints.append(((q_pipe + (1 - is_disconnected) * big_m) / big_m, 0.0, np.inf))
                big_m = 2.0 * np.max(
                    np.abs(
                        (
                            *self.bounds()[f"{p}.HeatIn.Heat"],
                            *self.bounds()[f"{p}.HeatOut.Heat"],
                        )
                    )
                )
                constraints.append(
                    ((heat_in - (1 - is_disconnected) * big_m) / big_m, -np.inf, 0.0)
                )
                constraints.append(((heat_in + (1 - is_disconnected) * big_m) / big_m, 0.0, np.inf))
                constraints.append(
                    ((heat_out - (1 - is_disconnected) * big_m) / big_m, -np.inf, 0.0)
                )
                constraints.append(
                    ((heat_out + (1 - is_disconnected) * big_m) / big_m, 0.0, np.inf)
                )

        # Pipes that are connected in series should have the same milp direction.
        for pipes in self.energy_system_topology.pipe_series:
            if len(pipes) <= 1:
                continue

            assert (
                len({p for p in pipes if self.is_cold_pipe(p)}) == 0
            ), "Pipe series for Heat models should only contain hot pipes"

            base_flow_dir_var = self.state(self._pipe_to_flow_direct_map[pipes[0]])

            for p in pipes[1:]:
                flow_dir_var = self.state(self._pipe_to_flow_direct_map[p])
                constraints.append((base_flow_dir_var - flow_dir_var, 0.0, 0.0))

        return constraints

    def __demand_heat_to_discharge_path_constraints(self, ensemble_member):
        """
        This function adds constraints linking the flow to the thermal power at the demand assets.
        We use an equality constraint on the outgoing flow for every non-pipe asset. Meaning that we
        equate Q * rho * cp * T == Heat for outgoing flows, and inequalities for the milp carried
        in the pipes. This means that the milp can decrease in the network to compensate losses,
        but that the losses and thus flow will always be over-estimated with the temperature for
        which no temperature drops are modelled.
        """
        constraints = []
        parameters = self.parameters(ensemble_member)

        for d in self.energy_system_components.get("heat_demand", []):
            heat_nominal = parameters[f"{d}.Heat_nominal"]
            cp = parameters[f"{d}.cp"]
            rho = parameters[f"{d}.rho"]
            # TODO: future work - some sort of correction factor to account for temp drop n pipe:
            # (maximum/average lenght fromm source to demand) * V_nominal * temperature_loss_factor
            discharge = self.state(f"{d}.Q")
            heat_out = self.state(f"{d}.HeatOut.Heat")

            ret_carrier = parameters[f"{d}.T_return_id"]
            return_temperatures = self.temperature_regimes(ret_carrier)
            big_m = 2.0 * self.bounds()[f"{d}.HeatOut.Heat"][1]

            if len(return_temperatures) == 0:
                constraints.append(
                    (
                        (heat_out - discharge * cp * rho * parameters[f"{d}.T_return"])
                        / heat_nominal,
                        0.0,
                        0.0,
                    )
                )
            else:
                for return_temperature in return_temperatures:
                    ret_temperature_is_selected = self.state(f"{ret_carrier}_{return_temperature}")
                    constraints.append(
                        (
                            (
                                heat_out
                                - discharge * cp * rho * return_temperature
                                + (1.0 - ret_temperature_is_selected) * big_m
                            )
                            / heat_nominal,
                            0.0,
                            np.inf,
                        )
                    )
                    constraints.append(
                        (
                            (
                                heat_out
                                - discharge * cp * rho * return_temperature
                                - (1.0 - ret_temperature_is_selected) * big_m
                            )
                            / heat_nominal,
                            -np.inf,
                            0.0,
                        )
                    )

        return constraints

    def __source_heat_to_discharge_path_constraints(self, ensemble_member):
        """
        This function adds constraints linking the flow to the thermal power at the demand assets.
        We use an equality constraint on the outgoing flow for every non-pipe asset. Meaning that we
        equate Q * rho * cp * T == Heat for outgoing flows, and inequalities for the milp carried
        in the pipes. This means that the milp can decrease in the network to compensate losses,
        but that the losses and thus flow will always be over-estimated with the temperature for
        which no temperature drops are modelled.
        """
        constraints = []
        parameters = self.parameters(ensemble_member)

        for s in self.energy_system_components.get("heat_source", []):
            heat_nominal = parameters[f"{s}.Heat_nominal"]
            q_nominal = self.variable_nominal(f"{s}.Q")
            cp = parameters[f"{s}.cp"]
            rho = parameters[f"{s}.rho"]
            dt = parameters[f"{s}.dT"]

            discharge = self.state(f"{s}.Q")
            heat_out = self.state(f"{s}.HeatOut.Heat")

            constraint_nominal = (heat_nominal * cp * rho * dt * q_nominal) ** 0.5

            sup_carrier = parameters[f"{s}.T_supply_id"]
            supply_temperatures = self.temperature_regimes(sup_carrier)
            big_m = 2.0 * self.bounds()[f"{s}.HeatOut.Heat"][1]

            if len(supply_temperatures) == 0:
                constraints.append(
                    (
                        (heat_out - discharge * cp * rho * parameters[f"{s}.T_supply"])
                        / heat_nominal,
                        0.0,
                        0.0,
                    )
                )
            else:
                for supply_temperature in supply_temperatures:
                    sup_temperature_is_selected = self.state(f"{sup_carrier}_{supply_temperature}")

                    constraints.append(
                        (
                            (
                                heat_out
                                - discharge * cp * rho * supply_temperature
                                + (1.0 - sup_temperature_is_selected) * big_m
                            )
                            / constraint_nominal,
                            0.0,
                            np.inf,
                        )
                    )
                    constraints.append(
                        (
                            (
                                heat_out
                                - discharge * cp * rho * supply_temperature
                                - (1.0 - sup_temperature_is_selected) * big_m
                            )
                            / constraint_nominal,
                            -np.inf,
                            0.0,
                        )
                    )

        return constraints

    def __pipe_hydraulic_power_path_constraints(self, ensemble_member):
        """
        This function adds constraints to compute the hydraulic power that is needed to realize the
        flow, compensating the pressure drop through the pipe. Similar to the head loss constraints
        we allow two supported methods. 1) a single linear line between 0 to max velocity. 2) A
        multiple line inequality approach where one can use the minimize_head_losses == True option
        to drag down the solution to the actual physical solution.

        Note that the linearizations are made separately from the pressure drop constraints, this is
        done to avoid "stacked" overestimations.
        """
        constraints = []
        options = self.energy_system_options()

        if self.heat_network_settings["head_loss_option"] != HeadLossOption.NO_HEADLOSS:
            parameters = self.parameters(ensemble_member)
            components = self.energy_system_components

            for pipe in components.get("heat_pipe", []):
                if parameters[f"{pipe}.length"] == 0.0:
                    # If the pipe does not have a control valve, the head loss is
                    # forced to zero via bounds. If the pipe _does_ have a control
                    # valve, then there still is no relationship between the
                    # discharge and the hydraulic_power.
                    continue

                head_loss_option = self._hn_get_pipe_head_loss_option(
                    pipe, self.heat_network_settings, parameters
                )
                assert (
                    head_loss_option != HeadLossOption.NO_HEADLOSS
                ), "This method should be skipped when NO_HEADLOSS is set."

                discharge = self.state(f"{pipe}.Q")
                hydraulic_power = self.state(f"{pipe}.Hydraulic_power")
                rho = parameters[f"{pipe}.rho"]

                # 0: pipe is connected, 1: pipe is disconnected
                is_disconnected_var = self._pipe_disconnect_map.get(pipe)
                if is_disconnected_var is None:
                    is_disconnected = 0.0
                else:
                    is_disconnected = self.state(is_disconnected_var)

                flow_dir_var = self._pipe_to_flow_direct_map[pipe]
                flow_dir = self.state(flow_dir_var)  # 0/1: negative/positive flow direction

                if pipe in self._pipe_topo_pipe_class_map:
                    # Multiple diameter options for this pipe
                    pipe_classes = self._pipe_topo_pipe_class_map[pipe]
                    max_discharge = max(c.maximum_discharge for c in pipe_classes)
                    for pc, pc_var_name in pipe_classes.items():
                        if pc.inner_diameter == 0.0:
                            continue

                        # Calc max hydraulic power based on maximum_total_head_loss =
                        # f(max_sum_dh_pipes, max_dh_network_options)
                        max_total_hydraulic_power = 2.0 * (
                            rho
                            * GRAVITATIONAL_CONSTANT
                            * self.__maximum_total_head_loss
                            * max_discharge
                        )

                        # is_topo_disconnected - 0: pipe selected, 1: pipe disconnected/not selected
                        # self.__pipe_topo_pipe_class_var - value 0: pipe is not selected, 1: pipe
                        # is selected
                        is_topo_disconnected = 1 - self.variable(pc_var_name)

                        constraints.extend(
                            self._hn_head_loss_class._hydraulic_power(
                                pipe,
                                self,
                                options,
                                self.heat_network_settings,
                                parameters,
                                discharge,
                                hydraulic_power,
                                is_disconnected=is_topo_disconnected + is_disconnected,
                                big_m=max_total_hydraulic_power,
                                pipe_class=pc,
                                flow_dir=flow_dir,
                            )
                        )
                else:
                    is_topo_disconnected = int(parameters[f"{pipe}.diameter"] == 0.0)
                    max_total_hydraulic_power = 2.0 * (
                        rho
                        * GRAVITATIONAL_CONSTANT
                        * self.__maximum_total_head_loss
                        * parameters[f"{pipe}.area"]
                        * self.heat_network_settings["maximum_velocity"]
                    )
                    constraints.extend(
                        self._hn_head_loss_class._hydraulic_power(
                            pipe,
                            self,
                            options,
                            self.heat_network_settings,
                            parameters,
                            discharge,
                            hydraulic_power,
                            is_disconnected=is_disconnected + is_topo_disconnected,
                            big_m=max_total_hydraulic_power,
                            flow_dir=flow_dir,
                        )
                    )
        return constraints

    def __pipe_heat_to_discharge_path_constraints(self, ensemble_member):
        """
        This function adds constraints linking the flow to the thermal power at the pipe assets.
        We use an equality constraint on the outgoing flow for every non-pipe asset. Meaning that we
        equate Q * rho * cp * T == Heat for outgoing flows, and inequalities for the milp carried
        in the pipes. This means that the milp can decrease in the network to compensate losses,
        but that the losses and thus flow will always be over-estimated with the temperature for
        which no temperature drops are modelled.

        There are three cases for the constraint, namely:
        - no milp losses: In this case a single equality constraint can be used.
        - constant network temperature: In this case there is a single set inequality constraints
        - varying network temperature: In this case a set of big_m constraints is used to
        "activate" only the constraints with the selected network temperature.
        """
        constraints = []
        parameters = self.parameters(ensemble_member)

        sum_heat_losses = 0.0

        for p in self.energy_system_components.get("heat_pipe", []):
            if p in self._pipe_heat_losses:
                sum_heat_losses += max(self._pipe_heat_losses[p])
            else:
                sum_heat_losses += parameters[f"{p}.Heat_loss"]

        assert not np.isnan(sum_heat_losses)

        for p in self.energy_system_components.get("heat_pipe", []):
            cp = parameters[f"{p}.cp"]
            rho = parameters[f"{p}.rho"]
            temp = parameters[f"{p}.temperature"]

            flow_dir_var = self._pipe_to_flow_direct_map[p]
            flow_dir = self.state(flow_dir_var)
            scaled_heat_in = self.state(f"{p}.HeatIn.Heat")  # * heat_to_discharge_fac
            scaled_heat_out = self.state(f"{p}.HeatOut.Heat")  # * heat_to_discharge_fac
            pipe_q = self.state(f"{p}.Q")
            heat_nominal = self.variable_nominal(f"{p}.HeatIn.Heat")

            # We do not want Big M to be too tight in this case, as it results
            # in a rather hard yes/no constraint as far as feasibility on e.g.
            # a single source system is concerned. Use a factor of 2 to give
            # some slack.
            # big_m = 2 * sum_heat_losses * heat_to_discharge_fac
            big_m = 2.0 * np.max(
                np.abs((*self.bounds()[f"{p}.HeatIn.Heat"], *self.bounds()[f"{p}.HeatOut.Heat"]))
            )

            for heat in [scaled_heat_in, scaled_heat_out]:
                if self.energy_system_options()["neglect_pipe_heat_losses"]:
                    constraints.append(
                        (
                            (heat - pipe_q * (cp * rho * temp)) / heat_nominal,
                            0.0,
                            0.0,
                        )
                    )
                else:
                    assert big_m > 0.0

                    carrier = parameters[f"{p}.carrier_id"]
                    temperatures = self.temperature_regimes(carrier)
                    if len(temperatures) == 0:
                        constraints.append(
                            (
                                (heat - pipe_q * (cp * rho * temp) - big_m * (1 - flow_dir))
                                / big_m,
                                -np.inf,
                                0.0,
                            )
                        )
                        constraints.append(
                            (
                                (heat - pipe_q * (cp * rho * temp) + big_m * flow_dir) / big_m,
                                0.0,
                                np.inf,
                            )
                        )
                    elif len(temperatures) > 0:
                        for temperature in temperatures:
                            temperature_is_selected = self.state(f"{carrier}_{temperature}")
                            constraints.append(
                                (
                                    (
                                        heat
                                        - pipe_q * (cp * rho * temperature)
                                        + big_m * flow_dir
                                        + (1.0 - temperature_is_selected) * big_m
                                    )
                                    / big_m,
                                    0.0,
                                    np.inf,
                                )
                            )
                            constraints.append(
                                (
                                    (
                                        heat
                                        - pipe_q * (cp * rho * temperature)
                                        - big_m * (1 - flow_dir)
                                        - (1.0 - temperature_is_selected) * big_m
                                    )
                                    / big_m,
                                    -np.inf,
                                    0.0,
                                )
                            )
        return constraints

    def __storage_heat_to_discharge_path_constraints(self, ensemble_member):
        """
        This function adds constraints linking the flow to the thermal power at the pipe assets.
        We use an equality constraint on the outgoing flow for every non-pipe asset. Meaning that we
        equate Q * rho * cp * T == Heat for outgoing flows, and inequalities for the milp carried
        in the pipes. This means that the milp can decrease in the network to compensate losses,
        but that the losses and thus flow will always be over-estimated with the temperature for
        which no temperature drops are modelled.

        This function adds the constraints relating the discharge to the thermal power at the
        buffer component. This is done following the philosophy described at the heat_to_discharge
        for sources/demands. Where a big_m formulation is used to switch between source and demand
        logic depending on whether the buffer is discharging or charging. For this purpose the
        direction of the connecting supply pipe is used, where a positive direction is charging
        (demand logic) and a negative direction is discharging (source logic). This also means that
        buffers can only be connected with the supply pipe going in positive direction to the
        buffer.
        """
        constraints = []
        parameters = self.parameters(ensemble_member)

        for b, (
            (hot_pipe, _hot_pipe_orientation),
            (_cold_pipe, _cold_pipe_orientation),
        ) in {**self.energy_system_topology.buffers, **self.energy_system_topology.ates}.items():
            heat_nominal = parameters[f"{b}.Heat_nominal"]
            q_nominal = self.variable_nominal(f"{b}.Q")
            cp = parameters[f"{b}.cp"]
            rho = parameters[f"{b}.rho"]
            dt = parameters[f"{b}.dT"]

            discharge = self.state(f"{b}.HeatIn.Q")
            # Note that `heat_hot` can be negative for the buffer; in that case we
            # are extracting milp from it.
            heat_out = self.state(f"{b}.HeatOut.Heat")
            heat_in = self.state(f"{b}.HeatIn.Heat")

            # We want an _equality_ constraint between discharge and milp if the buffer is
            # consuming (i.e. behaving like a "demand"). We want an _inequality_
            # constraint (`|milp| >= |f(Q)|`) just like a "heat_source" component if milp is
            # extracted from the buffer. We accomplish this by disabling one of
            # the constraints with a boolean. Note that `discharge` and `heat_hot`
            # are guaranteed to have the same sign.
            flow_dir_var = self._pipe_to_flow_direct_map[hot_pipe]
            is_buffer_charging = self.state(flow_dir_var)

            big_m = 2.0 * np.max(
                np.abs((*self.bounds()[f"{b}.HeatIn.Heat"], *self.bounds()[f"{b}.HeatOut.Heat"]))
            )

            sup_carrier = parameters[f"{b}.T_supply_id"]
            ret_carrier = parameters[f"{b}.T_return_id"]
            supply_temperatures = self.temperature_regimes(sup_carrier)
            return_temperatures = self.temperature_regimes(ret_carrier)

            if len(supply_temperatures) == 0:
                constraint_nominal = (heat_nominal * cp * rho * dt * q_nominal) ** 0.5
                # only when discharging the heat_in should match the milp excactly (like producer)
                constraints.append(
                    (
                        (
                            heat_in
                            - discharge * cp * rho * parameters[f"{b}.T_supply"]
                            + is_buffer_charging * big_m
                        )
                        / constraint_nominal,
                        0.0,
                        np.inf,
                    )
                )
                constraints.append(
                    (
                        (heat_in - discharge * cp * rho * parameters[f"{b}.T_supply"])
                        / constraint_nominal,
                        -np.inf,
                        0.0,
                    )
                )
            else:
                for supply_temperature in supply_temperatures:
                    sup_temperature_is_selected = self.state(f"{sup_carrier}_{supply_temperature}")
                    constraint_nominal = (
                        heat_nominal * cp * rho * supply_temperature * q_nominal
                    ) ** 0.5
                    constraints.append(
                        (
                            (
                                heat_in
                                - discharge * cp * rho * supply_temperature
                                + (1.0 - sup_temperature_is_selected) * big_m
                                + is_buffer_charging * big_m
                            )
                            / constraint_nominal,
                            0.0,
                            np.inf,
                        )
                    )
                    constraints.append(
                        (
                            (
                                heat_in
                                - discharge * cp * rho * supply_temperature
                                - (1.0 - sup_temperature_is_selected) * big_m
                            )
                            / constraint_nominal,
                            -np.inf,
                            0.0,
                        )
                    )

            if len(return_temperatures) == 0:
                constraint_nominal = (heat_nominal * cp * rho * dt * q_nominal) ** 0.5
                # Only when consuming/charging the heatout should match the q rho cp Tret
                constraints.append(
                    (
                        (heat_out - discharge * cp * rho * parameters[f"{b}.T_return"])
                        / constraint_nominal,
                        0.0,
                        np.inf,
                    )
                )
                constraints.append(
                    (
                        (
                            heat_out
                            - discharge * cp * rho * parameters[f"{b}.T_return"]
                            - (1.0 - is_buffer_charging) * big_m
                        )
                        / constraint_nominal,
                        -np.inf,
                        0.0,
                    )
                )
            else:
                for return_temperature in return_temperatures:
                    ret_temperature_is_selected = self.state(f"{ret_carrier}_{return_temperature}")
                    constraint_nominal = (
                        heat_nominal * cp * rho * return_temperature * q_nominal
                    ) ** 0.5
                    constraints.append(
                        (
                            (
                                heat_out
                                - discharge * cp * rho * return_temperature
                                + (1.0 - ret_temperature_is_selected) * big_m
                            )
                            / constraint_nominal,
                            0.0,
                            np.inf,
                        )
                    )
                    constraints.append(
                        (
                            (
                                heat_out
                                - discharge * cp * rho * return_temperature
                                - (2.0 - ret_temperature_is_selected - is_buffer_charging) * big_m
                            )
                            / constraint_nominal,
                            -np.inf,
                            0.0,
                        )
                    )

        return constraints

    def __network_temperature_path_constraints(self, ensemble_member):
        """
        This function adds constraints to ensure that only one temperature level is active for the
        supply and return network within one hydraulically coupled system. Furthermore, it sets the
        temperature variable to the temperature associated with the temperature of the integer
        variable.
        """
        constraints = []

        for _carrier, temperatures in self.temperature_carriers().items():
            number = temperatures["id_number_mapping"]
            sum = 0.0
            temperature_regimes = self.temperature_regimes(int(number))
            for temperature in temperature_regimes:
                temp_selected = self.state(f"{int(number)}_{temperature}")
                sum += temp_selected
                temperature_var = self.state(f"{int(number)}_temperature")
                big_m = 2.0 * self.bounds()[f"{int(number)}_temperature"][1]
                # Constraints for setting the temperature variable to the chosen temperature
                constraints.append(
                    (temperature - temperature_var + (1.0 - temp_selected) * big_m, 0.0, np.inf)
                )
                constraints.append(
                    (temperature - temperature_var - (1.0 - temp_selected) * big_m, -np.inf, 0.0)
                )
            if len(temperature_regimes) > 0:
                # Constraint to ensure that one single temperature is chosen for every timestep
                constraints.append((sum, 1.0, 1.0))

        return constraints

    def __heat_exchanger_heat_to_discharge_path_constraints(self, ensemble_member):
        """
        This function adds the milp to discharge constraints of components that connect two
        hydraulically decoupled networks. We assume that there is a dedicated primary side and
        secondary side and that Thermal power can only flow from primary to secondary.

        Following this assumption we use the demand logic to relate milp to discharge at the
        primary side and the source logic for relating milp to discharge at the secondary side.

        This function also adds constraints to ensure physically logical temperatures between the
        primary and secondary side when varying temperature is applied to the optimization.
        Assuming a counter flow milp exchanger, this means that the secondary supply temperature
        will always be below the primary supply temperature and that the primary return temperature
        has to be above the secondary return temperature.

        Finally, an is disabled variable is set for when the milp exchanger is not used. This is
        needed to allow disabling of the HEX temperature constraints when no milp is flowing
        through the HEX.
        """
        constraints = []
        parameters = self.parameters(ensemble_member)

        # The primary side of the milp exchanger acts like a milp consumer, and the secondary side
        # acts as a milp producer. Essentially using equality constraints to set the milp leaving
        # the secondary side based on the secondary Supply temperature and the milp leaving the
        # primary side based on the primary Return temperature.

        for heat_exchanger in [
            *self.energy_system_components.get("heat_exchanger", []),
            *self.energy_system_components.get("heat_pump", []),
        ]:
            cp_prim = parameters[f"{heat_exchanger}.Primary.cp"]
            rho_prim = parameters[f"{heat_exchanger}.Primary.rho"]
            cp_sec = parameters[f"{heat_exchanger}.Secondary.cp"]
            rho_sec = parameters[f"{heat_exchanger}.Secondary.rho"]
            dt_prim = parameters[f"{heat_exchanger}.Primary.dT"]
            dt_sec = parameters[f"{heat_exchanger}.Secondary.dT"]
            discharge_primary = self.state(f"{heat_exchanger}.Primary.HeatIn.Q")
            discharge_secondary = self.state(f"{heat_exchanger}.Secondary.HeatOut.Q")
            heat_primary = self.state(f"{heat_exchanger}.Primary_heat")
            heat_out_prim = self.state(f"{heat_exchanger}.Primary.HeatOut.Heat")
            heat_out_sec = self.state(f"{heat_exchanger}.Secondary.HeatOut.Heat")

            constraint_nominal = (
                cp_prim
                * rho_prim
                * dt_prim
                * self.variable_nominal(f"{heat_exchanger}.Primary.HeatIn.Q")
            )

            sup_carrier_prim = parameters[f"{heat_exchanger}.Primary.T_supply_id"]
            ret_carrier_prim = parameters[f"{heat_exchanger}.Primary.T_return_id"]

            supply_temperatures_prim = self.temperature_regimes(sup_carrier_prim)
            return_temperatures_prim = self.temperature_regimes(ret_carrier_prim)

            big_m = 2.0 * self.bounds()[f"{heat_exchanger}.Primary.HeatOut.Heat"][1]

            # primary side
            if len(return_temperatures_prim) == 0:
                constraints.append(
                    (
                        (
                            heat_out_prim
                            - discharge_primary
                            * cp_prim
                            * rho_prim
                            * parameters[f"{heat_exchanger}.Primary.T_return"]
                        )
                        / constraint_nominal,
                        0.0,
                        0.0,
                    )
                )
            else:
                for return_temperature in return_temperatures_prim:
                    ret_temperature_is_selected = self.state(
                        f"{ret_carrier_prim}_{return_temperature}"
                    )
                    constraints.append(
                        (
                            (
                                heat_out_prim
                                - discharge_primary * cp_prim * rho_prim * return_temperature
                                + (1.0 - ret_temperature_is_selected) * big_m
                            )
                            / constraint_nominal,
                            0.0,
                            np.inf,
                        )
                    )
                    constraints.append(
                        (
                            (
                                heat_out_prim
                                - discharge_primary * cp_prim * rho_prim * return_temperature
                                - (1.0 - ret_temperature_is_selected) * big_m
                            )
                            / constraint_nominal,
                            -np.inf,
                            0.0,
                        )
                    )

            # Secondary side
            sup_carrier_sec = parameters[f"{heat_exchanger}.Secondary.T_supply_id"]
            ret_carrier_sec = parameters[f"{heat_exchanger}.Secondary.T_return_id"]

            supply_temperatures_sec = self.temperature_regimes(sup_carrier_sec)
            return_temperatures_sec = self.temperature_regimes(ret_carrier_sec)
            big_m = 2.0 * self.bounds()[f"{heat_exchanger}.Secondary.HeatOut.Heat"][1]
            constraint_nominal = (
                cp_sec * rho_sec * dt_sec * self.bounds()[f"{heat_exchanger}.Secondary.HeatIn.Q"][1]
            )

            if len(supply_temperatures_sec) == 0:
                constraints.append(
                    (
                        (
                            heat_out_sec
                            - discharge_secondary
                            * cp_sec
                            * rho_sec
                            * parameters[f"{heat_exchanger}.Secondary.T_supply"]
                        )
                        / constraint_nominal,
                        0.0,
                        0.0,
                    )
                )
            else:
                for supply_temperature in supply_temperatures_sec:
                    sup_temperature_is_selected = self.state(
                        f"{sup_carrier_sec}_{supply_temperature}"
                    )
                    constraints.append(
                        (
                            (
                                heat_out_sec
                                - discharge_secondary * cp_sec * rho_sec * supply_temperature
                                - (1.0 - sup_temperature_is_selected) * big_m
                            )
                            / constraint_nominal,
                            -np.inf,
                            0.0,
                        )
                    )
                    constraints.append(
                        (
                            (
                                heat_out_sec
                                - discharge_secondary * cp_sec * rho_sec * supply_temperature
                                + (1.0 - sup_temperature_is_selected) * big_m
                            )
                            / constraint_nominal,
                            0.0,
                            np.inf,
                        )
                    )

            # disconnect HEX
            # Getting var for disabled constraints
            small_m = 0  # 0W
            tol = 1e-5 * big_m  # W
            is_disabled = self.state(self.__disabled_hex_map[heat_exchanger])

            # Constraints to set the disabled integer, note we only set it for the primary
            # side as the secondary side implicetly follows from the energy balance constraints.
            # similar logic in the other blocks
            # This constraints ensures that is_disabled is 0 when heat_primary > 0
            constraints.append(((heat_primary - (1.0 - is_disabled) * big_m) / big_m, -np.inf, 0.0))
            # This constraints ensures that is_disabled is 1 when heat_primary < tol
            constraints.append(
                (
                    (heat_primary - (tol + (small_m - tol) * is_disabled)) / (big_m * tol) ** 0.5,
                    0.0,
                    np.inf,
                )
            )

            if heat_exchanger in self.energy_system_components.get("heat_exchanger", []):
                # Note we don't have to add constraints for the case of no temperature options,
                # as that check is done in the esdl_heat_model
                # Check that secondary supply temperature is lower than that of the primary side
                if len(supply_temperatures_prim) > 0:
                    for t_sup_prim in supply_temperatures_prim:
                        sup_prim_t_is_selected = self.state(f"{sup_carrier_prim}_{t_sup_prim}")
                        if len(supply_temperatures_sec) == 0:
                            t_sup_sec = parameters[f"{heat_exchanger}.Secondary.T_supply"]
                            big_m = 2.0 * t_sup_sec
                            constraints.append(
                                (
                                    (
                                        t_sup_prim
                                        - t_sup_sec
                                        + (is_disabled + (1.0 - sup_prim_t_is_selected)) * big_m
                                    ),
                                    0.0,
                                    np.inf,
                                )
                            )
                        else:
                            for t_sup_sec in supply_temperatures_sec:
                                sup_sec_t_is_selected = self.state(f"{sup_carrier_sec}_{t_sup_sec}")
                                big_m = 2.0 * t_sup_sec
                                constraints.append(
                                    (
                                        (
                                            t_sup_prim * sup_prim_t_is_selected
                                            - t_sup_sec * sup_sec_t_is_selected
                                            + (
                                                is_disabled
                                                + (1.0 - sup_prim_t_is_selected)
                                                + (1.0 - sup_sec_t_is_selected)
                                            )
                                            * big_m
                                        ),
                                        0.0,
                                        np.inf,
                                    )
                                )
                elif len(supply_temperatures_sec) > 0 and len(supply_temperatures_prim) == 0:
                    for t_sup_sec in supply_temperatures_sec:
                        sup_sec_t_is_selected = self.state(f"{sup_carrier_sec}_{t_sup_sec}")
                        t_sup_prim = parameters[f"{heat_exchanger}.Primary.T_supply"]
                        big_m = 2.0 * t_sup_sec
                        constraints.append(
                            (
                                (
                                    t_sup_prim
                                    - t_sup_sec
                                    + (is_disabled + (1.0 - sup_sec_t_is_selected)) * big_m
                                ),
                                0.0,
                                np.inf,
                            )
                        )
                # The check that the chosen return temperature on the primary side is not lower
                # than that of the secondary side
                if len(return_temperatures_prim) > 0:
                    for t_ret_prim in return_temperatures_prim:
                        ret_prim_t_is_selected = self.state(f"{ret_carrier_prim}_{t_ret_prim}")
                        if len(return_temperatures_sec) == 0:
                            t_ret_sec = parameters[f"{heat_exchanger}.Secondary.T_return"]
                            big_m = 2.0 * t_ret_sec
                            constraints.append(
                                (
                                    (
                                        t_ret_prim
                                        - t_ret_sec
                                        + (is_disabled + (1.0 - ret_prim_t_is_selected)) * big_m
                                    ),
                                    0.0,
                                    np.inf,
                                )
                            )
                        else:
                            for t_ret_sec in return_temperatures_sec:
                                ret_sec_t_is_selected = self.state(f"{ret_carrier_sec}_{t_ret_sec}")
                                big_m = 2.0 * t_ret_sec
                                constraints.append(
                                    (
                                        (
                                            t_ret_prim
                                            - t_ret_sec
                                            + (
                                                is_disabled
                                                + (1.0 - ret_sec_t_is_selected)
                                                + (1.0 - ret_prim_t_is_selected)
                                            )
                                            * big_m
                                        ),
                                        0.0,
                                        np.inf,
                                    )
                                )
                elif len(return_temperatures_sec) > 0 and len(return_temperatures_prim) == 0:
                    for t_ret_sec in return_temperatures_sec:
                        ret_sec_t_is_selected = self.state(f"{ret_carrier_sec}_{t_ret_sec}")
                        t_ret_prim = parameters[f"{heat_exchanger}.Primary.T_return"]
                        big_m = 2.0 * t_ret_sec
                        constraints.append(
                            (
                                (
                                    t_ret_prim
                                    - t_ret_sec
                                    + (is_disabled + (1.0 - ret_sec_t_is_selected)) * big_m
                                ),
                                0.0,
                                np.inf,
                            )
                        )

        return constraints

    def __state_vector_scaled(self, variable, ensemble_member):
        """
        This functions returns the casadi symbols scaled with their nominal for the entire time
        horizon.
        """
        canonical, sign = self.alias_relation.canonical_signed(variable)
        return (
            self.state_vector(canonical, ensemble_member) * self.variable_nominal(canonical) * sign
        )

    def _hn_pipe_nominal_discharge(self, energy_system_options, parameters, pipe: str) -> float:
        """
        This functions returns a nominal for the discharge of pipes under topology optimization.
        """
        try:
            pipe_classes = self._pipe_topo_pipe_class_map[pipe].keys()
            area = np.median(c.area for c in pipe_classes)
        except KeyError:
            area = parameters[f"{pipe}.area"]

        return area * energy_system_options["estimated_velocity"]

    @staticmethod
    def _hn_get_pipe_head_loss_option(pipe, heat_network_settings, parameters):
        """
        This function returns the head loss option for a pipe. Note that we assume that we can use
        the more accurate DW linearized approximation when a pipe has a control valve.
        """
        head_loss_option = heat_network_settings["head_loss_option"]

        if (
            head_loss_option == HeadLossOption.LINEARIZED_ONE_LINE_EQUALITY
            and parameters[f"{pipe}.has_control_valve"]
        ):
            # If there is a control valve present, we use the more accurate
            # Darcy-Weisbach inequality formulation.
            head_loss_option = HeadLossOption.LINEARIZED_N_LINES_WEAK_INEQUALITY

        return head_loss_option

    def _hn_pipe_head_loss_constraints(self, ensemble_member):
        """
        This function adds the head loss constraints for pipes. There are two options namely with
        and without pipe class optimization. In both cases we assume that disconnected pipes, pipes
        without flow have no head loss.

        Under pipe-class optimization the head loss constraints per pipe class are added and
        applied with the big_m method (is_topo_disconnected) to only activate the correct
        constraints.

        Under constant pipe class constraints for only one diameter are added.
        """
        constraints = []

        options = self.energy_system_options()
        parameters = self.parameters(ensemble_member)
        components = self.energy_system_components
        # Set the head loss according to the direction in the pipes. Note that
        # the `.__head_loss` symbol is always positive by definition, but that
        # `.dH` is not (positive when flow is negative, and vice versa).
        # If the pipe is disconnected, we leave the .__head_loss symbol free
        # (and it has no physical meaning). We also do not set any discharge
        # relationship in this case (but dH is still equal to Out - In of
        # course).

        for pipe in components.get("heat_pipe", []):
            if parameters[f"{pipe}.length"] == 0.0:
                # If the pipe does not have a control valve, the head loss is
                # forced to zero via bounds. If the pipe _does_ have a control
                # valve, then there still is no relationship between the
                # discharge and the head loss/dH.
                continue

            head_loss_sym = self._hn_pipe_to_head_loss_map[pipe]

            dh = self.__state_vector_scaled(f"{pipe}.dH", ensemble_member)
            head_loss = self.__state_vector_scaled(head_loss_sym, ensemble_member)
            discharge = self.__state_vector_scaled(f"{pipe}.Q", ensemble_member)

            # We need to make sure the dH is decoupled from the discharge when
            # the pipe is disconnected. Simply put, this means making the
            # below constraints trivial.
            is_disconnected_var = self._pipe_disconnect_map.get(pipe)

            if is_disconnected_var is None:
                is_disconnected = 0.0
            else:
                is_disconnected = self.__state_vector_scaled(is_disconnected_var, ensemble_member)

            max_discharge = None
            max_head_loss = -np.inf

            if pipe in self._pipe_topo_pipe_class_map:
                # Multiple diameter options for this pipe
                pipe_classes = self._pipe_topo_pipe_class_map[pipe]
                max_discharge = max(c.maximum_discharge for c in pipe_classes)

                for pc, pc_var_name in pipe_classes.items():
                    if pc.inner_diameter == 0.0:
                        continue

                    head_loss_max_discharge = self._hn_head_loss_class._hn_pipe_head_loss(
                        pipe,
                        self,
                        options,
                        self.heat_network_settings,
                        parameters,
                        max_discharge,
                        pipe_class=pc,
                    )

                    big_m = max(1.1 * self.__maximum_total_head_loss, 2 * head_loss_max_discharge)

                    is_topo_disconnected = 1 - self.extra_variable(pc_var_name, ensemble_member)
                    is_topo_disconnected = ca.repmat(is_topo_disconnected, dh.size1())

                    # Note that we add the two booleans `is_disconnected` and
                    # `is_topo_disconnected`. This is allowed because of the way the
                    # resulting expression is used in the Big-M formulation. We only care
                    # that the expression (i.e. a single boolean or the sum of the two
                    # booleans) is either 0 when the pipe is connected, or >= 1 when it
                    # is disconnected.
                    constraints.extend(
                        self._hn_head_loss_class._hn_pipe_head_loss(
                            pipe,
                            self,
                            options,
                            self.heat_network_settings,
                            parameters,
                            discharge,
                            head_loss,
                            dh,
                            is_disconnected + is_topo_disconnected,
                            big_m,
                            pc,
                        )
                    )

                    # Contrary to the Big-M calculation above, the relation
                    # between dH and the head loss symbol requires the
                    # maximum head loss that can be realized effectively. So
                    # we pass the current pipe class's maximum discharge.
                    max_head_loss = max(
                        max_head_loss,
                        self._hn_head_loss_class._hn_pipe_head_loss(
                            pipe,
                            self,
                            options,
                            self.heat_network_settings,
                            parameters,
                            pc.maximum_discharge,
                            pipe_class=pc,
                        ),
                    )
            else:
                # Only a single diameter for this pipe. Note that we rely on
                # the diameter parameter being overridden automatically if a
                # single pipe class is set by the user.
                area = parameters[f"{pipe}.area"]
                max_discharge = self.heat_network_settings["maximum_velocity"] * area

                is_topo_disconnected = int(parameters[f"{pipe}.diameter"] == 0.0)

                constraints.extend(
                    self._hn_head_loss_class._hn_pipe_head_loss(
                        pipe,
                        self,
                        options,
                        self.heat_network_settings,
                        parameters,
                        discharge,
                        head_loss,
                        dh,
                        is_disconnected + is_topo_disconnected,
                        1.1 * self.__maximum_total_head_loss,
                    )
                )

                max_head_loss = self._hn_head_loss_class._hn_pipe_head_loss(
                    pipe, self, options, self.heat_network_settings, parameters, max_discharge
                )

            # Relate the head loss symbol to the pipe's dH symbol.

            # FIXME: Ugly hack. Cold pipes should be modelled completely with
            # their own integers as well.
            flow_dir = self.__state_vector_scaled(
                self._pipe_to_flow_direct_map[pipe], ensemble_member
            )

            # Note that the Big-M should _at least_ cover the maximum
            # distance between `head_loss` and `dh`. If `head_loss` can be at
            # most 1.0 (= `max_head_loss`), that means our Big-M should be at
            # least double (i.e. >= 2.0). And because we do not want Big-Ms to
            # be overly tight, we include an additional factor of 2.
            big_m = 2 * 2 * max_head_loss

            constraints.append(
                (
                    (-dh - head_loss + (1 - flow_dir) * big_m) / big_m,
                    0.0,
                    np.inf,
                )
            )
            constraints.append(((dh - head_loss + flow_dir * big_m) / big_m, 0.0, np.inf))

        return constraints

    def __check_valve_head_discharge_path_constraints(self, ensemble_member):
        """
        This function adds constraints for the check valve functionality. Meaning that the flow can
        only go in positive direction of the valve. Depending on the status of the valve the flow is
        set to zero or bounded between zero and the maximum discharge.

        The head loss is also bounded to only act in one direction.
        """
        constraints = []
        parameters = self.parameters(ensemble_member)

        all_pipes = set(self.energy_system_components.get("heat_pipe", []))
        maximum_velocity = self.heat_network_settings["maximum_velocity"]

        for v in self.energy_system_components.get("check_valve", []):
            status_var = self.__check_valve_status_map[v]
            status = self.state(status_var)

            q = self.state(f"{v}.Q")
            dh = self.state(f"{v}.dH")

            # Determine the maximum discharge that can go through the Valve
            # by looking at connected pipes.
            q_aliases = self.alias_relation.aliases(q.name())
            connected_pipes = {p for p in all_pipes if f"{p}.Q" in q_aliases}

            maximum_discharge = 0.0

            for p in connected_pipes:
                try:
                    pipe_classes = self._pipe_topo_pipe_class_map[p].keys()
                    max_discharge_pipe = max(c.maximum_discharge for c in pipe_classes)
                except KeyError:
                    max_discharge_pipe = maximum_velocity * parameters[f"{p}.area"]

                maximum_discharge = max(maximum_discharge, max_discharge_pipe)

            maximum_head_loss = self.__maximum_total_head_loss

            # (Ideal) check valve status:
            # - 1 means "open", so positive discharge, and dH = 0
            # - 0 means "closed", so Q = 0 and positive dH
            # Note that the Q >= 0 and dH >= 0 constraints are part of the bounds.
            constraints.append((q - status * maximum_discharge, -np.inf, 0.0))

            if self.heat_network_settings["head_loss_option"] != HeadLossOption.NO_HEADLOSS:
                constraints.append((dh - (1 - status) * maximum_head_loss, -np.inf, 0.0))

        return constraints

    def __control_valve_head_discharge_path_constraints(self, ensemble_member):
        """
        This function adds the constraints for the control valve. In this case we allow the valve to
        produce head loss for flow in both directions.
        """
        constraints = []
        parameters = self.parameters(ensemble_member)

        all_pipes = set(self.energy_system_components.get("heat_pipe", []))
        maximum_velocity = self.heat_network_settings["maximum_velocity"]

        for v in self.energy_system_components.get("control_valve", []):
            flow_dir_var = self.__control_valve_direction_map[v]
            flow_dir = self.state(flow_dir_var)

            q = self.state(f"{v}.Q")
            dh = self.state(f"{v}.dH")

            # Determine the maximum discharge that can go through the Valve
            # by looking at connected pipes.
            q_aliases = self.alias_relation.aliases(q.name())
            connected_pipes = {p for p in all_pipes if f"{p}.Q" in q_aliases}

            maximum_discharge = 0.0

            for p in connected_pipes:
                try:
                    pipe_classes = self._pipe_topo_pipe_class_map[p].keys()
                    max_discharge_pipe = max(c.maximum_discharge for c in pipe_classes)
                except KeyError:
                    max_discharge_pipe = maximum_velocity * parameters[f"{p}.area"]

                maximum_discharge = max(maximum_discharge, max_discharge_pipe)

            maximum_head_loss = self.__maximum_total_head_loss

            # Flow direction:
            # - 1 means positive discharge, and negative dH
            # - 0 means negative discharge, and positive dH
            # It's a control valve, so the dH is of arbitrary magnitude.
            constraints.append((q + (1 - flow_dir) * maximum_discharge, 0.0, np.inf))
            constraints.append((q - flow_dir * maximum_discharge, -np.inf, 0.0))

            if self.heat_network_settings["head_loss_option"] != HeadLossOption.NO_HEADLOSS:
                constraints.append((-dh + (1 - flow_dir) * maximum_head_loss, 0.0, np.inf))
                constraints.append((-dh - flow_dir * maximum_head_loss, -np.inf, 0.0))

        return constraints

    def __heat_loss_variable_constraints(self, ensemble_member):
        """
        Furthermore, the __hn_heat_loss symbol is set, as the milp loss depends on the chosen pipe
        class and the selected temperature in the network.

        Parameters
        ----------
        ensemble_member : The ensemble of the optimizaton

        Returns
        -------
        list of the added constraints
        """
        constraints = []

        for p in self.energy_system_components.get("heat_pipe", []):
            pipe_classes = []

            heat_loss_sym_name = self._pipe_heat_loss_map[p]

            constraint_nominal = self.variable_nominal(heat_loss_sym_name)

            carrier = self.parameters(ensemble_member)[f"{p}.carrier_id"]
            temperatures = self.temperature_regimes(carrier)

            if len(temperatures) == 0:
                heat_loss_sym = self.extra_variable(heat_loss_sym_name, ensemble_member)
                try:
                    heat_losses = self._pipe_heat_losses[p]
                    pipe_classes = self._pipe_topo_pipe_class_map[p]
                    variables = [
                        self.extra_variable(var_name, ensemble_member)
                        for pc, var_name in pipe_classes.items()
                    ]
                    heat_loss_expr = 0.0
                    for i in range(len(heat_losses)):
                        heat_loss_expr = heat_loss_expr + variables[i] * heat_losses[i]
                    constraints.append(
                        ((heat_loss_sym - heat_loss_expr) / constraint_nominal, 0.0, 0.0)
                    )
                except KeyError:
                    heat_loss = pipe_heat_loss(
                        self,
                        self.energy_system_options(),
                        self.parameters(ensemble_member),
                        p,
                    )
                    constraints.append(
                        (
                            (heat_loss_sym - heat_loss) / constraint_nominal,
                            0.0,
                            0.0,
                        )
                    )
            else:
                heat_loss_sym = self.__state_vector_scaled(heat_loss_sym_name, ensemble_member)
                for temperature in temperatures:
                    temperature_is_selected = self.state_vector(f"{carrier}_{temperature}")
                    if len(pipe_classes) == 0:
                        heat_loss = pipe_heat_loss(
                            self,
                            self.energy_system_options(),
                            self.parameters(ensemble_member),
                            p,
                            temp=temperature,
                        )
                        big_m = 2.0 * heat_loss
                        constraints.append(
                            (
                                (
                                    heat_loss_sym
                                    - heat_loss * np.ones((len(self.times()), 1))
                                    + (1.0 - temperature_is_selected) * big_m
                                )
                                / constraint_nominal,
                                0.0,
                                np.inf,
                            )
                        )
                        constraints.append(
                            (
                                (
                                    heat_loss_sym
                                    - heat_loss * np.ones((len(self.times()), 1))
                                    - (1.0 - temperature_is_selected) * big_m
                                )
                                / constraint_nominal,
                                -np.inf,
                                0.0,
                            )
                        )
                    else:
                        heat_losses = [
                            pipe_heat_loss(
                                self,
                                self.energy_system_options(),
                                self.parameters(ensemble_member),
                                p,
                                u_values=c.u_values,
                                temp=temperature,
                            )
                            for c in pipe_classes
                        ]
                        count = 0
                        big_m = 2.0 * max(heat_losses)
                        for pc_var_name in pipe_classes.values():
                            pc = self.__pipe_topo_pipe_class_var[pc_var_name]
                            constraints.append(
                                (
                                    (
                                        heat_loss_sym
                                        - heat_losses[count] * np.ones(len(self.times()))
                                        + (1.0 - pc) * big_m * np.ones(len(self.times()))
                                        + (1.0 - temperature_is_selected) * big_m
                                    )
                                    / constraint_nominal,
                                    0.0,
                                    np.inf,
                                )
                            )
                            constraints.append(
                                (
                                    (
                                        heat_loss_sym
                                        - heat_losses[count] * np.ones(len(self.times()))
                                        - (1.0 - pc) * big_m * np.ones(len(self.times()))
                                        - (1.0 - temperature_is_selected) * big_m
                                    )
                                    / constraint_nominal,
                                    -np.inf,
                                    0.0,
                                )
                            )
                            count += 1

        return constraints

    def __heat_pump_cop_constraints(self, ensemble_member):
        constraints = []

        parameters = self.parameters(ensemble_member)

        for hp in [
            *self.energy_system_components.get("heat_pump", []),
        ]:
            sec_sup_carrier = parameters[f"{hp}.Secondary.T_supply_id"]
            sec_ret_carrier = parameters[f"{hp}.Secondary.T_return_id"]
            prim_sup_carrier = parameters[f"{hp}.Primary.T_supply_id"]
            prim_ret_carrier = parameters[f"{hp}.Primary.T_return_id"]

            sec_sup_temps = self.temperature_regimes(sec_sup_carrier)
            sec_ret_temps = self.temperature_regimes(sec_ret_carrier)
            prim_sup_temps = self.temperature_regimes(prim_sup_carrier)
            prim_ret_temps = self.temperature_regimes(prim_ret_carrier)

            sec_heat = self.state(f"{hp}.Secondary_heat")
            elec = self.state(f"{hp}.Power_elec")
            nominal = self.variable_nominal(f"{hp}.Secondary_heat")

            if (
                len(sec_sup_temps) <= 1
                and len(sec_ret_temps) <= 1
                and len(prim_sup_temps) <= 1
                and len(prim_ret_temps) <= 1
            ):
                cop = parameters[f"{hp}.COP"]
                constraints.append(((sec_heat - cop * elec) / nominal, 0.0, 0.0))
            else:
                big_m = 2.0 * self.bounds()[f"{hp}.Secondary_heat"][1]
                for sec_sup_temp in (
                    sec_sup_temps
                    if len(sec_sup_temps) > 0
                    else [parameters[f"{hp}.Secondary.T_supply"]]
                ):
                    sec_sup_not_selected = (
                        1.0 - self.state(f"{sec_sup_carrier}_{sec_sup_temp}")
                        if len(sec_sup_temps) > 0
                        else 0
                    )
                    for sec_ret_temp in (
                        sec_ret_temps
                        if len(sec_ret_temps) > 0
                        else [parameters[f"{hp}.Secondary.T_return"]]
                    ):
                        sec_ret_not_selected = (
                            1.0 - self.state(f"{sec_ret_carrier}_{sec_ret_temp}")
                            if len(sec_ret_temps) > 0
                            else 0
                        )
                        for prim_sup_temp in (
                            prim_sup_temps
                            if len(prim_sup_temps) > 0
                            else [parameters[f"{hp}.Primary.T_supply"]]
                        ):
                            prim_sup_not_selected = (
                                1.0 - self.state(f"{prim_sup_carrier}_{prim_sup_temp}")
                                if len(prim_sup_temps) > 0
                                else 0
                            )
                            for prim_ret_temp in (
                                prim_ret_temps
                                if len(prim_ret_temps) > 0
                                else [parameters[f"{hp}.Primary.T_return"]]
                            ):
                                prim_ret_not_selected = (
                                    1.0 - self.state(f"{prim_ret_carrier}_{prim_ret_temp}")
                                    if len(prim_ret_temps) > 0
                                    else 0
                                )
                                efficiency = parameters[f"{hp}.efficiency"]
                                t_cond = 273.15 + sec_sup_temp
                                t_evap = 273.15 + prim_sup_temp

                                cop_carnot = efficiency * t_cond / (t_cond - t_evap)
                                not_selected = (
                                    prim_ret_not_selected
                                    + prim_sup_not_selected
                                    + sec_ret_not_selected
                                    + sec_sup_not_selected
                                )

                                constraints.append(
                                    (
                                        (sec_heat - cop_carnot * elec + not_selected * big_m)
                                        / nominal,
                                        0.0,
                                        np.inf,
                                    )
                                )
                                constraints.append(
                                    (
                                        (sec_heat - cop_carnot * elec - not_selected * big_m)
                                        / nominal,
                                        -np.inf,
                                        0.0,
                                    )
                                )

        return constraints

<<<<<<< HEAD
    def __storage_hydrualic_power_path_constraints(self, ensemble_member):
=======
    def __storage_hydraulic_power_path_constraints(self, ensemble_member):
        """
        This function adds hydraulic power and pump power contraints for a storage assets. If the
        head loss option is not enabled then the hydraulic power and pump power are for forced to
        0.0 but if the head loss option is enabled then:
            - The delta hydraulic power is constrained to be equal to f(minimum pressure drop,
            volumetric flow rate) when the storage is being charged.
            - The pump power is constrained to be equal the delta hydraulic power when the storage
            is not being charged.
        """
>>>>>>> 0323c5b9
        constraints = []

        parameters = self.parameters(ensemble_member)

        for b, (
            (hot_pipe, hot_pipe_orientation),
            (_cold_pipe, _cold_pipe_orientation),
<<<<<<< HEAD
        ) in {**self.heat_network_topology.buffers, **self.heat_network_topology.ates}.items():
=======
        ) in {**self.energy_system_topology.buffers, **self.energy_system_topology.ates}.items():
>>>>>>> 0323c5b9
            discharge = self.state(f"{b}.HeatIn.Q")
            hp_in = self.state(f"{b}.HeatIn.Hydraulic_power")
            hp_out = self.state(f"{b}.HeatOut.Hydraulic_power")
            pump_power = self.state(f"{b}.Pump_power")
            min_dp = parameters[f"{b}.minimum_pressure_drop"]

            flow_dir_var = self._pipe_to_flow_direct_map[hot_pipe]
            is_buffer_charging = self.state(flow_dir_var) * hot_pipe_orientation

            big_m = (
                2.0
                * self.bounds()[f"{b}.HeatIn.Q"][1]
                * self.__maximum_total_head_loss
                * 10.2
                * 1.0e3
            )
<<<<<<< HEAD
            if self.heat_network_options()["head_loss_option"] != HeadLossOption.NO_HEADLOSS:
=======
            if self.heat_network_settings["head_loss_option"] != HeadLossOption.NO_HEADLOSS:
>>>>>>> 0323c5b9

                # During charging we want a minimum pressure drop like a demand
                constraints.append(
                    (
                        (min_dp * discharge - (hp_in - hp_out) + (1.0 - is_buffer_charging) * big_m)
                        / big_m,
                        0.0,
                        np.inf,
                    )
                )
                constraints.append(
                    (
                        (min_dp * discharge - (hp_in - hp_out) - (1.0 - is_buffer_charging) * big_m)
                        / big_m,
                        -np.inf,
                        0.0,
                    )
                )

                constraints.append(
                    (
                        (pump_power - (hp_out - hp_in) + is_buffer_charging * big_m) / big_m,
                        0.0,
                        np.inf,
                    )
                )
                constraints.append(
                    (
                        (pump_power - (hp_out - hp_in) - is_buffer_charging * big_m) / big_m,
                        -np.inf,
                        0.0,
                    )
                )
            else:
                constraints.append(
                    (
                        (hp_out - hp_in) / self.variable_nominal(f"{b}.HeatIn.Hydraulic_power"),
                        0.0,
                        0.0,
                    )
                )
                constraints.append(
                    (pump_power / self.variable_nominal(f"{b}.Pump_power"), 0.0, 0.0)
                )

        return constraints

    def path_constraints(self, ensemble_member):
        """
        Here we add all the path constraints to the optimization problem. Please note that the
        path constraints are the constraints that are applied to each time-step in the problem.
        """

        constraints = super().path_constraints(ensemble_member)

        # Add source/demand head loss constrains only if head loss is non-zero
        if self.heat_network_settings["head_loss_option"] != HeadLossOption.NO_HEADLOSS:
            constraints.extend(
                self._hn_head_loss_class._pipe_head_loss_path_constraints(self, ensemble_member)
            )
            constraints.extend(
                self._hn_head_loss_class._demand_head_loss_path_constraints(self, ensemble_member)
            )

        constraints.extend(self.__pipe_hydraulic_power_path_constraints(ensemble_member))
        constraints.extend(self.__flow_direction_path_constraints(ensemble_member))
        constraints.extend(self.__node_heat_mixing_path_constraints(ensemble_member))
        constraints.extend(self.__node_hydraulic_power_mixing_path_constraints(ensemble_member))
        constraints.extend(self.__heat_loss_path_constraints(ensemble_member))
        constraints.extend(self.__node_discharge_mixing_path_constraints(ensemble_member))
        constraints.extend(self.__demand_heat_to_discharge_path_constraints(ensemble_member))
        constraints.extend(self.__source_heat_to_discharge_path_constraints(ensemble_member))
        constraints.extend(self.__pipe_heat_to_discharge_path_constraints(ensemble_member))
        constraints.extend(self.__storage_heat_to_discharge_path_constraints(ensemble_member))
        constraints.extend(
            self.__heat_exchanger_heat_to_discharge_path_constraints(ensemble_member)
        )
        constraints.extend(self.__check_valve_head_discharge_path_constraints(ensemble_member))
        constraints.extend(self.__control_valve_head_discharge_path_constraints(ensemble_member))
        constraints.extend(self.__network_temperature_path_constraints(ensemble_member))
        constraints.extend(self.__heat_pump_cop_constraints(ensemble_member))
<<<<<<< HEAD
        constraints.extend(self.__storage_hydrualic_power_path_constraints(ensemble_member))
=======
        constraints.extend(self.__storage_hydraulic_power_path_constraints(ensemble_member))
>>>>>>> 0323c5b9

        return constraints

    def constraints(self, ensemble_member):
        """
        This function adds the normal constraints to the problem. Unlike the path constraints these
        are not applied to every time-step in the problem. Meaning that these constraints either
        consider global variables that are independent of time-step or that the relevant time-steps
        are indexed within the constraint formulation.
        """
        constraints = super().constraints(ensemble_member)

        if self.heat_network_settings["head_loss_option"] != HeadLossOption.NO_HEADLOSS:
            constraints.extend(self._hn_pipe_head_loss_constraints(ensemble_member))

        constraints.extend(self.__heat_loss_variable_constraints(ensemble_member))
        constraints.extend(self.__pipe_rate_heat_change_constraints(ensemble_member))

        if self.energy_system_options()["include_demand_insulation_options"]:
            constraints.extend(self.__heat_matching_demand_insulation_constraints(ensemble_member))

        return constraints

    def history(self, ensemble_member):
        """
        In this history function we avoid the optimization using artificial energy for storage
        assets as the history is not defined.
        """
        history = super().history(ensemble_member)

        initial_time = np.array([self.initial_time])
        empty_timeseries = Timeseries(initial_time, [np.nan])
        buffers = self.energy_system_components.get("heat_buffer", [])

        for b in buffers:
            hist_heat_buffer = history.get(f"{b}.Heat_buffer", empty_timeseries).values
            hist_stored_heat = history.get(f"{b}.Stored_heat", empty_timeseries).values

            # One has to provide information of what Heat_buffer (i.e., the milp
            # added/extracted from the buffer at that timestep) is at t0.
            # Else the solution will always extract milp from the buffer at t0.
            # This information can be passed in two ways:
            # - non-trivial history of Heat_buffer at t0;
            # - non-trivial history of Stored_heat.
            # If not known, we assume that Heat_buffer is 0.0 at t0.

            if (len(hist_heat_buffer) < 1 or np.isnan(hist_heat_buffer[0])) and (
                len(hist_stored_heat) <= 1 or np.any(np.isnan(hist_stored_heat[-2:]))
            ):
                history[f"{b}.Heat_buffer"] = Timeseries(initial_time, [0.0])

        # TODO: add ATES when component is available

        return history

    def goal_programming_options(self):
        """
        Here we set the goal programming configuration. We use soft constraints for consecutive
        goals.
        """
        options = super().goal_programming_options()
        options["keep_soft_constraints"] = True
        return options

    def solver_options(self):
        """
        Here we define the solver options. By default we use the open-source solver highs and casadi
        solver qpsol.
        """
        options = super().solver_options()
        options["casadi_solver"] = "qpsol"
        options["solver"] = "highs"
        return options

    def compiler_options(self):
        """
        In this function we set the compiler configuration.
        """
        options = super().compiler_options()
        options["resolve_parameter_values"] = True
        return options

    def priority_completed(self, priority):
        """
        This function is called after a priority of goals is completed. This function is used to
        specify operations between consecutive goals. Here we set some parameter attributes after
        the optimization is completed.
        """
        options = self.energy_system_options()

        if (
            self.heat_network_settings["minimize_head_losses"]
            and self.heat_network_settings["head_loss_option"] != HeadLossOption.NO_HEADLOSS
            and priority == self._hn_head_loss_class._hn_minimization_goal_class.priority
        ):
            components = self.energy_system_components

            rtol = 1e-5
            atol = 1e-4

            for ensemble_member in range(self.ensemble_size):
                parameters = self.parameters(ensemble_member)
                results = self.extract_results(ensemble_member)

                for pipe in components.get("heat_pipe", []):
                    if parameters[f"{pipe}.has_control_valve"]:
                        continue

                    # Just like with a control valve, if pipe is disconnected
                    # there is nothing to check.
                    q_full = results[f"{pipe}.Q"]
                    if parameters[f"{pipe}.disconnectable"]:
                        inds = q_full != 0.0
                    else:
                        inds = np.arange(len(q_full), dtype=int)

                    if parameters[f"{pipe}.diameter"] == 0.0:
                        # Pipe is disconnected. Head loss is free, so nothing to check.
                        continue

                    q = results[f"{pipe}.Q"][inds]
                    head_loss_target = self._hn_head_loss_class._hn_pipe_head_loss(
                        pipe, self, options, self.heat_network_settings, parameters, q, None
                    )
                    if (
                        self.heat_network_settings["head_loss_option"]
                        == HeadLossOption.LINEARIZED_ONE_LINE_EQUALITY
                    ):
                        head_loss = np.abs(results[f"{pipe}.dH"][inds])
                    else:
                        head_loss = results[self._hn_pipe_to_head_loss_map[pipe]][inds]

                    if not np.allclose(head_loss, head_loss_target, rtol=rtol, atol=atol):
                        logger.warning(
                            f"Pipe {pipe} has artificial head loss; "
                            f"at least one more control valve should be added to the network."
                        )

                min_head_loss_target = options["minimum_pressure_far_point"] * 10.2
                min_head_loss = None

                for demand in components.get("heat_demand", []):
                    head_loss = results[f"{demand}.HeatIn.H"] - results[f"{demand}.HeatOut.H"]
                    if min_head_loss is None:
                        min_head_loss = head_loss
                    else:
                        min_head_loss = np.minimum(min_head_loss, head_loss)

                if len(components.get("heat_demand", [])) > 0 and not np.allclose(
                    min_head_loss, min_head_loss_target, rtol=rtol, atol=atol
                ):
                    logger.warning("Minimum head at demands is higher than target minimum.")

        super().priority_completed(priority)

    def post(self):
        """
        In this post function we check the optimization results for accurately solving the
        constraints. We do this for the head losses and check if they are consistent with the flow
        direction. Whether, the minimum velocity is actually met. And whether, the directions of
        milp match the directions of the flow.
        """
        super().post()

        results = self.extract_results()
        parameters = self.parameters(0)
        options = self.energy_system_options()

        # The flow directions are the same as the milp directions if the
        # return (i.e. cold) line has zero milp throughout. Here we check that
        # this is indeed the case.
        for p in self.cold_pipes:
            heat_in = results[f"{p}.HeatIn.Heat"]
            heat_out = results[f"{p}.HeatOut.Heat"]
            if np.any(heat_in > 1.0) or np.any(heat_out > 1.0):
                logger.warning(f"Heat directions of pipes might be wrong. Check {p}.")

        if self.heat_network_settings["head_loss_option"] != HeadLossOption.NO_HEADLOSS:
            for p in self.energy_system_components.get("heat_pipe", []):
                head_diff = results[f"{p}.HeatIn.H"] - results[f"{p}.HeatOut.H"]
                if parameters[f"{p}.length"] == 0.0 and not parameters[f"{p}.has_control_valve"]:
                    atol = self.variable_nominal(f"{p}.HeatIn.H") * 1e-5
                    assert np.allclose(head_diff, 0.0, atol=atol)
                else:
                    q = results[f"{p}.Q"]

                    try:
                        is_disconnected = np.round(results[self._pipe_disconnect_map[p]])
                    except KeyError:
                        is_disconnected = np.zeros_like(q)

                    q_nominal = self.variable_nominal(
                        self.alias_relation.canonical_signed(f"{p}.Q")[0]
                    )
                    inds = (np.abs(q) / q_nominal > 1e-4) & (is_disconnected == 0)
                    if not options["heat_loss_disconnected_pipe"]:
                        assert np.all(np.sign(head_diff[inds]) == np.sign(q[inds]))

        minimum_velocity = self.heat_network_settings["minimum_velocity"]
        for p in self.energy_system_components.get("heat_pipe", []):
            area = parameters[f"{p}.area"]

            if area == 0.0:
                continue

            q = results[f"{p}.Q"]
            v = q / area
            flow_dir = np.round(results[self._pipe_to_flow_direct_map[p]])
            try:
                is_disconnected = np.round(results[self._pipe_disconnect_map[p]])
            except KeyError:
                is_disconnected = np.zeros_like(q)

            inds_disconnected = is_disconnected == 1
            inds_positive = (flow_dir == 1) & ~inds_disconnected
            inds_negative = (flow_dir == 0) & ~inds_disconnected

            # We allow a bit of slack in the velocity. If the
            # exceedence/discrepancy is more than 0.1 mm/s, we log a warning,
            # if it's more than 1 cm/s, we log an error message.
            if np.any(inds_positive) or np.any(inds_negative):
                max_exceedence = max(
                    np.hstack(
                        [minimum_velocity - v[inds_positive], v[inds_negative] + minimum_velocity]
                    )
                )

                for criterion, log_level in [(0.01, logging.ERROR), (1e-4, logging.WARNING)]:
                    if max_exceedence > criterion:
                        logger.log(
                            log_level,
                            f"Velocity in {p} lower than minimum velocity {minimum_velocity} "
                            f"by more than {criterion} m/s. ({max_exceedence} m/s)",
                        )

                        break

            # Similar check for disconnected pipes, where we want the velocity
            # to be zero but allow the same amount of slack.
            if np.any(inds_disconnected):
                max_exceedence = max(np.abs(v[inds_disconnected]))

                for criterion, log_level in [(0.01, logging.ERROR), (1e-4, logging.WARNING)]:
                    if max_exceedence > criterion:
                        logger.log(
                            log_level,
                            f"Velocity in disconnected pipe {p} exceeds {criterion} m/s. "
                            f"({max_exceedence} m/s)",
                        )

                        break<|MERGE_RESOLUTION|>--- conflicted
+++ resolved
@@ -964,11 +964,7 @@
         """
         constraints = []
 
-<<<<<<< HEAD
-        for node, connected_pipes in self.heat_network_topology.nodes.items():
-=======
         for node, connected_pipes in self.energy_system_topology.nodes.items():
->>>>>>> 0323c5b9
             q_sum = 0.0
             q_nominals = []
 
@@ -2636,9 +2632,6 @@
 
         return constraints
 
-<<<<<<< HEAD
-    def __storage_hydrualic_power_path_constraints(self, ensemble_member):
-=======
     def __storage_hydraulic_power_path_constraints(self, ensemble_member):
         """
         This function adds hydraulic power and pump power contraints for a storage assets. If the
@@ -2649,7 +2642,6 @@
             - The pump power is constrained to be equal the delta hydraulic power when the storage
             is not being charged.
         """
->>>>>>> 0323c5b9
         constraints = []
 
         parameters = self.parameters(ensemble_member)
@@ -2657,11 +2649,7 @@
         for b, (
             (hot_pipe, hot_pipe_orientation),
             (_cold_pipe, _cold_pipe_orientation),
-<<<<<<< HEAD
-        ) in {**self.heat_network_topology.buffers, **self.heat_network_topology.ates}.items():
-=======
         ) in {**self.energy_system_topology.buffers, **self.energy_system_topology.ates}.items():
->>>>>>> 0323c5b9
             discharge = self.state(f"{b}.HeatIn.Q")
             hp_in = self.state(f"{b}.HeatIn.Hydraulic_power")
             hp_out = self.state(f"{b}.HeatOut.Hydraulic_power")
@@ -2678,11 +2666,7 @@
                 * 10.2
                 * 1.0e3
             )
-<<<<<<< HEAD
-            if self.heat_network_options()["head_loss_option"] != HeadLossOption.NO_HEADLOSS:
-=======
             if self.heat_network_settings["head_loss_option"] != HeadLossOption.NO_HEADLOSS:
->>>>>>> 0323c5b9
 
                 # During charging we want a minimum pressure drop like a demand
                 constraints.append(
@@ -2764,11 +2748,7 @@
         constraints.extend(self.__control_valve_head_discharge_path_constraints(ensemble_member))
         constraints.extend(self.__network_temperature_path_constraints(ensemble_member))
         constraints.extend(self.__heat_pump_cop_constraints(ensemble_member))
-<<<<<<< HEAD
-        constraints.extend(self.__storage_hydrualic_power_path_constraints(ensemble_member))
-=======
         constraints.extend(self.__storage_hydraulic_power_path_constraints(ensemble_member))
->>>>>>> 0323c5b9
 
         return constraints
 
