import logging
import math
from typing import List

import casadi as ca

import numpy as np

from rtctools.optimization.collocated_integrated_optimization_problem import (
    CollocatedIntegratedOptimizationProblem,
)
from rtctools.optimization.timeseries import Timeseries

from rtctools_heat_network._heat_loss_u_values_pipe import pipe_heat_loss


from .base_component_type_mixin import BaseComponentTypeMixin
from .constants import GRAVITATIONAL_CONSTANT
from .demand_insulation_class import DemandInsulationClass
from .head_loss_class import HeadLossClass, HeadLossOption
from .network_common import NetworkSettings

logger = logging.getLogger("rtctools_heat_network")


class HeatPhysicsMixin(BaseComponentTypeMixin, CollocatedIntegratedOptimizationProblem):
    __allowed_head_loss_options = {
        HeadLossOption.NO_HEADLOSS,
        HeadLossOption.LINEAR,
        HeadLossOption.LINEARIZED_DW,
    }
    """
    This class is used to model the physics of a heat district network with its assets. We model
    the different components with variety of linearization strategies.
    """

    def __init__(self, *args, **kwargs):
        r"""
        In this __init__ we prepare the dicts for the variables added by the HeatMixin class

        Heat network specific settings:

        The ``network_type`` is the network type identifier.

        The ``maximum_velocity`` is the maximum absolute value of the velocity in every pipe. This
        velocity is also used in the head loss / hydraulic power to calculate the maximum discharge
        if no maximum velocity per pipe class is not specified.
<<<<<<< HEAD

        The ``minimum_velocity`` is the minimum absolute value of the velocity
        in every pipe. It is mostly an option to improve the stability of the
        solver in a possibly subsequent QTH problem: the default value of
        `0.005` m/s helps the solver by avoiding the difficult case where
        discharges get close to zero.

=======

        The ``minimum_velocity`` is the minimum absolute value of the velocity
        in every pipe. It is mostly an option to improve the stability of the
        solver in a possibly subsequent QTH problem: the default value of
        `0.005` m/s helps the solver by avoiding the difficult case where
        discharges get close to zero.

>>>>>>> abec4741
        To model the head loss in pipes, the ``head_loss_option`` refers to
        one of the ways this can be done. See :class:`HeadLossOption` for more
        explanation on what each option entails. Note that some options model
        the head loss as an inequality, i.e. :math:`\Delta H \ge f(Q)`, whereas
        others model it as an equality.

        When ``HeadLossOption.CQ2_INEQUALITY`` is used, the wall roughness at
        ``estimated_velocity`` determines the `C` in :math:`\Delta H \ge C
        \cdot Q^2`.

        When ``HeadLossOption.LINEARIZED_DW`` is used, the
        ``maximum_velocity`` needs to be set. The Darcy-Weisbach head loss
        relationship from :math:`v = 0` until :math:`v = \text{maximum_velocity}`
        will then be linearized using ``n_linearization`` lines.

        When ``HeadLossOption.LINEAR`` is used, the wall roughness at
        ``estimated_velocity`` determines the `C` in :math:`\Delta H = C \cdot
        Q`. For pipes that contain a control valve, the formulation of
        ``HeadLossOption.CQ2_INEQUALITY`` is used.

        When ``HeadLossOption.CQ2_EQUALITY`` is used, the wall roughness at
        ``estimated_velocity`` determines the `C` in :math:`\Delta H = C \cdot
        Q^2`. Note that this formulation is non-convex. At `theta < 1` we
        therefore use the formulation ``HeadLossOption.LINEAR``. For pipes
        that contain a control valve, the formulation of
        ``HeadLossOption.CQ2_INEQUALITY`` is used.

        When ``minimize_head_losses`` is set to True (default), a last
        priority is inserted where the head losses and hydraulic power in the system are
        minimized if the ``head_loss_option`` is not `NO_HEADLOSS`.
        This is related to the assumption that control valves are
        present in the system to steer water in the right direction the case
        of multiple routes. If such control valves are not present, enabling
        this option will give warnings in case the found solution is not
        feasible. In case the option is False, both the minimization and
        checks are skipped.

        Note that the inherited options ``head_loss_option`` and
        ``minimize_head_losses`` are changed from their default values to
        ``HeadLossOption.LINEAR`` and ``False`` respectively.

        The ``n_linearization_lines`` is the number of lines used when a curve is approximated by
        multiple linear lines.

        The ``pipe_minimum_pressure`` is the global minimum pressured allowed
        in the network. Similarly, ``pipe_maximum_pressure`` is the maximum
        one.
        """
        self.heat_network_settings = {
            "network_type": NetworkSettings.NETWORK_TYPE_HEAT,
            "maximum_velocity": 2.5,
            "minimum_velocity": 0.005,
            "head_loss_option": HeadLossOption.LINEAR,
            "minimize_head_losses": False,
            "n_linearization_lines": 5,
            "pipe_minimum_pressure": -np.inf,
            "pipe_maximum_pressure": np.inf,
        }
<<<<<<< HEAD
        self._head_loss_class = HeadLossClass(self.heat_network_settings)
=======
        self._hn_head_loss_class = HeadLossClass(self.heat_network_settings)
>>>>>>> abec4741
        self.__pipe_head_bounds = {}
        self.__pipe_head_loss_var = {}
        self.__pipe_head_loss_bounds = {}
        self.__pipe_head_loss_nominals = {}
        self.__pipe_head_loss_zero_bounds = {}
        self._hn_pipe_to_head_loss_map = {}

        # Boolean path-variable for the direction of the flow, inport to outport is positive flow.
        self.__flow_direct_var = {}
        self.__flow_direct_bounds = {}
        self._pipe_to_flow_direct_map = {}

        # Boolean path-variable to determine whether flow is going through a pipe.
        self.__pipe_disconnect_var = {}
        self.__pipe_disconnect_var_bounds = {}
        self._pipe_disconnect_map = {}

        # Boolean path-variable for the status of the check valve
        self.__check_valve_status_var = {}
        self.__check_valve_status_var_bounds = {}
        self.__check_valve_status_map = {}

        # Boolean path-variable for the status of the control valve
        self.__control_valve_direction_var = {}
        self.__control_valve_direction_var_bounds = {}
        self.__control_valve_direction_map = {}

        # Boolean path-variable to disable the hex for certain moments in time
        self.__disabled_hex_map = {}
        self.__disabled_hex_var = {}
        self.__disabled_hex_var_bounds = {}

        # To avoid artificial energy generation at t0
        self.__buffer_t0_bounds = {}

        # Variable for the heat-loss, note that we make the bounds, and nominals not protected as
        # we need to adapt these in case of pipe sizing in the AssetSizingMixin.
        self.__pipe_heat_loss_var = {}
        self.__pipe_heat_loss_path_var = {}
        self._pipe_heat_loss_var_bounds = {}
        self._pipe_heat_loss_map = {}
        self._pipe_heat_loss_nominals = {}
        self._pipe_heat_losses = {}

        # Boolean variables for the insulation options per demand.
        self.__demand_insulation_class_var = {}  # value 0/1: demand insulation - not active/active
        self.__demand_insulation_class_var_bounds = {}
        self.__demand_insulation_class_map = {}
        self.__demand_insulation_class_result = {}

        # Boolean variables for the linear line segment options per pipe.
        self.__pipe_linear_line_segment_var = {}  # value 0/1: line segment - not active/active
        self.__pipe_linear_line_segment_var_bounds = {}
        self._pipe_linear_line_segment_map = {}

        # Variable of selected network temperature
        self.__temperature_regime_var = {}
        self.__temperature_regime_var_bounds = {}

        # Integer variable whether discrete temperature option has been selected
        self.__carrier_selected_var = {}
        self.__carrier_selected_var_bounds = {}

        # Dict to write the heat loss in the parameters
        self.__pipe_heat_loss_parameters = []

        # Part of the physics constraints are inherently linked to the sizing optimization. Since
        # these variables do not exist here, we instead only instantiate the maps to allow the
        # physics mixin to have the logic in place. The creation of the actual variables and filling
        # of these maps is in the AssetSizingMixin.
        self._pipe_topo_pipe_class_map = {}

        super().__init__(*args, **kwargs)

    def temperature_carriers(self):
        """
        This function should be overwritten by the problem and should give a dict with the
        carriers as keys and a list of temperatures as values.
        """
        return {}

    def temperature_regimes(self, carrier):
        """
        This function returns a list of temperatures that can be selected for a certain carrier.
        """
        return []

    def pre(self):
        """
        In this pre method we fill the dicts initiated in the __init__. This means that we create
        the Casadi variables and determine the bounds, nominals and create maps for easier
        retrieving of the variables.
        """
        super().pre()

        options = self.heat_network_options()
        parameters = self.parameters(0)

        def _get_max_bound(bound):
            if isinstance(bound, np.ndarray):
                return max(bound)
            elif isinstance(bound, Timeseries):
                return max(bound.values)
            else:
                return bound

        def _get_min_bound(bound):
            if isinstance(bound, np.ndarray):
                return min(bound)
            elif isinstance(bound, Timeseries):
                return min(bound.values)
            else:
                return bound

        bounds = self.bounds()

        for pipe_name in self.heat_network_components.get("pipe", []):
            head_loss_var = f"{pipe_name}.__head_loss"
<<<<<<< HEAD
            initialized_vars = self._head_loss_class.initialize_variables_nominals_and_bounds(
=======
            initialized_vars = self._hn_head_loss_class.initialize_variables_nominals_and_bounds(
>>>>>>> abec4741
                self, NetworkSettings.NETWORK_TYPE_HEAT, pipe_name, self.heat_network_settings
            )
            if initialized_vars[0] != {}:
                self.__pipe_head_bounds[f"{pipe_name}.{NetworkSettings.NETWORK_TYPE_HEAT}In.H"] = (
                    initialized_vars[0]
                )
            if initialized_vars[1] != {}:
                self.__pipe_head_bounds[f"{pipe_name}.{NetworkSettings.NETWORK_TYPE_HEAT}Out.H"] = (
                    initialized_vars[1]
                )
            if initialized_vars[2] != {}:
                self.__pipe_head_loss_zero_bounds[f"{pipe_name}.dH"] = initialized_vars[2]
            if initialized_vars[3] != {}:
                self._hn_pipe_to_head_loss_map[pipe_name] = initialized_vars[3]
            if initialized_vars[4] != {}:
                self.__pipe_head_loss_var[head_loss_var] = initialized_vars[4]
            if initialized_vars[5] != {}:
                self.__pipe_head_loss_nominals[f"{pipe_name}.dH"] = initialized_vars[5]
            if initialized_vars[6] != {}:
                self.__pipe_head_loss_nominals[head_loss_var] = initialized_vars[6]
            if initialized_vars[7] != {}:
                self.__pipe_head_loss_bounds[head_loss_var] = initialized_vars[7]

<<<<<<< HEAD
            if (
                initialized_vars[8] != {}
                and initialized_vars[9] != {}
                and initialized_vars[10] != {}
            ):
                self._pipe_linear_line_segment_map[pipe_name] = {}
                for ii_line in range(self.heat_network_settings["n_linearization_lines"] * 2):
                    pipe_linear_line_segment_var_name = initialized_vars[8][ii_line]
                    self._pipe_linear_line_segment_map[pipe_name][ii_line] = (
                        pipe_linear_line_segment_var_name
                    )
                    self.__pipe_linear_line_segment_var[pipe_linear_line_segment_var_name] = (
                        initialized_vars[9][pipe_linear_line_segment_var_name]
                    )
                    self.__pipe_linear_line_segment_var_bounds[
                        pipe_linear_line_segment_var_name] = initialized_vars[10][pipe_linear_line_segment_var_name]


=======
>>>>>>> abec4741
            neighbour = self.has_related_pipe(pipe_name)
            if neighbour and pipe_name not in self.hot_pipes:
                flow_dir_var = f"{self.cold_to_hot_pipe(pipe_name)}__flow_direct_var"
            else:
                flow_dir_var = f"{pipe_name}__flow_direct_var"

            self._pipe_to_flow_direct_map[pipe_name] = flow_dir_var
            self.__flow_direct_var[flow_dir_var] = ca.MX.sym(flow_dir_var)

            # Fix the directions that are already implied by the bounds on heat
            # Nonnegative heat implies that flow direction Boolean is equal to one.
            # Nonpositive heat implies that flow direction Boolean is equal to zero.

            heat_in_lb = _get_min_bound(bounds[f"{pipe_name}.HeatIn.Heat"][0])
            heat_in_ub = _get_max_bound(bounds[f"{pipe_name}.HeatIn.Heat"][1])
            heat_out_lb = _get_min_bound(bounds[f"{pipe_name}.HeatOut.Heat"][0])
            heat_out_ub = _get_max_bound(bounds[f"{pipe_name}.HeatOut.Heat"][1])

            if (heat_in_lb >= 0.0 and heat_in_ub >= 0.0) or (
                heat_out_lb >= 0.0 and heat_out_ub >= 0.0
            ):
                self.__flow_direct_bounds[flow_dir_var] = (1.0, 1.0)
            elif (heat_in_lb <= 0.0 and heat_in_ub <= 0.0) or (
                heat_out_lb <= 0.0 and heat_out_ub <= 0.0
            ):
                self.__flow_direct_bounds[flow_dir_var] = (0.0, 0.0)
            else:
                self.__flow_direct_bounds[flow_dir_var] = (0.0, 1.0)

            if parameters[f"{pipe_name}.disconnectable"]:
                neighbour = self.has_related_pipe(pipe_name)
                if neighbour and pipe_name not in self.hot_pipes:
                    disconnected_var = f"{self.cold_to_hot_pipe(pipe_name)}__is_disconnected"
                else:
                    disconnected_var = f"{pipe_name}__is_disconnected"

                self._pipe_disconnect_map[pipe_name] = disconnected_var
                self.__pipe_disconnect_var[disconnected_var] = ca.MX.sym(disconnected_var)
                self.__pipe_disconnect_var_bounds[disconnected_var] = (0.0, 1.0)

            if heat_in_ub <= 0.0 and heat_out_lb >= 0.0:
                raise Exception(f"Heat flow rate in/out of pipe '{pipe_name}' cannot be zero.")

        # Integers for disabling the HEX temperature constraints
        for hex in [
            *self.heat_network_components.get("heat_exchanger", []),
            *self.heat_network_components.get("heat_pump", []),
            *self.heat_network_components.get("heat_pump_elec", []),
        ]:
            disabeld_hex_var = f"{hex}__disabled"
            self.__disabled_hex_map[hex] = disabeld_hex_var
            self.__disabled_hex_var[disabeld_hex_var] = ca.MX.sym(disabeld_hex_var)
            self.__disabled_hex_var_bounds[disabeld_hex_var] = (0, 1.0)

        for v in self.heat_network_components.get("check_valve", []):
            status_var = f"{v}__status_var"

            self.__check_valve_status_map[v] = status_var
            self.__check_valve_status_var[status_var] = ca.MX.sym(status_var)
            self.__check_valve_status_var_bounds[status_var] = (0.0, 1.0)

        for v in self.heat_network_components.get("control_valve", []):
            flow_dir_var = f"{v}__flow_direct_var"

            self.__control_valve_direction_map[v] = flow_dir_var
            self.__control_valve_direction_var[flow_dir_var] = ca.MX.sym(flow_dir_var)
            self.__control_valve_direction_var_bounds[flow_dir_var] = (0.0, 1.0)

        for _carrier, temperatures in self.temperature_carriers().items():
            carrier_id_number_mapping = str(temperatures["id_number_mapping"])
            temp_var_name = carrier_id_number_mapping + "_temperature"
            self.__temperature_regime_var[temp_var_name] = ca.MX.sym(temp_var_name)
            temperature_regimes = self.temperature_regimes(int(carrier_id_number_mapping))
            if len(temperature_regimes) == 0:
                temperature = temperatures["temperature"]
                self.__temperature_regime_var_bounds[temp_var_name] = (temperature, temperature)
            elif len(temperature_regimes) == 1:
                temperature = temperature_regimes[0]
                self.__temperature_regime_var_bounds[temp_var_name] = (temperature, temperature)
            else:
                self.__temperature_regime_var_bounds[temp_var_name] = (
                    min(temperature_regimes),
                    max(temperature_regimes),
                )

            for temperature_regime in temperature_regimes:
                carrier_selected_var = carrier_id_number_mapping + f"_{temperature_regime}"
                self.__carrier_selected_var[carrier_selected_var] = ca.MX.sym(carrier_selected_var)
                self.__carrier_selected_var_bounds[carrier_selected_var] = (0.0, 1.0)

        for _ in range(self.ensemble_size):
            self.__pipe_heat_loss_parameters.append({})

        for pipe in self.heat_network_components.get("pipe", []):
            # For similar reasons as for the diameter, we always make a heat
            # loss symbol, even if the heat loss is fixed. Note that we also
            # override the .Heat_loss parameter for cold pipes, even though
            # it is not actually used in the optimization problem.
            heat_loss_var_name = f"{pipe}__hn_heat_loss"
            carrier_id = parameters[f"{pipe}.carrier_id"]
            if len(self.temperature_regimes(carrier_id)) == 0:
                self.__pipe_heat_loss_var[heat_loss_var_name] = ca.MX.sym(heat_loss_var_name)
            else:
                self.__pipe_heat_loss_path_var[heat_loss_var_name] = ca.MX.sym(heat_loss_var_name)
            self._pipe_heat_loss_map[pipe] = heat_loss_var_name

            if options["neglect_pipe_heat_losses"]:
                # No decision to make for this pipe w.r.t. heat loss
                self._pipe_heat_loss_var_bounds[heat_loss_var_name] = (
                    0.0,
                    0.0,
                )
                self._pipe_heat_loss_nominals[heat_loss_var_name] = max(
                    pipe_heat_loss(self, {"neglect_pipe_heat_losses": False}, parameters, pipe),
                    1.0,
                )

                for ensemble_member in range(self.ensemble_size):
                    h = self.__pipe_heat_loss_parameters[ensemble_member]
                    h[f"{pipe}.Heat_loss"] = 0.0

            else:
                heat_loss = pipe_heat_loss(self, options, parameters, pipe)
                self._pipe_heat_loss_var_bounds[heat_loss_var_name] = (
                    0.0,
                    2.0 * heat_loss,
                )
                self._pipe_heat_loss_nominals[heat_loss_var_name] = max(
                    heat_loss,
                    1.0,
                )

                for ensemble_member in range(self.ensemble_size):
                    h = self.__pipe_heat_loss_parameters[ensemble_member]
                    h[f"{pipe}.Heat_loss"] = heat_loss

        # Demand insulation link
        for dmnd in self.heat_network_components.get("demand", []):
            demand_insulation_classes = self.demand_insulation_classes(dmnd)
            if not demand_insulation_classes or len(demand_insulation_classes) == 1:
                # No insulation options availabe for the demands
                pass
            else:
                self.__demand_insulation_class_map[dmnd] = {}

                for insl in demand_insulation_classes:
                    if dmnd == insl.name_demand:
                        demand_insulation_class_var_name = (
                            f"{dmnd}__demand_insulation_class_{insl.name_insulation_level}"
                        )
                        
                        if demand_insulation_class_var_name in (
                            self.__demand_insulation_class_map[dmnd].values()
                        ):
                            raise Exception(f"Resolve duplicate insulation: {insl}.")
                        
                        self.__demand_insulation_class_map[dmnd][
                            insl
                        ] = demand_insulation_class_var_name
                        self.__demand_insulation_class_var[demand_insulation_class_var_name] = (
                            ca.MX.sym(demand_insulation_class_var_name)
                        )
                        self.__demand_insulation_class_var_bounds[
                            demand_insulation_class_var_name
                        ] = (0.0, 1.0)

        # Check that buffer information is logical and
        # set the stored heat at t0 in the buffer(s) via bounds
        if len(self.times()) > 2:
            self.__check_buffer_values_and_set_bounds_at_t0()

        self.__maximum_total_head_loss = self.__get_maximum_total_head_loss()

    def heat_network_options(self):
        r"""
        Returns a dictionary of heat network physics specific options.

        +--------------------------------------+-----------+-----------------------------+
        | Option                               | Type      | Default value               |
        +======================================+===========+=============================+
        | ``minimum_pressure_far_point``       | ``float`` | ``1.0`` bar                 |
        +--------------------------------------+-----------+-----------------------------+
        | ``maximum_temperature_der``          | ``float`` | ``2.0`` °C/hour             |
        +--------------------------------------+-----------+-----------------------------+
        | ``maximum_flow_der``                 | ``float`` | ``np.inf`` m3/s/hour        |
        +--------------------------------------+-----------+-----------------------------+
        | ``neglect_pipe_heat_losses``         | ``bool``  | ``False``                   |
        +--------------------------------------+-----------+-----------------------------+
        | ``heat_loss_disconnected_pipe``      | ``bool``  | ``True``                    |
        +--------------------------------------+-----------+-----------------------------+
        | ``include_demand_insulation_options``| ``bool``  | ``False``                   |
        +--------------------------------------+-----------+-----------------------------+

        The ``maximum_temperature_der`` gives the maximum temperature change
        per hour. Similarly, the ``maximum_flow_der`` parameter gives the
        maximum flow change per hour. These options together are used to
        constrain the maximum heat change per hour allowed in the entire
        network. Note the unit for flow is m3/s, but the change is expressed
        on an hourly basis leading to the ``m3/s/hour`` unit.

        The ``heat_loss_disconnected_pipe`` option decides whether a
        disconnectable pipe has heat loss or not when it is disconnected on
        that particular time step. By default, a pipe has heat loss even if
        it is disconnected, as it would still contain relatively hot water in
        reality. We also do not want minimization of heat production to lead
        to overly disconnecting pipes. In some scenarios it is hydraulically
        impossible to supply heat to these disconnected pipes (Q is forced to
        zero), in which case this option can be set to ``False``.

        The ``neglect_pipe_heat_losses`` option sets the heat loss in pipes to
        zero. This can be useful when the insulation properties are unknown.
        Note that other components can still have heat loss, e.g. a buffer.

        The ``include_demand_insulation_options`` options is used, when insulations options per
        demand is specificied, to include heat demand and supply matching via constraints for all
        possible insulation options.
        """

        options = self._hn_head_loss_class.head_loss_network_options()

        options["minimum_pressure_far_point"] = 1.0
        options["maximum_temperature_der"] = 2.0
        options["maximum_flow_der"] = np.inf
        options["neglect_pipe_heat_losses"] = False
        options["heat_loss_disconnected_pipe"] = True
        options["include_demand_insulation_options"] = False

        return options

    def demand_insulation_classes(self, demand_insulation: str) -> List[DemandInsulationClass]:
        """
        If the returned List is:
        - empty: use the demand insulation properties from the model
        - len() == 1: use these demand insulation properties to overrule that of the model
        - len() > 1: decide between the demand insulation class options.

        """
        return []

    def get_optimized_deman_insulation_class(self, demand_insulation: str) -> DemandInsulationClass:
        """
        Return the optimized demand_insulation class for a specific pipe. If no
        optimized demand insulation class is available (yet), a `KeyError` is returned.
        """
        return self.__demand_insulation_class_result[demand_insulation]

    @property
    def extra_variables(self):
        """
        In this function we add all the variables defined in the HeatMixin to the optimization
        problem. Note that these are only the normal variables not path variables.
        """
        variables = super().extra_variables.copy()
        variables.extend(self.__pipe_heat_loss_var.values())
        return variables

    @property
    def path_variables(self):
        """
        In this function we add all the path variables defined in the HeatMixin to the
        optimization problem. Note that path_variables are variables that are created for each
        time-step.
        """
        variables = super().path_variables.copy()
        variables.extend(self.__pipe_head_loss_var.values())
        variables.extend(self.__flow_direct_var.values())
        variables.extend(self.__pipe_disconnect_var.values())
        variables.extend(self.__check_valve_status_var.values())
        variables.extend(self.__control_valve_direction_var.values())
        variables.extend(self.__demand_insulation_class_var.values())
        variables.extend(self.__pipe_linear_line_segment_var.values())
        variables.extend(self.__temperature_regime_var.values())
        variables.extend(self.__carrier_selected_var.values())
        variables.extend(self.__disabled_hex_var.values())
        variables.extend(self.__pipe_heat_loss_path_var.values())
        return variables

    def variable_is_discrete(self, variable):
        """
        All variables that only can take integer values should be added to this function.
        """
        if (
            variable in self.__flow_direct_var
            or variable in self.__pipe_disconnect_var
            or variable in self.__check_valve_status_var
            or variable in self.__control_valve_direction_var
            or variable in self.__demand_insulation_class_var
            or variable in self.__pipe_linear_line_segment_var
            or variable in self.__carrier_selected_var
            or variable in self.__disabled_hex_var
        ):
            return True
        else:
            return super().variable_is_discrete(variable)

    def variable_nominal(self, variable):
        """
        In this function we add all the nominals for the variables defined/added in the HeatMixin.
        """
        if variable in self._pipe_heat_loss_nominals:
            return self._pipe_heat_loss_nominals[variable]
        elif variable in self.__pipe_head_loss_nominals:
            return self.__pipe_head_loss_nominals[variable]
        else:
            return super().variable_nominal(variable)

    def bounds(self):
        """
        In this function we add the bounds to the problem for all the variables defined/added in
        the HeatMixin.
        """
        bounds = super().bounds()
        bounds.update(self.__flow_direct_bounds)
        bounds.update(self.__pipe_disconnect_var_bounds)
        bounds.update(self.__check_valve_status_var_bounds)
        bounds.update(self.__control_valve_direction_var_bounds)
        bounds.update(self.__buffer_t0_bounds)
        bounds.update(self.__demand_insulation_class_var_bounds)
        bounds.update(self.__pipe_linear_line_segment_var_bounds)
        bounds.update(self._pipe_heat_loss_var_bounds)
        bounds.update(self.__temperature_regime_var_bounds)
        bounds.update(self.__carrier_selected_var_bounds)
        bounds.update(self.__disabled_hex_var_bounds)

        bounds.update(self.__pipe_head_loss_bounds)
        bounds.update(self.__pipe_head_loss_zero_bounds)

        for k, v in self.__pipe_head_bounds.items():
            bounds[k] = self.merge_bounds(bounds[k], v)

        return bounds

    def path_goals(self):
        """
        Here we add the goals for minimizing the head loss and hydraulic power depending on the
        configuration. Please note that we only do hydraulic power for the MILP problem thus only
        for the linearized head_loss options.
        """
        g = super().path_goals().copy()

        if (
            self.heat_network_settings["minimize_head_losses"]
            and self.heat_network_settings["head_loss_option"] != HeadLossOption.NO_HEADLOSS
        ):
            g.append(
<<<<<<< HEAD
                self._head_loss_class._hn_minimization_goal_class(
=======
                self._hn_head_loss_class._hn_minimization_goal_class(
>>>>>>> abec4741
                    self,
                    self.heat_network_settings,
                )
            )

            if (
                self.heat_network_settings["head_loss_option"] == HeadLossOption.LINEAR
                or self.heat_network_settings["head_loss_option"] == HeadLossOption.LINEARIZED_DW
            ):
                g.append(
<<<<<<< HEAD
                    self._head_loss_class._hpwr_minimization_goal_class(
=======
                    self._hn_head_loss_class._hpwr_minimization_goal_class(
>>>>>>> abec4741
                        self,
                        self.heat_network_settings,
                    )
                )

        return g

    def parameters(self, ensemble_member):
        """
        In this function we adapt the parameters object to avoid issues with accidentally using
        variables as constants.
        """
        parameters = super().parameters(ensemble_member)

        if self.__pipe_heat_loss_parameters:
            parameters.update(self.__pipe_heat_loss_parameters[ensemble_member])

        return parameters

    def __get_maximum_total_head_loss(self):
        """
        Get an upper bound on the maximum total head loss that can be used in
        big-M formulations of e.g. check valves and disconnectable pipes.

        There are multiple ways to calculate this upper bound, depending on
        what options are set. We compute all these upper bounds, and return
        the lowest one of them.
        """

        options = self.heat_network_options()
        components = self.heat_network_components

        if self.heat_network_settings["head_loss_option"] == HeadLossOption.NO_HEADLOSS:
            # Undefined, and all constraints using this methods value should
            # be skipped.
            return np.nan

        # Summing head loss in pipes
        max_sum_dh_pipes = 0.0

        for ensemble_member in range(self.ensemble_size):
            parameters = self.parameters(ensemble_member)

            head_loss = 0.0

            for pipe in components.get("pipe", []):
                area = parameters[f"{pipe}.area"]
                max_discharge = self.heat_network_settings["maximum_velocity"] * area
<<<<<<< HEAD
                head_loss += self._head_loss_class._hn_pipe_head_loss(
=======
                head_loss += self._hn_head_loss_class._hn_pipe_head_loss(
>>>>>>> abec4741
                    pipe, self, options, self.heat_network_settings, parameters, max_discharge
                )

            head_loss += options["minimum_pressure_far_point"] * 10.2

            max_sum_dh_pipes = max(max_sum_dh_pipes, head_loss)

        # Maximum pressure difference allowed with user options
        # NOTE: Does not yet take elevation differences into acccount
        max_dh_network_options = (
            self.heat_network_settings["pipe_maximum_pressure"]
            - self.heat_network_settings["pipe_minimum_pressure"]
        ) * 10.2

        return min(max_sum_dh_pipes, max_dh_network_options)

    def __check_buffer_values_and_set_bounds_at_t0(self):
        """
        In this function we force the buffer at t0 to have a certain amount of set energy in it.
        We do this via the bounds, by providing the bounds with a time-series where the first
        element is the initial heat in the buffer.
        """
        t = self.times()
        # We assume that t0 is always equal to self.times()[0]
        assert self.initial_time == self.times()[0]

        parameters = self.parameters(0)
        bounds = self.bounds()
        components = self.heat_network_components
        buffers = components.get("buffer", [])

        for b in buffers:
            min_fract_vol = parameters[f"{b}.min_fraction_tank_volume"]
            if min_fract_vol < 0.0 or min_fract_vol >= 1.0:
                raise Exception(
                    f"Minimum fraction of tank capacity of {b} must be smaller"
                    "than 1.0 and larger or equal to 0.0"
                )

            cp = parameters[f"{b}.cp"]
            rho = parameters[f"{b}.rho"]
            dt = parameters[f"{b}.dT"]
            heat_t0 = parameters[f"{b}.init_Heat"]
            vol_t0 = parameters[f"{b}.init_V_hot_tank"]
            stored_heat = f"{b}.Stored_heat"
            if not np.isnan(vol_t0) and not np.isnan(heat_t0):
                raise Exception(
                    f"At most one between the initial heat and volume of {b} should be prescribed."
                )

            if np.isnan(heat_t0):
                if not np.isnan(vol_t0):
                    # Extract information from volume
                    heat_t0 = vol_t0 * dt * cp * rho
                else:
                    # Set default value
                    volume = parameters[f"{b}.volume"]
                    default_vol_t0 = min_fract_vol * volume
                    heat_t0 = default_vol_t0 * dt * cp * rho

            # Check that volume/initial stored heat at t0 is within bounds
            lb_heat, ub_heat = bounds[stored_heat]
            lb_heat_t0 = np.inf
            ub_heat_t0 = -np.inf
            for bound in [lb_heat, ub_heat]:
                assert not isinstance(
                    bound, np.ndarray
                ), f"{b} stored heat cannot be a vector state"
                if isinstance(bound, Timeseries):
                    bound_t0 = bound.values[0]
                else:
                    bound_t0 = bound
                lb_heat_t0 = min(lb_heat_t0, bound_t0)
                ub_heat_t0 = max(ub_heat_t0, bound_t0)

            if heat_t0 < lb_heat_t0 or heat_t0 > ub_heat_t0:
                raise Exception(f"Initial heat of {b} is not within bounds.")

            # Set heat at t0
            lb = np.full_like(t, -np.inf)
            ub = np.full_like(t, np.inf)
            lb[0] = heat_t0
            ub[0] = heat_t0
            b_t0 = (Timeseries(t, lb), Timeseries(t, ub))
            self.__buffer_t0_bounds[stored_heat] = self.merge_bounds(bounds[stored_heat], b_t0)

    def __heat_matching_demand_insulation_constraints(self, ensemble_member):
        """
        Consider all possible heat demand insulation options (each options has an assosiated unique
        demand profile for the specific demand) and add constraints such that only one insulation
        options is activated per demand. The constraints will then ensure aim to match the supply
        and demand.

        Note:
        - This function is only active when the "include_demand_insulation_options" (False by
        default) has been set to True in the heat network options.
        - Currently this functional requires that all demands have at least one insulation option is
        specified for every demand in the heat network.
        """

        constraints = []
        for dmnd in self.heat_network_components["demand"]:
            heat_demand = self.__state_vector_scaled(f"{dmnd}.Heat_demand", ensemble_member)
            target_demand = self.get_timeseries(f"{dmnd}.target_heat_demand")

            try:
                demand_insulation_classes = self.__demand_insulation_class_map[dmnd]
                is_insulation_active = []
                demand_profile_for_this_class = []
                big_m = []  # big_m for every insulation class
                nominal = []
                for pc, pc_var_name in demand_insulation_classes.items():
                    # Create a demand profile for every insulation level option for this demand
                    demand_profile_for_this_class.append(
                        pc.demand_scaling_factor * target_demand.values[: (len(self.times()))]
                    )
                    # There might be a large differnece between profiles of different insulation
                    # classes. Therefor create variables below per profile (per insulation class)
                    big_m.append(2.0 * max(demand_profile_for_this_class[-1]))
                    nominal.append(np.median(demand_profile_for_this_class[-1]))

                    # Create integer variable to activated/deactivate (1/0) a demand insulation
                    is_insulation_active_var = self.extra_variable(pc_var_name, ensemble_member)
                    # Demand insulation activation variable for each time step of demand profile
                    is_insulation_active.append(
                        ca.repmat(
                            is_insulation_active_var,
                            len(target_demand.values[: (len(self.times()))]),
                        )
                    )
                # Add constraint to enforce that only 1 demand insulation can be active
                # per time step for a specific demand
                for itstep in range(len(target_demand.values[: (len(self.times()))])):
                    is_insulation_active_sum_per_timestep = 0
                    for iclasses in range(len(demand_profile_for_this_class)):
                        is_insulation_active_sum_per_timestep = (
                            is_insulation_active_sum_per_timestep
                            + is_insulation_active[iclasses][itstep]
                        )
                    constraints.append((is_insulation_active_sum_per_timestep, 1.0, 1.0))

                # Adding constraints for the entire time horizon per demand insulation
                for iclasses in range(len(demand_profile_for_this_class)):
                    for itstep in range(len(demand_profile_for_this_class[iclasses])):
                        constraints.append(
                            (
                                (
                                    heat_demand[itstep]
                                    - demand_profile_for_this_class[iclasses][itstep]
                                    + big_m[iclasses]
                                    * (1.0 - is_insulation_active[iclasses][itstep])
                                )
                                / nominal[iclasses],
                                0.0,
                                np.inf,
                            )
                        )
                        constraints.append(
                            (
                                (
                                    heat_demand[itstep]
                                    - demand_profile_for_this_class[iclasses][itstep]
                                    - big_m[iclasses]
                                    * (1.0 - is_insulation_active[iclasses][itstep])
                                )
                                / nominal[iclasses],
                                -np.inf,
                                0.0,
                            )
                        )
            except KeyError:
                raise Exception(
                    "Add a DemandInsulationClass with a demand_scaling_factor value =1.0 for "
                    "demand: {dmnd}"
                )
        return constraints

    def __pipe_rate_heat_change_constraints(self, ensemble_member):
        """
        To avoid sudden change in heat from a timestep to the next,
        constraints on d(Heat)/dt are introduced.
        Information of restrictions on dQ/dt and dT/dt are used, as d(Heat)/dt is
        proportional to average_temperature * dQ/dt + average_discharge * dT/dt.
        The average discharge is computed using the assumption that the average velocity is 1 m/s.
        """
        constraints = []

        parameters = self.parameters(ensemble_member)
        hn_options = self.heat_network_options()

        t_change = hn_options["maximum_temperature_der"]
        q_change = hn_options["maximum_flow_der"]

        if np.isfinite(t_change) and np.isfinite(q_change):
            assert (
                not self._pipe_topo_pipe_class_map
            ), "heat rate change constraints not allowed with topology optimization"

        for p in self.heat_network_components.get("pipe", []):
            variable = f"{p}.HeatIn.Heat"
            dt = np.diff(self.times(variable))

            canonical, sign = self.alias_relation.canonical_signed(variable)
            source_temperature_out = sign * self.state_vector(canonical, ensemble_member)

            # Maximum differences are expressed per hour. We scale appropriately.
            cp = parameters[f"{p}.cp"]
            rho = parameters[f"{p}.rho"]
            area = parameters[f"{p}.area"]
            avg_t = parameters[f"{p}.temperature"]
            # Assumption: average velocity is 1 m/s
            avg_v = 1
            avg_q = avg_v * area
            heat_change = cp * rho * (t_change / 3600 * avg_q + q_change / 3600 * avg_t)

            if heat_change < 0:
                raise Exception(f"Heat change of pipe {p} should be nonnegative.")
            elif not np.isfinite(heat_change):
                continue

            var_cur = source_temperature_out[1:]
            var_prev = source_temperature_out[:-1]
            variable_nominal = self.variable_nominal(variable)

            constraints.append(
                (
                    var_cur - var_prev,
                    -heat_change * dt / variable_nominal,
                    heat_change * dt / variable_nominal,
                )
            )

        return constraints

    def __node_heat_mixing_path_constraints(self, ensemble_member):
        """
        This function adds constraints for each heat network node/joint to have as much
        thermal power (Heat variable) going in as out. Effectively, it is setting the sum of
        thermal powers to zero.
        """
        constraints = []

        for node, connected_pipes in self.heat_network_topology.nodes.items():
            heat_sum = 0.0
            heat_nominals = []

            for i_conn, (_pipe, orientation) in connected_pipes.items():
                heat_conn = f"{node}.HeatConn[{i_conn + 1}].Heat"
                heat_sum += orientation * self.state(heat_conn)
                heat_nominals.append(self.variable_nominal(heat_conn))

            heat_nominal = np.median(heat_nominals)
            constraints.append((heat_sum / heat_nominal, 0.0, 0.0))

        return constraints

    def __node_discharge_mixing_path_constraints(self, ensemble_member):
        """
        This function adds constraints to ensure that the incoming volumetric flow equals the
        outgoing volumetric flow. We assume constant density throughout a hydraulically coupled
        system and thus these constraints are needed for mass conservation.
        """
        constraints = []

        for node, connected_pipes in self.heat_network_topology.nodes.items():
            q_sum = 0.0
            q_nominals = []

            for i_conn, (_pipe, orientation) in connected_pipes.items():
                q_conn = f"{node}.HeatConn[{i_conn + 1}].Q"
                q_sum += orientation * self.state(q_conn)
                q_nominals.append(self.variable_nominal(q_conn))

            q_nominal = np.median(q_nominals)
            constraints.append((q_sum / q_nominal, 0.0, 0.0))

        return constraints

    def __node_hydraulic_power_mixing_path_constraints(self, ensemble_member):
        """
        This function adds constraints to ensure that the incoming hydraulic power equals the
        outgoing hydraulic power. We assume constant density throughout a hydraulically coupled
        system and thus these constraints are needed for mass conservation.
        """
        constraints = []

        for node, connected_pipes in self.heat_network_topology.nodes.items():
            q_sum = 0.0
            q_nominals = []

            for i_conn, (_pipe, orientation) in connected_pipes.items():
                q_conn = f"{node}.HeatConn[{i_conn + 1}].Hydraulic_power"
                q_sum += orientation * self.state(q_conn)
                q_nominals.append(self.variable_nominal(q_conn))

            q_nominal = np.median(q_nominals)
            constraints.append((q_sum / q_nominal, 0.0, 0.0))

        return constraints

    def __heat_loss_path_constraints(self, ensemble_member):
        """
        This function adds the constraints to subtract the heat losses from the thermal power that
        propagates through the network. Note that this is done only on the thermal power, as such
        only energy losses are accounted for, temperature losses are not considered.

        There are a few cases for the heat loss constraints
        - Heat losses are constant: This is the case when the pipe class is constant and the
        network temperature is constant. In this case the symbol for the heat-loss is fixed by its
        lower and upper bound to a value.
        - Heat losses depend on pipe_class: In this case the heat loss depend on the pipe class
        selected by the optimization. In this case the heat losses can vary due to the varying
        radiation surface and different insulation materials applied to the pipe. Note that the
        influences of varying pipe class are taken into account while setting the heat-loss
        variable in topology constraints.
        - Heat losses depend on varying network temperature: In this case the heat loss varies due
        to the different delta temperature with ambient. Note that the heat loss symbol does not
        account for the varying temperature. Therefore, the big_m formulation is needed in these
        constraints.
        - Heat losses depend both on varying network temperature and pipe classes: In this case
        both pipe class and delta temperature with ambient vary
        - neglect_pipe_heat_losses:
        """
        constraints = []
        options = self.heat_network_options()

        for p in self.heat_network_components.get("pipe", []):
            heat_in = self.state(f"{p}.HeatIn.Heat")
            heat_out = self.state(f"{p}.HeatOut.Heat")
            heat_nominal = self.variable_nominal(f"{p}.HeatIn.Heat")

            big_m = 2.0 * np.max(
                np.abs(
                    (
                        *self.bounds()[f"{p}.HeatIn.Heat"],
                        *self.bounds()[f"{p}.HeatOut.Heat"],
                    )
                )
            )

            is_disconnected_var = self._pipe_disconnect_map.get(p)

            if is_disconnected_var is None:
                is_disconnected = 0.0
            else:
                is_disconnected = self.state(is_disconnected_var)

            if p in self._pipe_heat_loss_map:
                # Heat loss is variable depending on pipe class
                heat_loss_sym_name = self._pipe_heat_loss_map[p]
                try:
                    heat_loss = self.variable(heat_loss_sym_name)
                except KeyError:
                    heat_loss = self.__pipe_heat_loss_path_var[heat_loss_sym_name]
                heat_loss_nominal = self.variable_nominal(heat_loss_sym_name)
                constraint_nominal = (heat_nominal * heat_loss_nominal) ** 0.5

                if options["heat_loss_disconnected_pipe"]:
                    constraints.append(
                        (
                            (heat_in - heat_out - heat_loss) / constraint_nominal,
                            0.0,
                            0.0,
                        )
                    )
                else:
                    # Force heat loss to `heat_loss` when pipe is connected, and zero otherwise.
                    heat_loss_nominal = self._pipe_heat_loss_nominals[heat_loss_sym_name]
                    constraint_nominal = (big_m * heat_loss_nominal) ** 0.5

                    # Force heat loss to `heat_loss` when pipe is connected.
                    constraints.append(
                        (
                            (heat_in - heat_out - heat_loss - is_disconnected * big_m)
                            / constraint_nominal,
                            -np.inf,
                            0.0,
                        )
                    )
                    constraints.append(
                        (
                            (heat_in - heat_out - heat_loss + is_disconnected * big_m)
                            / constraint_nominal,
                            0.0,
                            np.inf,
                        )
                    )
        return constraints

    @staticmethod
    def __get_abs_max_bounds(*bounds):
        """
        This function returns the absolute maximum of the bounds given. Note that bounds can also be
        a timeseries.
        """
        max_ = 0.0

        for b in bounds:
            if isinstance(b, np.ndarray):
                max_ = max(max_, max(abs(b)))
            elif isinstance(b, Timeseries):
                max_ = max(max_, max(abs(b.values)))
            else:
                max_ = max(max_, abs(b))

        return max_

    def __flow_direction_path_constraints(self, ensemble_member):
        """
        This function adds constraints to set the direction in pipes and determine whether a pipe
        is utilized at all (is_disconnected variable).

        Whether a pipe is connected is based upon whether flow passes through that pipe.

        The directions are set based upon the directions of how thermal power propegates. This is
        done based upon the sign of the Heat variable. Where positive Heat means a positive
        direction and negative heat means a negative direction. By default, positive is defined from
        HeatIn to HeatOut.

        Finally, a minimum flow can be set. This can sometimes be useful for numerical stability.
        """
        constraints = []
        parameters = self.parameters(ensemble_member)

        minimum_velocity = self.heat_network_settings["minimum_velocity"]
        maximum_velocity = self.heat_network_settings["maximum_velocity"]

        # Also ensure that the discharge has the same sign as the heat.
        for p in self.heat_network_components.get("pipe", []):
            flow_dir_var = self._pipe_to_flow_direct_map[p]
            flow_dir = self.state(flow_dir_var)

            is_disconnected_var = self._pipe_disconnect_map.get(p)

            if is_disconnected_var is None:
                is_disconnected = 0.0
            else:
                is_disconnected = self.state(is_disconnected_var)

            q_pipe = self.state(f"{p}.Q")
            heat_in = self.state(f"{p}.HeatIn.Heat")
            heat_out = self.state(f"{p}.HeatOut.Heat")

            try:
                pipe_classes = self._pipe_topo_pipe_class_map[p].keys()
                maximum_discharge = max([c.maximum_discharge for c in pipe_classes])
                var_names = self._pipe_topo_pipe_class_map[p].values()
                dn_none = 0.0
                for i, pc in enumerate(pipe_classes):
                    if pc.inner_diameter == 0.0:
                        dn_none = self.variable(list(var_names)[i])
                minimum_discharge = min(
                    [c.area * minimum_velocity for c in pipe_classes if c.area > 0.0]
                )
            except KeyError:
                maximum_discharge = maximum_velocity * parameters[f"{p}.area"]

                if math.isfinite(minimum_velocity) and minimum_velocity > 0.0:
                    minimum_discharge = minimum_velocity * parameters[f"{p}.area"]
                else:
                    minimum_discharge = 0.0
                dn_none = 0.0

            if maximum_discharge == 0.0:
                maximum_discharge = 1.0
            big_m = 2.0 * (maximum_discharge + minimum_discharge)

            if minimum_discharge > 0.0:
                constraint_nominal = (minimum_discharge * big_m) ** 0.5
            else:
                constraint_nominal = big_m

            # when DN=0 the flow_dir variable can be 0 or 1, thus these constraints then need to be
            # disabled
            constraints.append(
                (
                    (
                        q_pipe
                        - big_m * (flow_dir + dn_none)
                        + (1 - is_disconnected) * minimum_discharge
                    )
                    / constraint_nominal,
                    -np.inf,
                    0.0,
                )
            )
            constraints.append(
                (
                    (
                        q_pipe
                        + big_m * (1 - flow_dir + dn_none)
                        - (1 - is_disconnected) * minimum_discharge
                    )
                    / constraint_nominal,
                    0.0,
                    np.inf,
                )
            )
            big_m = 2.0 * np.max(
                np.abs(
                    (
                        *self.bounds()[f"{p}.HeatIn.Heat"],
                        *self.bounds()[f"{p}.HeatOut.Heat"],
                    )
                )
            )
            # Note we only need one on the heat as the desired behaviour is propegated by the
            # constraints heat_in - heat_out - heat_loss == 0.
            constraints.append(
                (
                    (heat_in - big_m * flow_dir) / big_m,
                    -np.inf,
                    0.0,
                )
            )
            constraints.append(
                (
                    (heat_in + big_m * (1 - flow_dir)) / big_m,
                    0.0,
                    np.inf,
                )
            )

            # If a pipe is disconnected, the discharge should be zero
            if is_disconnected_var is not None:
                big_m = 2.0 * (maximum_discharge + minimum_discharge)
                constraints.append(((q_pipe - (1 - is_disconnected) * big_m) / big_m, -np.inf, 0.0))
                constraints.append(((q_pipe + (1 - is_disconnected) * big_m) / big_m, 0.0, np.inf))
                big_m = 2.0 * np.max(
                    np.abs(
                        (
                            *self.bounds()[f"{p}.HeatIn.Heat"],
                            *self.bounds()[f"{p}.HeatOut.Heat"],
                        )
                    )
                )
                constraints.append(
                    ((heat_in - (1 - is_disconnected) * big_m) / big_m, -np.inf, 0.0)
                )
                constraints.append(((heat_in + (1 - is_disconnected) * big_m) / big_m, 0.0, np.inf))
                constraints.append(
                    ((heat_out - (1 - is_disconnected) * big_m) / big_m, -np.inf, 0.0)
                )
                constraints.append(
                    ((heat_out + (1 - is_disconnected) * big_m) / big_m, 0.0, np.inf)
                )

        # Pipes that are connected in series should have the same heat direction.
        for pipes in self.heat_network_topology.pipe_series:
            if len(pipes) <= 1:
                continue

            assert (
                len({p for p in pipes if self.is_cold_pipe(p)}) == 0
            ), "Pipe series for Heat models should only contain hot pipes"

            base_flow_dir_var = self.state(self._pipe_to_flow_direct_map[pipes[0]])

            for p in pipes[1:]:
                flow_dir_var = self.state(self._pipe_to_flow_direct_map[p])
                constraints.append((base_flow_dir_var - flow_dir_var, 0.0, 0.0))

        return constraints

    def __demand_heat_to_discharge_path_constraints(self, ensemble_member):
        """
        This function adds constraints linking the flow to the thermal power at the demand assets.
        We use an equality constraint on the outgoing flow for every non-pipe asset. Meaning that we
        equate Q * rho * cp * T == Heat for outgoing flows, and inequalities for the heat carried
        in the pipes. This means that the heat can decrease in the network to compensate losses,
        but that the losses and thus flow will always be over-estimated with the temperature for
        which no temperature drops are modelled.
        """
        constraints = []
        parameters = self.parameters(ensemble_member)

        for d in self.heat_network_components.get("demand", []):
            heat_nominal = parameters[f"{d}.Heat_nominal"]
            cp = parameters[f"{d}.cp"]
            rho = parameters[f"{d}.rho"]
            # TODO: future work - some sort of correction factor to account for temp drop n pipe:
            # (maximum/average lenght fromm source to demand) * V_nominal * temperature_loss_factor
            discharge = self.state(f"{d}.Q")
            heat_out = self.state(f"{d}.HeatOut.Heat")

            ret_carrier = parameters[f"{d}.T_return_id"]
            return_temperatures = self.temperature_regimes(ret_carrier)
            big_m = 2.0 * self.bounds()[f"{d}.HeatOut.Heat"][1]

            if len(return_temperatures) == 0:
                constraints.append(
                    (
                        (heat_out - discharge * cp * rho * parameters[f"{d}.T_return"])
                        / heat_nominal,
                        0.0,
                        0.0,
                    )
                )
            else:
                for return_temperature in return_temperatures:
                    ret_temperature_is_selected = self.state(f"{ret_carrier}_{return_temperature}")
                    constraints.append(
                        (
                            (
                                heat_out
                                - discharge * cp * rho * return_temperature
                                + (1.0 - ret_temperature_is_selected) * big_m
                            )
                            / heat_nominal,
                            0.0,
                            np.inf,
                        )
                    )
                    constraints.append(
                        (
                            (
                                heat_out
                                - discharge * cp * rho * return_temperature
                                - (1.0 - ret_temperature_is_selected) * big_m
                            )
                            / heat_nominal,
                            -np.inf,
                            0.0,
                        )
                    )

        return constraints

    def __source_heat_to_discharge_path_constraints(self, ensemble_member):
        """
        This function adds constraints linking the flow to the thermal power at the demand assets.
        We use an equality constraint on the outgoing flow for every non-pipe asset. Meaning that we
        equate Q * rho * cp * T == Heat for outgoing flows, and inequalities for the heat carried
        in the pipes. This means that the heat can decrease in the network to compensate losses,
        but that the losses and thus flow will always be over-estimated with the temperature for
        which no temperature drops are modelled.
        """
        constraints = []
        parameters = self.parameters(ensemble_member)

        for s in self.heat_network_components.get("source", []):
            heat_nominal = parameters[f"{s}.Heat_nominal"]
            q_nominal = self.variable_nominal(f"{s}.Q")
            cp = parameters[f"{s}.cp"]
            rho = parameters[f"{s}.rho"]
            dt = parameters[f"{s}.dT"]

            discharge = self.state(f"{s}.Q")
            heat_out = self.state(f"{s}.HeatOut.Heat")

            constraint_nominal = (heat_nominal * cp * rho * dt * q_nominal) ** 0.5

            sup_carrier = parameters[f"{s}.T_supply_id"]
            supply_temperatures = self.temperature_regimes(sup_carrier)
            big_m = 2.0 * self.bounds()[f"{s}.HeatOut.Heat"][1]

            if len(supply_temperatures) == 0:
                constraints.append(
                    (
                        (heat_out - discharge * cp * rho * parameters[f"{s}.T_supply"])
                        / heat_nominal,
                        0.0,
                        0.0,
                    )
                )
            else:
                for supply_temperature in supply_temperatures:
                    sup_temperature_is_selected = self.state(f"{sup_carrier}_{supply_temperature}")

                    constraints.append(
                        (
                            (
                                heat_out
                                - discharge * cp * rho * supply_temperature
                                + (1.0 - sup_temperature_is_selected) * big_m
                            )
                            / constraint_nominal,
                            0.0,
                            np.inf,
                        )
                    )
                    constraints.append(
                        (
                            (
                                heat_out
                                - discharge * cp * rho * supply_temperature
                                - (1.0 - sup_temperature_is_selected) * big_m
                            )
                            / constraint_nominal,
                            -np.inf,
                            0.0,
                        )
                    )

        return constraints

    def __pipe_hydraulic_power_path_constraints(self, ensemble_member):
        """
        This function adds constraints to compute the hydraulic power that is needed to realize the
        flow, compensating the pressure drop through the pipe. Similar to the head loss constraints
        we allow two supported methods. 1) a single linear line between 0 to max velocity. 2) A
        multiple line inequality approach where one can use the minimize_head_losses == True option
        to drag down the solution to the actual physical solution.

        Note that the linearizations are made separately from the pressure drop constraints, this is
        done to avoid "stacked" overestimations.
        """
        constraints = []
        options = self.heat_network_options()

        if self.heat_network_settings["head_loss_option"] != HeadLossOption.NO_HEADLOSS:
            parameters = self.parameters(ensemble_member)
            components = self.heat_network_components

            for pipe in components.get("pipe", []):
                if parameters[f"{pipe}.length"] == 0.0:
                    # If the pipe does not have a control valve, the head loss is
                    # forced to zero via bounds. If the pipe _does_ have a control
                    # valve, then there still is no relationship between the
                    # discharge and the hydraulic_power.
                    continue

                head_loss_option = self._hn_get_pipe_head_loss_option(
                    pipe, self.heat_network_settings, parameters
                )
                assert (
                    head_loss_option != HeadLossOption.NO_HEADLOSS
                ), "This method should be skipped when NO_HEADLOSS is set."

                discharge = self.state(f"{pipe}.Q")
                hydraulic_power = self.state(f"{pipe}.Hydraulic_power")
                rho = parameters[f"{pipe}.rho"]

                # 0: pipe is connected, 1: pipe is disconnected
                is_disconnected_var = self._pipe_disconnect_map.get(pipe)
                if is_disconnected_var is None:
                    is_disconnected = 0.0
                else:
                    is_disconnected = self.state(is_disconnected_var)

                flow_dir_var = self._pipe_to_flow_direct_map[pipe]
                flow_dir = self.state(flow_dir_var)  # 0/1: negative/positive flow direction

                if pipe in self._pipe_topo_pipe_class_map:
                    # Multiple diameter options for this pipe
                    pipe_classes = self._pipe_topo_pipe_class_map[pipe]
                    max_discharge = max(c.maximum_discharge for c in pipe_classes)
                    for pc, pc_var_name in pipe_classes.items():
                        if pc.inner_diameter == 0.0:
                            continue

                        # Calc max hydraulic power based on maximum_total_head_loss =
                        # f(max_sum_dh_pipes, max_dh_network_options)
                        max_total_hydraulic_power = 2.0 * (
                            rho
                            * GRAVITATIONAL_CONSTANT
                            * self.__maximum_total_head_loss
                            * max_discharge
                        )

                        # is_topo_disconnected - 0: pipe selected, 1: pipe disconnected/not selected
                        # self.__pipe_topo_pipe_class_var - value 0: pipe is not selected, 1: pipe
                        # is selected
                        is_topo_disconnected = 1 - self.variable(pc_var_name)

                        constraints.extend(
                            self._hn_head_loss_class._hydraulic_power(
                                pipe,
                                self,
                                options,
                                self.heat_network_settings,
                                parameters,
                                discharge,
                                hydraulic_power,
                                is_disconnected=is_topo_disconnected + is_disconnected,
                                big_m=max_total_hydraulic_power,
                                pipe_class=pc,
                                flow_dir=flow_dir,
                            )
                        )
                else:
                    is_topo_disconnected = int(parameters[f"{pipe}.diameter"] == 0.0)
                    max_total_hydraulic_power = 2.0 * (
                        rho
                        * GRAVITATIONAL_CONSTANT
                        * self.__maximum_total_head_loss
                        * parameters[f"{pipe}.area"]
                        * self.heat_network_settings["maximum_velocity"]
                    )
                    constraints.extend(
                        self._hn_head_loss_class._hydraulic_power(
                            pipe,
                            self,
                            options,
                            self.heat_network_settings,
                            parameters,
                            discharge,
                            hydraulic_power,
                            is_disconnected=is_disconnected + is_topo_disconnected,
                            big_m=max_total_hydraulic_power,
                            flow_dir=flow_dir,
                        )
                    )
        return constraints

    def __pipe_heat_to_discharge_path_constraints(self, ensemble_member):
        """
        This function adds constraints linking the flow to the thermal power at the pipe assets.
        We use an equality constraint on the outgoing flow for every non-pipe asset. Meaning that we
        equate Q * rho * cp * T == Heat for outgoing flows, and inequalities for the heat carried
        in the pipes. This means that the heat can decrease in the network to compensate losses,
        but that the losses and thus flow will always be over-estimated with the temperature for
        which no temperature drops are modelled.

        There are three cases for the constraint, namely:
        - no heat losses: In this case a single equality constraint can be used.
        - constant network temperature: In this case there is a single set inequality constraints
        - varying network temperature: In this case a set of big_m constraints is used to
        "activate" only the constraints with the selected network temperature.
        """
        constraints = []
        parameters = self.parameters(ensemble_member)

        sum_heat_losses = 0.0

        for p in self.heat_network_components.get("pipe", []):
            if p in self._pipe_heat_losses:
                sum_heat_losses += max(self._pipe_heat_losses[p])
            else:
                sum_heat_losses += parameters[f"{p}.Heat_loss"]

        assert not np.isnan(sum_heat_losses)

        for p in self.heat_network_components.get("pipe", []):
            cp = parameters[f"{p}.cp"]
            rho = parameters[f"{p}.rho"]
            temp = parameters[f"{p}.temperature"]

            flow_dir_var = self._pipe_to_flow_direct_map[p]
            flow_dir = self.state(flow_dir_var)
            scaled_heat_in = self.state(f"{p}.HeatIn.Heat")  # * heat_to_discharge_fac
            scaled_heat_out = self.state(f"{p}.HeatOut.Heat")  # * heat_to_discharge_fac
            pipe_q = self.state(f"{p}.Q")
            heat_nominal = self.variable_nominal(f"{p}.HeatIn.Heat")

            # We do not want Big M to be too tight in this case, as it results
            # in a rather hard yes/no constraint as far as feasibility on e.g.
            # a single source system is concerned. Use a factor of 2 to give
            # some slack.
            # big_m = 2 * sum_heat_losses * heat_to_discharge_fac
            big_m = 2.0 * np.max(
                np.abs((*self.bounds()[f"{p}.HeatIn.Heat"], *self.bounds()[f"{p}.HeatOut.Heat"]))
            )

            for heat in [scaled_heat_in, scaled_heat_out]:
                if self.heat_network_options()["neglect_pipe_heat_losses"]:
                    constraints.append(
                        (
                            (heat - pipe_q * (cp * rho * temp)) / heat_nominal,
                            0.0,
                            0.0,
                        )
                    )
                else:
                    assert big_m > 0.0

                    carrier = parameters[f"{p}.carrier_id"]
                    temperatures = self.temperature_regimes(carrier)
                    if len(temperatures) == 0:
                        constraints.append(
                            (
                                (heat - pipe_q * (cp * rho * temp) - big_m * (1 - flow_dir))
                                / big_m,
                                -np.inf,
                                0.0,
                            )
                        )
                        constraints.append(
                            (
                                (heat - pipe_q * (cp * rho * temp) + big_m * flow_dir) / big_m,
                                0.0,
                                np.inf,
                            )
                        )
                    elif len(temperatures) > 0:
                        for temperature in temperatures:
                            temperature_is_selected = self.state(f"{carrier}_{temperature}")
                            constraints.append(
                                (
                                    (
                                        heat
                                        - pipe_q * (cp * rho * temperature)
                                        + big_m * flow_dir
                                        + (1.0 - temperature_is_selected) * big_m
                                    )
                                    / big_m,
                                    0.0,
                                    np.inf,
                                )
                            )
                            constraints.append(
                                (
                                    (
                                        heat
                                        - pipe_q * (cp * rho * temperature)
                                        - big_m * (1 - flow_dir)
                                        - (1.0 - temperature_is_selected) * big_m
                                    )
                                    / big_m,
                                    -np.inf,
                                    0.0,
                                )
                            )
        return constraints

    def __storage_heat_to_discharge_path_constraints(self, ensemble_member):
        """
        This function adds constraints linking the flow to the thermal power at the pipe assets.
        We use an equality constraint on the outgoing flow for every non-pipe asset. Meaning that we
        equate Q * rho * cp * T == Heat for outgoing flows, and inequalities for the heat carried
        in the pipes. This means that the heat can decrease in the network to compensate losses,
        but that the losses and thus flow will always be over-estimated with the temperature for
        which no temperature drops are modelled.

        This function adds the constraints relating the discharge to the thermal power at the
        buffer component. This is done following the philosophy described at the heat_to_discharge
        for sources/demands. Where a big_m formulation is used to switch between source and demand
        logic depending on whether the buffer is discharging or charging. For this purpose the
        direction of the connecting supply pipe is used, where a positive direction is charging
        (demand logic) and a negative direction is discharging (source logic). This also means that
        buffers can only be connected with the supply pipe going in positive direction to the
        buffer.
        """
        constraints = []
        parameters = self.parameters(ensemble_member)

        for b, (
            (hot_pipe, _hot_pipe_orientation),
            (_cold_pipe, _cold_pipe_orientation),
        ) in {**self.heat_network_topology.buffers, **self.heat_network_topology.ates}.items():
            heat_nominal = parameters[f"{b}.Heat_nominal"]
            q_nominal = self.variable_nominal(f"{b}.Q")
            cp = parameters[f"{b}.cp"]
            rho = parameters[f"{b}.rho"]
            dt = parameters[f"{b}.dT"]

            discharge = self.state(f"{b}.HeatIn.Q")
            # Note that `heat_hot` can be negative for the buffer; in that case we
            # are extracting heat from it.
            heat_out = self.state(f"{b}.HeatOut.Heat")
            heat_in = self.state(f"{b}.HeatIn.Heat")

            # We want an _equality_ constraint between discharge and heat if the buffer is
            # consuming (i.e. behaving like a "demand"). We want an _inequality_
            # constraint (`|heat| >= |f(Q)|`) just like a "source" component if heat is
            # extracted from the buffer. We accomplish this by disabling one of
            # the constraints with a boolean. Note that `discharge` and `heat_hot`
            # are guaranteed to have the same sign.
            flow_dir_var = self._pipe_to_flow_direct_map[hot_pipe]
            is_buffer_charging = self.state(flow_dir_var)

            big_m = 2.0 * np.max(
                np.abs((*self.bounds()[f"{b}.HeatIn.Heat"], *self.bounds()[f"{b}.HeatOut.Heat"]))
            )

            sup_carrier = parameters[f"{b}.T_supply_id"]
            ret_carrier = parameters[f"{b}.T_return_id"]
            supply_temperatures = self.temperature_regimes(sup_carrier)
            return_temperatures = self.temperature_regimes(ret_carrier)

            if len(supply_temperatures) == 0:
                constraint_nominal = (heat_nominal * cp * rho * dt * q_nominal) ** 0.5
                # only when discharging the heat_in should match the heat excactly (like producer)
                constraints.append(
                    (
                        (
                            heat_in
                            - discharge * cp * rho * parameters[f"{b}.T_supply"]
                            + is_buffer_charging * big_m
                        )
                        / constraint_nominal,
                        0.0,
                        np.inf,
                    )
                )
                constraints.append(
                    (
                        (heat_in - discharge * cp * rho * parameters[f"{b}.T_supply"])
                        / constraint_nominal,
                        -np.inf,
                        0.0,
                    )
                )
            else:
                for supply_temperature in supply_temperatures:
                    sup_temperature_is_selected = self.state(f"{sup_carrier}_{supply_temperature}")
                    constraint_nominal = (
                        heat_nominal * cp * rho * supply_temperature * q_nominal
                    ) ** 0.5
                    constraints.append(
                        (
                            (
                                heat_in
                                - discharge * cp * rho * supply_temperature
                                + (1.0 - sup_temperature_is_selected) * big_m
                                + is_buffer_charging * big_m
                            )
                            / constraint_nominal,
                            0.0,
                            np.inf,
                        )
                    )
                    constraints.append(
                        (
                            (
                                heat_in
                                - discharge * cp * rho * supply_temperature
                                - (1.0 - sup_temperature_is_selected) * big_m
                            )
                            / constraint_nominal,
                            -np.inf,
                            0.0,
                        )
                    )

            if len(return_temperatures) == 0:
                constraint_nominal = (heat_nominal * cp * rho * dt * q_nominal) ** 0.5
                # Only when consuming/charging the heatout should match the q rho cp Tret
                constraints.append(
                    (
                        (heat_out - discharge * cp * rho * parameters[f"{b}.T_return"])
                        / constraint_nominal,
                        0.0,
                        np.inf,
                    )
                )
                constraints.append(
                    (
                        (
                            heat_out
                            - discharge * cp * rho * parameters[f"{b}.T_return"]
                            - (1.0 - is_buffer_charging) * big_m
                        )
                        / constraint_nominal,
                        -np.inf,
                        0.0,
                    )
                )
            else:
                for return_temperature in return_temperatures:
                    ret_temperature_is_selected = self.state(f"{ret_carrier}_{return_temperature}")
                    constraint_nominal = (
                        heat_nominal * cp * rho * return_temperature * q_nominal
                    ) ** 0.5
                    constraints.append(
                        (
                            (
                                heat_out
                                - discharge * cp * rho * return_temperature
                                + (1.0 - ret_temperature_is_selected) * big_m
                            )
                            / constraint_nominal,
                            0.0,
                            np.inf,
                        )
                    )
                    constraints.append(
                        (
                            (
                                heat_out
                                - discharge * cp * rho * return_temperature
                                - (2.0 - ret_temperature_is_selected - is_buffer_charging) * big_m
                            )
                            / constraint_nominal,
                            -np.inf,
                            0.0,
                        )
                    )

        return constraints

    def __network_temperature_path_constraints(self, ensemble_member):
        """
        This function adds constraints to ensure that only one temperature level is active for the
        supply and return network within one hydraulically coupled system. Furthermore, it sets the
        temperature variable to the temperature associated with the temperature of the integer
        variable.
        """
        constraints = []

        for _carrier, temperatures in self.temperature_carriers().items():
            number = temperatures["id_number_mapping"]
            sum = 0.0
            temperature_regimes = self.temperature_regimes(int(number))
            for temperature in temperature_regimes:
                temp_selected = self.state(f"{int(number)}_{temperature}")
                sum += temp_selected
                temperature_var = self.state(f"{int(number)}_temperature")
                big_m = 2.0 * self.bounds()[f"{int(number)}_temperature"][1]
                # Constraints for setting the temperature variable to the chosen temperature
                constraints.append(
                    (temperature - temperature_var + (1.0 - temp_selected) * big_m, 0.0, np.inf)
                )
                constraints.append(
                    (temperature - temperature_var - (1.0 - temp_selected) * big_m, -np.inf, 0.0)
                )
            if len(temperature_regimes) > 0:
                # Constraint to ensure that one single temperature is chosen for every timestep
                constraints.append((sum, 1.0, 1.0))

        return constraints

    def __heat_exchanger_heat_to_discharge_path_constraints(self, ensemble_member):
        """
        This function adds the heat to discharge constraints of components that connect two
        hydraulically decoupled networks. We assume that there is a dedicated primary side and
        secondary side and that Thermal power can only flow from primary to secondary.

        Following this assumption we use the demand logic to relate heat to discharge at the
        primary side and the source logic for relating heat to discharge at the secondary side.

        This function also adds constraints to ensure physically logical temperatures between the
        primary and secondary side when varying temperature is applied to the optimization.
        Assuming a counter flow heat exchanger, this means that the secondary supply temperature
        will always be below the primary supply temperature and that the primary return temperature
        has to be above the secondary return temperature.

        Finally, an is disabled variable is set for when the heat exchanger is not used. This is
        needed to allow disabling of the HEX temperature constraints when no heat is flowing
        through the HEX.
        """
        constraints = []
        parameters = self.parameters(ensemble_member)

        # The primary side of the heat exchanger acts like a heat consumer, and the secondary side
        # acts as a heat producer. Essentially using equality constraints to set the heat leaving
        # the secondary side based on the secondary Supply temperature and the heat leaving the
        # primary side based on the primary Return temperature.

        for heat_exchanger in [
            *self.heat_network_components.get("heat_exchanger", []),
            *self.heat_network_components.get("heat_pump", []),
            *self.heat_network_components.get("heat_pump_elec", []),
        ]:
            cp_prim = parameters[f"{heat_exchanger}.Primary.cp"]
            rho_prim = parameters[f"{heat_exchanger}.Primary.rho"]
            cp_sec = parameters[f"{heat_exchanger}.Secondary.cp"]
            rho_sec = parameters[f"{heat_exchanger}.Secondary.rho"]
            dt_prim = parameters[f"{heat_exchanger}.Primary.dT"]
            dt_sec = parameters[f"{heat_exchanger}.Secondary.dT"]
            discharge_primary = self.state(f"{heat_exchanger}.Primary.HeatIn.Q")
            discharge_secondary = self.state(f"{heat_exchanger}.Secondary.HeatOut.Q")
            heat_primary = self.state(f"{heat_exchanger}.Primary_heat")
            heat_out_prim = self.state(f"{heat_exchanger}.Primary.HeatOut.Heat")
            heat_out_sec = self.state(f"{heat_exchanger}.Secondary.HeatOut.Heat")

            constraint_nominal = (
                cp_prim
                * rho_prim
                * dt_prim
                * self.variable_nominal(f"{heat_exchanger}.Primary.HeatIn.Q")
            )

            sup_carrier_prim = parameters[f"{heat_exchanger}.Primary.T_supply_id"]
            ret_carrier_prim = parameters[f"{heat_exchanger}.Primary.T_return_id"]

            supply_temperatures_prim = self.temperature_regimes(sup_carrier_prim)
            return_temperatures_prim = self.temperature_regimes(ret_carrier_prim)

            big_m = 2.0 * self.bounds()[f"{heat_exchanger}.Primary.HeatOut.Heat"][1]

            # primary side
            if len(return_temperatures_prim) == 0:
                constraints.append(
                    (
                        (
                            heat_out_prim
                            - discharge_primary
                            * cp_prim
                            * rho_prim
                            * parameters[f"{heat_exchanger}.Primary.T_return"]
                        )
                        / constraint_nominal,
                        0.0,
                        0.0,
                    )
                )
            else:
                for return_temperature in return_temperatures_prim:
                    ret_temperature_is_selected = self.state(
                        f"{ret_carrier_prim}_{return_temperature}"
                    )
                    constraints.append(
                        (
                            (
                                heat_out_prim
                                - discharge_primary * cp_prim * rho_prim * return_temperature
                                + (1.0 - ret_temperature_is_selected) * big_m
                            )
                            / constraint_nominal,
                            0.0,
                            np.inf,
                        )
                    )
                    constraints.append(
                        (
                            (
                                heat_out_prim
                                - discharge_primary * cp_prim * rho_prim * return_temperature
                                - (1.0 - ret_temperature_is_selected) * big_m
                            )
                            / constraint_nominal,
                            -np.inf,
                            0.0,
                        )
                    )

            # Secondary side
            sup_carrier_sec = parameters[f"{heat_exchanger}.Secondary.T_supply_id"]
            ret_carrier_sec = parameters[f"{heat_exchanger}.Secondary.T_return_id"]

            supply_temperatures_sec = self.temperature_regimes(sup_carrier_sec)
            return_temperatures_sec = self.temperature_regimes(ret_carrier_sec)
            big_m = 2.0 * self.bounds()[f"{heat_exchanger}.Secondary.HeatOut.Heat"][1]
            constraint_nominal = (
                cp_sec * rho_sec * dt_sec * self.bounds()[f"{heat_exchanger}.Secondary.HeatIn.Q"][1]
            )

            if len(supply_temperatures_sec) == 0:
                constraints.append(
                    (
                        (
                            heat_out_sec
                            - discharge_secondary
                            * cp_sec
                            * rho_sec
                            * parameters[f"{heat_exchanger}.Secondary.T_supply"]
                        )
                        / constraint_nominal,
                        0.0,
                        0.0,
                    )
                )
            else:
                for supply_temperature in supply_temperatures_sec:
                    sup_temperature_is_selected = self.state(
                        f"{sup_carrier_sec}_{supply_temperature}"
                    )
                    constraints.append(
                        (
                            (
                                heat_out_sec
                                - discharge_secondary * cp_sec * rho_sec * supply_temperature
                                - (1.0 - sup_temperature_is_selected) * big_m
                            )
                            / constraint_nominal,
                            -np.inf,
                            0.0,
                        )
                    )
                    constraints.append(
                        (
                            (
                                heat_out_sec
                                - discharge_secondary * cp_sec * rho_sec * supply_temperature
                                + (1.0 - sup_temperature_is_selected) * big_m
                            )
                            / constraint_nominal,
                            0.0,
                            np.inf,
                        )
                    )

            # disconnect HEX
            # Getting var for disabled constraints
            small_m = 0  # 0W
            tol = 1e-5 * big_m  # W
            is_disabled = self.state(self.__disabled_hex_map[heat_exchanger])

            # Constraints to set the disabled integer, note we only set it for the primary
            # side as the secondary side implicetly follows from the energy balance constraints.
            # similar logic in the other blocks
            # This constraints ensures that is_disabled is 0 when heat_primary > 0
            constraints.append(((heat_primary - (1.0 - is_disabled) * big_m) / big_m, -np.inf, 0.0))
            # This constraints ensures that is_disabled is 1 when heat_primary < tol
            constraints.append(
                (
                    (heat_primary - (tol + (small_m - tol) * is_disabled)) / (big_m * tol) ** 0.5,
                    0.0,
                    np.inf,
                )
            )

            if heat_exchanger in self.heat_network_components.get("heat_exchanger", []):
                # Note we don't have to add constraints for the case of no temperature options,
                # as that check is done in the esdl_heat_model
                # Check that secondary supply temperature is lower than that of the primary side
                if len(supply_temperatures_prim) > 0:
                    for t_sup_prim in supply_temperatures_prim:
                        sup_prim_t_is_selected = self.state(f"{sup_carrier_prim}_{t_sup_prim}")
                        if len(supply_temperatures_sec) == 0:
                            t_sup_sec = parameters[f"{heat_exchanger}.Secondary.T_supply"]
                            big_m = 2.0 * t_sup_sec
                            constraints.append(
                                (
                                    (
                                        t_sup_prim
                                        - t_sup_sec
                                        + (is_disabled + (1.0 - sup_prim_t_is_selected)) * big_m
                                    ),
                                    0.0,
                                    np.inf,
                                )
                            )
                        else:
                            for t_sup_sec in supply_temperatures_sec:
                                sup_sec_t_is_selected = self.state(f"{sup_carrier_sec}_{t_sup_sec}")
                                big_m = 2.0 * t_sup_sec
                                constraints.append(
                                    (
                                        (
                                            t_sup_prim * sup_prim_t_is_selected
                                            - t_sup_sec * sup_sec_t_is_selected
                                            + (
                                                is_disabled
                                                + (1.0 - sup_prim_t_is_selected)
                                                + (1.0 - sup_sec_t_is_selected)
                                            )
                                            * big_m
                                        ),
                                        0.0,
                                        np.inf,
                                    )
                                )
                elif len(supply_temperatures_sec) > 0 and len(supply_temperatures_prim) == 0:
                    for t_sup_sec in supply_temperatures_sec:
                        sup_sec_t_is_selected = self.state(f"{sup_carrier_sec}_{t_sup_sec}")
                        t_sup_prim = parameters[f"{heat_exchanger}.Primary.T_supply"]
                        big_m = 2.0 * t_sup_sec
                        constraints.append(
                            (
                                (
                                    t_sup_prim
                                    - t_sup_sec
                                    + (is_disabled + (1.0 - sup_sec_t_is_selected)) * big_m
                                ),
                                0.0,
                                np.inf,
                            )
                        )
                # The check that the chosen return temperature on the primary side is not lower
                # than that of the secondary side
                if len(return_temperatures_prim) > 0:
                    for t_ret_prim in return_temperatures_prim:
                        ret_prim_t_is_selected = self.state(f"{ret_carrier_prim}_{t_ret_prim}")
                        if len(return_temperatures_sec) == 0:
                            t_ret_sec = parameters[f"{heat_exchanger}.Secondary.T_return"]
                            big_m = 2.0 * t_ret_sec
                            constraints.append(
                                (
                                    (
                                        t_ret_prim
                                        - t_ret_sec
                                        + (is_disabled + (1.0 - ret_prim_t_is_selected)) * big_m
                                    ),
                                    0.0,
                                    np.inf,
                                )
                            )
                        else:
                            for t_ret_sec in return_temperatures_sec:
                                ret_sec_t_is_selected = self.state(f"{ret_carrier_sec}_{t_ret_sec}")
                                big_m = 2.0 * t_ret_sec
                                constraints.append(
                                    (
                                        (
                                            t_ret_prim
                                            - t_ret_sec
                                            + (
                                                is_disabled
                                                + (1.0 - ret_sec_t_is_selected)
                                                + (1.0 - ret_prim_t_is_selected)
                                            )
                                            * big_m
                                        ),
                                        0.0,
                                        np.inf,
                                    )
                                )
                elif len(return_temperatures_sec) > 0 and len(return_temperatures_prim) == 0:
                    for t_ret_sec in return_temperatures_sec:
                        ret_sec_t_is_selected = self.state(f"{ret_carrier_sec}_{t_ret_sec}")
                        t_ret_prim = parameters[f"{heat_exchanger}.Primary.T_return"]
                        big_m = 2.0 * t_ret_sec
                        constraints.append(
                            (
                                (
                                    t_ret_prim
                                    - t_ret_sec
                                    + (is_disabled + (1.0 - ret_sec_t_is_selected)) * big_m
                                ),
                                0.0,
                                np.inf,
                            )
                        )

        return constraints

    def __state_vector_scaled(self, variable, ensemble_member):
        """
        This functions returns the casadi symbols scaled with their nominal for the entire time
        horizon.
        """
        canonical, sign = self.alias_relation.canonical_signed(variable)
        return (
            self.state_vector(canonical, ensemble_member) * self.variable_nominal(canonical) * sign
        )

    def _hn_pipe_nominal_discharge(self, heat_network_options, parameters, pipe: str) -> float:
        """
        This functions returns a nominal for the discharge of pipes under topology optimization.
        """
        try:
            pipe_classes = self._pipe_topo_pipe_class_map[pipe].keys()
            area = np.median(c.area for c in pipe_classes)
        except KeyError:
            area = parameters[f"{pipe}.area"]

        return area * heat_network_options["estimated_velocity"]

    @staticmethod
    def _hn_get_pipe_head_loss_option(pipe, heat_network_settings, parameters):
        """
        This function returns the head loss option for a pipe. Note that we assume that we can use
        the more accurate DW linearized approximation when a pipe has a control valve.
        """
        head_loss_option = heat_network_settings["head_loss_option"]

        if head_loss_option == HeadLossOption.LINEAR and parameters[f"{pipe}.has_control_valve"]:
            # If there is a control valve present, we use the more accurate
            # Darcy-Weisbach inequality formulation.
            head_loss_option = HeadLossOption.LINEARIZED_DW

        return head_loss_option

    def _hn_pipe_head_loss_constraints(self, ensemble_member):
        """
        This function adds the head loss constraints for pipes. There are two options namely with
        and without pipe class optimization. In both cases we assume that disconnected pipes, pipes
        without flow have no head loss.

        Under pipe-class optimization the head loss constraints per pipe class are added and
        applied with the big_m method (is_topo_disconnected) to only activate the correct
        constraints.

        Under constant pipe class constraints for only one diameter are added.
        """
        constraints = []

        options = self.heat_network_options()
        parameters = self.parameters(ensemble_member)
        components = self.heat_network_components
        # Set the head loss according to the direction in the pipes. Note that
        # the `.__head_loss` symbol is always positive by definition, but that
        # `.dH` is not (positive when flow is negative, and vice versa).
        # If the pipe is disconnected, we leave the .__head_loss symbol free
        # (and it has no physical meaning). We also do not set any discharge
        # relationship in this case (but dH is still equal to Out - In of
        # course).

        for pipe in components.get("pipe", []):
            if parameters[f"{pipe}.length"] == 0.0:
                # If the pipe does not have a control valve, the head loss is
                # forced to zero via bounds. If the pipe _does_ have a control
                # valve, then there still is no relationship between the
                # discharge and the head loss/dH.
                continue

            head_loss_sym = self._hn_pipe_to_head_loss_map[pipe]

            dh = self.__state_vector_scaled(f"{pipe}.dH", ensemble_member)
            head_loss = self.__state_vector_scaled(head_loss_sym, ensemble_member)
            discharge = self.__state_vector_scaled(f"{pipe}.Q", ensemble_member)

            # We need to make sure the dH is decoupled from the discharge when
            # the pipe is disconnected. Simply put, this means making the
            # below constraints trivial.
            is_disconnected_var = self._pipe_disconnect_map.get(pipe)

            if is_disconnected_var is None:
                is_disconnected = 0.0
            else:
                is_disconnected = self.__state_vector_scaled(is_disconnected_var, ensemble_member)

            max_discharge = None
            max_head_loss = -np.inf

            if pipe in self._pipe_topo_pipe_class_map:
                # Multiple diameter options for this pipe
                pipe_classes = self._pipe_topo_pipe_class_map[pipe]
                max_discharge = max(c.maximum_discharge for c in pipe_classes)

                for pc, pc_var_name in pipe_classes.items():
                    if pc.inner_diameter == 0.0:
                        continue

<<<<<<< HEAD
                    head_loss_max_discharge = self._head_loss_class._hn_pipe_head_loss(
=======
                    head_loss_max_discharge = self._hn_head_loss_class._hn_pipe_head_loss(
>>>>>>> abec4741
                        pipe,
                        self,
                        options,
                        self.heat_network_settings,
                        parameters,
                        max_discharge,
                        pipe_class=pc,
                    )

                    big_m = max(1.1 * self.__maximum_total_head_loss, 2 * head_loss_max_discharge)

                    is_topo_disconnected = 1 - self.extra_variable(pc_var_name, ensemble_member)
                    is_topo_disconnected = ca.repmat(is_topo_disconnected, dh.size1())

                    # Note that we add the two booleans `is_disconnected` and
                    # `is_topo_disconnected`. This is allowed because of the way the
                    # resulting expression is used in the Big-M formulation. We only care
                    # that the expression (i.e. a single boolean or the sum of the two
                    # booleans) is either 0 when the pipe is connected, or >= 1 when it
                    # is disconnected.
                    constraints.extend(
                        self._hn_head_loss_class._hn_pipe_head_loss(
                            pipe,
                            self,
                            options,
                            self.heat_network_settings,
                            parameters,
                            discharge,
                            head_loss,
                            dh,
                            is_disconnected + is_topo_disconnected,
                            big_m,
                            pc,
                        )
                    )

                    # Contrary to the Big-M calculation above, the relation
                    # between dH and the head loss symbol requires the
                    # maximum head loss that can be realized effectively. So
                    # we pass the current pipe class's maximum discharge.
                    max_head_loss = max(
                        max_head_loss,
<<<<<<< HEAD
                        self._head_loss_class._hn_pipe_head_loss(
=======
                        self._hn_head_loss_class._hn_pipe_head_loss(
>>>>>>> abec4741
                            pipe,
                            self,
                            options,
                            self.heat_network_settings,
                            parameters,
                            pc.maximum_discharge,
                            pipe_class=pc,
                        ),
                    )
            else:
                # Only a single diameter for this pipe. Note that we rely on
                # the diameter parameter being overridden automatically if a
                # single pipe class is set by the user.
                area = parameters[f"{pipe}.area"]
                max_discharge = self.heat_network_settings["maximum_velocity"] * area

                is_topo_disconnected = int(parameters[f"{pipe}.diameter"] == 0.0)

                constraints.extend(
                    self._hn_head_loss_class._hn_pipe_head_loss(
                        pipe,
                        self,
                        options,
                        self.heat_network_settings,
                        parameters,
                        discharge,
                        head_loss,
                        dh,
                        is_disconnected + is_topo_disconnected,
                        1.1 * self.__maximum_total_head_loss,
                    )
                )

<<<<<<< HEAD
                max_head_loss = self._head_loss_class._hn_pipe_head_loss(
=======
                max_head_loss = self._hn_head_loss_class._hn_pipe_head_loss(
>>>>>>> abec4741
                    pipe, self, options, self.heat_network_settings, parameters, max_discharge
                )

            # Relate the head loss symbol to the pipe's dH symbol.

            # FIXME: Ugly hack. Cold pipes should be modelled completely with
            # their own integers as well.
            flow_dir = self.__state_vector_scaled(
                self._pipe_to_flow_direct_map[pipe], ensemble_member
            )

            # Note that the Big-M should _at least_ cover the maximum
            # distance between `head_loss` and `dh`. If `head_loss` can be at
            # most 1.0 (= `max_head_loss`), that means our Big-M should be at
            # least double (i.e. >= 2.0). And because we do not want Big-Ms to
            # be overly tight, we include an additional factor of 2.
            big_m = 2 * 2 * max_head_loss

            constraints.append(
                (
                    (-dh - head_loss + (1 - flow_dir) * big_m) / big_m,
                    0.0,
                    np.inf,
                )
            )
            constraints.append(((dh - head_loss + flow_dir * big_m) / big_m, 0.0, np.inf))

        return constraints

    def __check_valve_head_discharge_path_constraints(self, ensemble_member):
        """
        This function adds constraints for the check valve functionality. Meaning that the flow can
        only go in positive direction of the valve. Depending on the status of the valve the flow is
        set to zero or bounded between zero and the maximum discharge.

        The head loss is also bounded to only act in one direction.
        """
        constraints = []
        parameters = self.parameters(ensemble_member)

        all_pipes = set(self.heat_network_components.get("pipe", []))
        maximum_velocity = self.heat_network_settings["maximum_velocity"]

        for v in self.heat_network_components.get("check_valve", []):
            status_var = self.__check_valve_status_map[v]
            status = self.state(status_var)

            q = self.state(f"{v}.Q")
            dh = self.state(f"{v}.dH")

            # Determine the maximum discharge that can go through the Valve
            # by looking at connected pipes.
            q_aliases = self.alias_relation.aliases(q.name())
            connected_pipes = {p for p in all_pipes if f"{p}.Q" in q_aliases}

            maximum_discharge = 0.0

            for p in connected_pipes:
                try:
                    pipe_classes = self._pipe_topo_pipe_class_map[p].keys()
                    max_discharge_pipe = max(c.maximum_discharge for c in pipe_classes)
                except KeyError:
                    max_discharge_pipe = maximum_velocity * parameters[f"{p}.area"]

                maximum_discharge = max(maximum_discharge, max_discharge_pipe)

            maximum_head_loss = self.__maximum_total_head_loss

            # (Ideal) check valve status:
            # - 1 means "open", so positive discharge, and dH = 0
            # - 0 means "closed", so Q = 0 and positive dH
            # Note that the Q >= 0 and dH >= 0 constraints are part of the bounds.
            constraints.append((q - status * maximum_discharge, -np.inf, 0.0))

            if self.heat_network_settings["head_loss_option"] != HeadLossOption.NO_HEADLOSS:
                constraints.append((dh - (1 - status) * maximum_head_loss, -np.inf, 0.0))

        return constraints

    def __control_valve_head_discharge_path_constraints(self, ensemble_member):
        """
        This function adds the constraints for the control valve. In this case we allow the valve to
        produce head loss for flow in both directions.
        """
        constraints = []
        parameters = self.parameters(ensemble_member)

        all_pipes = set(self.heat_network_components.get("pipe", []))
        maximum_velocity = self.heat_network_settings["maximum_velocity"]

        for v in self.heat_network_components.get("control_valve", []):
            flow_dir_var = self.__control_valve_direction_map[v]
            flow_dir = self.state(flow_dir_var)

            q = self.state(f"{v}.Q")
            dh = self.state(f"{v}.dH")

            # Determine the maximum discharge that can go through the Valve
            # by looking at connected pipes.
            q_aliases = self.alias_relation.aliases(q.name())
            connected_pipes = {p for p in all_pipes if f"{p}.Q" in q_aliases}

            maximum_discharge = 0.0

            for p in connected_pipes:
                try:
                    pipe_classes = self._pipe_topo_pipe_class_map[p].keys()
                    max_discharge_pipe = max(c.maximum_discharge for c in pipe_classes)
                except KeyError:
                    max_discharge_pipe = maximum_velocity * parameters[f"{p}.area"]

                maximum_discharge = max(maximum_discharge, max_discharge_pipe)

            maximum_head_loss = self.__maximum_total_head_loss

            # Flow direction:
            # - 1 means positive discharge, and negative dH
            # - 0 means negative discharge, and positive dH
            # It's a control valve, so the dH is of arbitrary magnitude.
            constraints.append((q + (1 - flow_dir) * maximum_discharge, 0.0, np.inf))
            constraints.append((q - flow_dir * maximum_discharge, -np.inf, 0.0))

            if self.heat_network_settings["head_loss_option"] != HeadLossOption.NO_HEADLOSS:
                constraints.append((-dh + (1 - flow_dir) * maximum_head_loss, 0.0, np.inf))
                constraints.append((-dh - flow_dir * maximum_head_loss, -np.inf, 0.0))

        return constraints

    def __heat_loss_variable_constraints(self, ensemble_member):
        """
        Furthermore, the __hn_heat_loss symbol is set, as the heat loss depends on the chosen pipe
        class and the selected temperature in the network.

        Parameters
        ----------
        ensemble_member : The ensemble of the optimizaton

        Returns
        -------
        list of the added constraints
        """
        constraints = []

        for p in self.heat_network_components.get("pipe", []):
            pipe_classes = []

            heat_loss_sym_name = self._pipe_heat_loss_map[p]

            constraint_nominal = self.variable_nominal(heat_loss_sym_name)

            carrier = self.parameters(ensemble_member)[f"{p}.carrier_id"]
            temperatures = self.temperature_regimes(carrier)

            if len(temperatures) == 0:
                heat_loss_sym = self.extra_variable(heat_loss_sym_name, ensemble_member)
                try:
                    heat_losses = self._pipe_heat_losses[p]
                    pipe_classes = self._pipe_topo_pipe_class_map[p]
                    variables = [
                        self.extra_variable(var_name, ensemble_member)
                        for pc, var_name in pipe_classes.items()
                    ]
                    heat_loss_expr = 0.0
                    for i in range(len(heat_losses)):
                        heat_loss_expr = heat_loss_expr + variables[i] * heat_losses[i]
                    constraints.append(
                        ((heat_loss_sym - heat_loss_expr) / constraint_nominal, 0.0, 0.0)
                    )
                except KeyError:
                    heat_loss = pipe_heat_loss(
                        self,
                        self.heat_network_options(),
                        self.parameters(ensemble_member),
                        p,
                    )
                    constraints.append(
                        (
                            (heat_loss_sym - heat_loss) / constraint_nominal,
                            0.0,
                            0.0,
                        )
                    )
            else:
                heat_loss_sym = self.__state_vector_scaled(heat_loss_sym_name, ensemble_member)
                for temperature in temperatures:
                    temperature_is_selected = self.state_vector(f"{carrier}_{temperature}")
                    if len(pipe_classes) == 0:
                        heat_loss = pipe_heat_loss(
                            self,
                            self.heat_network_options(),
                            self.parameters(ensemble_member),
                            p,
                            temp=temperature,
                        )
                        big_m = 2.0 * heat_loss
                        constraints.append(
                            (
                                (
                                    heat_loss_sym
                                    - heat_loss * np.ones((len(self.times()), 1))
                                    + (1.0 - temperature_is_selected) * big_m
                                )
                                / constraint_nominal,
                                0.0,
                                np.inf,
                            )
                        )
                        constraints.append(
                            (
                                (
                                    heat_loss_sym
                                    - heat_loss * np.ones((len(self.times()), 1))
                                    - (1.0 - temperature_is_selected) * big_m
                                )
                                / constraint_nominal,
                                -np.inf,
                                0.0,
                            )
                        )
                    else:
                        heat_losses = [
                            pipe_heat_loss(
                                self,
                                self.heat_network_options(),
                                self.parameters(ensemble_member),
                                p,
                                u_values=c.u_values,
                                temp=temperature,
                            )
                            for c in pipe_classes
                        ]
                        count = 0
                        big_m = 2.0 * max(heat_losses)
                        for pc_var_name in pipe_classes.values():
                            pc = self.__pipe_topo_pipe_class_var[pc_var_name]
                            constraints.append(
                                (
                                    (
                                        heat_loss_sym
                                        - heat_losses[count] * np.ones(len(self.times()))
                                        + (1.0 - pc) * big_m * np.ones(len(self.times()))
                                        + (1.0 - temperature_is_selected) * big_m
                                    )
                                    / constraint_nominal,
                                    0.0,
                                    np.inf,
                                )
                            )
                            constraints.append(
                                (
                                    (
                                        heat_loss_sym
                                        - heat_losses[count] * np.ones(len(self.times()))
                                        - (1.0 - pc) * big_m * np.ones(len(self.times()))
                                        - (1.0 - temperature_is_selected) * big_m
                                    )
                                    / constraint_nominal,
                                    -np.inf,
                                    0.0,
                                )
                            )
                            count += 1

        return constraints

    def __heat_pump_cop_constraints(self, ensemble_member):
        constraints = []

        parameters = self.parameters(ensemble_member)

        for hp in [
            *self.heat_network_components.get("heat_pump", []),
            *self.heat_network_components.get("heat_pump_elec", []),
        ]:
            sec_sup_carrier = parameters[f"{hp}.Secondary.T_supply_id"]
            sec_ret_carrier = parameters[f"{hp}.Secondary.T_return_id"]
            prim_sup_carrier = parameters[f"{hp}.Primary.T_supply_id"]
            prim_ret_carrier = parameters[f"{hp}.Primary.T_return_id"]

            sec_sup_temps = self.temperature_regimes(sec_sup_carrier)
            sec_ret_temps = self.temperature_regimes(sec_ret_carrier)
            prim_sup_temps = self.temperature_regimes(prim_sup_carrier)
            prim_ret_temps = self.temperature_regimes(prim_ret_carrier)

            sec_heat = self.state(f"{hp}.Secondary_heat")
            elec = self.state(f"{hp}.Power_elec")
            nominal = self.variable_nominal(f"{hp}.Secondary_heat")

            if (
                len(sec_sup_temps) <= 1
                and len(sec_ret_temps) <= 1
                and len(prim_sup_temps) <= 1
                and len(prim_ret_temps) <= 1
            ):
                cop = parameters[f"{hp}.COP"]
                constraints.append(((sec_heat - cop * elec) / nominal, 0.0, 0.0))
            else:
                big_m = 2.0 * self.bounds()[f"{hp}.Secondary_heat"][1]
                for sec_sup_temp in (
                    sec_sup_temps
                    if len(sec_sup_temps) > 0
                    else [parameters[f"{hp}.Secondary.T_supply"]]
                ):
                    sec_sup_not_selected = (
                        1.0 - self.state(f"{sec_sup_carrier}_{sec_sup_temp}")
                        if len(sec_sup_temps) > 0
                        else 0
                    )
                    for sec_ret_temp in (
                        sec_ret_temps
                        if len(sec_ret_temps) > 0
                        else [parameters[f"{hp}.Secondary.T_return"]]
                    ):
                        sec_ret_not_selected = (
                            1.0 - self.state(f"{sec_ret_carrier}_{sec_ret_temp}")
                            if len(sec_ret_temps) > 0
                            else 0
                        )
                        for prim_sup_temp in (
                            prim_sup_temps
                            if len(prim_sup_temps) > 0
                            else [parameters[f"{hp}.Primary.T_supply"]]
                        ):
                            prim_sup_not_selected = (
                                1.0 - self.state(f"{prim_sup_carrier}_{prim_sup_temp}")
                                if len(prim_sup_temps) > 0
                                else 0
                            )
                            for prim_ret_temp in (
                                prim_ret_temps
                                if len(prim_ret_temps) > 0
                                else [parameters[f"{hp}.Primary.T_return"]]
                            ):
                                prim_ret_not_selected = (
                                    1.0 - self.state(f"{prim_ret_carrier}_{prim_ret_temp}")
                                    if len(prim_ret_temps) > 0
                                    else 0
                                )
                                efficiency = parameters[f"{hp}.efficiency"]
                                t_cond = 273.15 + sec_sup_temp
                                t_evap = 273.15 + prim_sup_temp

                                cop_carnot = efficiency * t_cond / (t_cond - t_evap)
                                not_selected = (
                                    prim_ret_not_selected
                                    + prim_sup_not_selected
                                    + sec_ret_not_selected
                                    + sec_sup_not_selected
                                )

                                constraints.append(
                                    (
                                        (sec_heat - cop_carnot * elec + not_selected * big_m)
                                        / nominal,
                                        0.0,
                                        np.inf,
                                    )
                                )
                                constraints.append(
                                    (
                                        (sec_heat - cop_carnot * elec - not_selected * big_m)
                                        / nominal,
                                        -np.inf,
                                        0.0,
                                    )
                                )

        return constraints

    def __storage_hydraulic_power_path_constraints(self, ensemble_member):
        """
        This function adds hydraulic power and pump power contraints for a storage assets. If the
        head loss option is not enabled then the hydraulic power and pump power are for forced to
        0.0 but if the head loss option is enabled then:
            - The delta hydraulic power is constrained to be equal to f(minimum pressure drop,
            volumetric flow rate) when the storage is being charged.
            - The pump power is constrained to be equal the delta hydraulic power when the storage
            is not being charged.
        """
        constraints = []

        parameters = self.parameters(ensemble_member)

        for b, (
            (hot_pipe, hot_pipe_orientation),
            (_cold_pipe, _cold_pipe_orientation),
        ) in {**self.heat_network_topology.buffers, **self.heat_network_topology.ates}.items():
            discharge = self.state(f"{b}.HeatIn.Q")
            hp_in = self.state(f"{b}.HeatIn.Hydraulic_power")
            hp_out = self.state(f"{b}.HeatOut.Hydraulic_power")
            pump_power = self.state(f"{b}.Pump_power")
            min_dp = parameters[f"{b}.minimum_pressure_drop"]

            flow_dir_var = self._pipe_to_flow_direct_map[hot_pipe]
            is_buffer_charging = self.state(flow_dir_var) * hot_pipe_orientation

            big_m = (
                2.0
                * self.bounds()[f"{b}.HeatIn.Q"][1]
                * self.__maximum_total_head_loss
                * 10.2
                * 1.0e3
            )
            if self.heat_network_settings["head_loss_option"] != HeadLossOption.NO_HEADLOSS:

                # During charging we want a minimum pressure drop like a demand
                constraints.append(
                    (
                        (min_dp * discharge - (hp_in - hp_out) + (1.0 - is_buffer_charging) * big_m)
                        / big_m,
                        0.0,
                        np.inf,
                    )
                )
                constraints.append(
                    (
                        (min_dp * discharge - (hp_in - hp_out) - (1.0 - is_buffer_charging) * big_m)
                        / big_m,
                        -np.inf,
                        0.0,
                    )
                )

                constraints.append(
                    (
                        (pump_power - (hp_out - hp_in) + is_buffer_charging * big_m) / big_m,
                        0.0,
                        np.inf,
                    )
                )
                constraints.append(
                    (
                        (pump_power - (hp_out - hp_in) - is_buffer_charging * big_m) / big_m,
                        -np.inf,
                        0.0,
                    )
                )
            else:
                constraints.append(
                    (
                        (hp_out - hp_in) / self.variable_nominal(f"{b}.HeatIn.Hydraulic_power"),
                        0.0,
                        0.0,
                    )
                )
                constraints.append(
                    (pump_power / self.variable_nominal(f"{b}.Pump_power"), 0.0, 0.0)
                )

        return constraints

    def path_constraints(self, ensemble_member):
        """
        Here we add all the path constraints to the optimization problem. Please note that the
        path constraints are the constraints that are applied to each time-step in the problem.
        """

        constraints = super().path_constraints(ensemble_member)

        # Add source/demand head loss constrains only if head loss is non-zero
        if self.heat_network_settings["head_loss_option"] != HeadLossOption.NO_HEADLOSS:
            constraints.extend(
                self._hn_head_loss_class._pipe_head_loss_path_constraints(self, ensemble_member)
            )
            constraints.extend(
                self._hn_head_loss_class._demand_head_loss_path_constraints(self, ensemble_member)
            )

        constraints.extend(self.__pipe_hydraulic_power_path_constraints(ensemble_member))
        constraints.extend(self.__flow_direction_path_constraints(ensemble_member))
        constraints.extend(self.__node_heat_mixing_path_constraints(ensemble_member))
        constraints.extend(self.__node_hydraulic_power_mixing_path_constraints(ensemble_member))
        constraints.extend(self.__heat_loss_path_constraints(ensemble_member))
        constraints.extend(self.__node_discharge_mixing_path_constraints(ensemble_member))
        constraints.extend(self.__demand_heat_to_discharge_path_constraints(ensemble_member))
        constraints.extend(self.__source_heat_to_discharge_path_constraints(ensemble_member))
        constraints.extend(self.__pipe_heat_to_discharge_path_constraints(ensemble_member))
        constraints.extend(self.__storage_heat_to_discharge_path_constraints(ensemble_member))
        constraints.extend(
            self.__heat_exchanger_heat_to_discharge_path_constraints(ensemble_member)
        )
        constraints.extend(self.__check_valve_head_discharge_path_constraints(ensemble_member))
        constraints.extend(self.__control_valve_head_discharge_path_constraints(ensemble_member))
        constraints.extend(self.__network_temperature_path_constraints(ensemble_member))
        constraints.extend(self.__heat_pump_cop_constraints(ensemble_member))
        constraints.extend(self.__storage_hydraulic_power_path_constraints(ensemble_member))

        return constraints

    def constraints(self, ensemble_member):
        """
        This function adds the normal constraints to the problem. Unlike the path constraints these
        are not applied to every time-step in the problem. Meaning that these constraints either
        consider global variables that are independent of time-step or that the relevant time-steps
        are indexed within the constraint formulation.
        """
        constraints = super().constraints(ensemble_member)

        if self.heat_network_settings["head_loss_option"] != HeadLossOption.NO_HEADLOSS:
            constraints.extend(self._hn_pipe_head_loss_constraints(ensemble_member))

        constraints.extend(self.__heat_loss_variable_constraints(ensemble_member))
        constraints.extend(self.__pipe_rate_heat_change_constraints(ensemble_member))

        if self.heat_network_options()["include_demand_insulation_options"]:
            constraints.extend(self.__heat_matching_demand_insulation_constraints(ensemble_member))

        return constraints

    def history(self, ensemble_member):
        """
        In this history function we avoid the optimization using artificial energy for storage
        assets as the history is not defined.
        """
        history = super().history(ensemble_member)

        initial_time = np.array([self.initial_time])
        empty_timeseries = Timeseries(initial_time, [np.nan])
        buffers = self.heat_network_components.get("buffer", [])

        for b in buffers:
            hist_heat_buffer = history.get(f"{b}.Heat_buffer", empty_timeseries).values
            hist_stored_heat = history.get(f"{b}.Stored_heat", empty_timeseries).values

            # One has to provide information of what Heat_buffer (i.e., the heat
            # added/extracted from the buffer at that timestep) is at t0.
            # Else the solution will always extract heat from the buffer at t0.
            # This information can be passed in two ways:
            # - non-trivial history of Heat_buffer at t0;
            # - non-trivial history of Stored_heat.
            # If not known, we assume that Heat_buffer is 0.0 at t0.

            if (len(hist_heat_buffer) < 1 or np.isnan(hist_heat_buffer[0])) and (
                len(hist_stored_heat) <= 1 or np.any(np.isnan(hist_stored_heat[-2:]))
            ):
                history[f"{b}.Heat_buffer"] = Timeseries(initial_time, [0.0])

        # TODO: add ATES when component is available

        return history

    def goal_programming_options(self):
        """
        Here we set the goal programming configuration. We use soft constraints for consecutive
        goals.
        """
        options = super().goal_programming_options()
        options["keep_soft_constraints"] = True
        return options

    def solver_options(self):
        """
        Here we define the solver options. By default we use the open-source solver highs and casadi
        solver qpsol.
        """
        options = super().solver_options()
        options["casadi_solver"] = "qpsol"
        options["solver"] = "highs"
        return options

    def compiler_options(self):
        """
        In this function we set the compiler configuration.
        """
        options = super().compiler_options()
        options["resolve_parameter_values"] = True
        return options

    def priority_completed(self, priority):
        """
        This function is called after a priority of goals is completed. This function is used to
        specify operations between consecutive goals. Here we set some parameter attributes after
        the optimization is completed.
        """
        options = self.heat_network_options()

        if (
            self.heat_network_settings["minimize_head_losses"]
            and self.heat_network_settings["head_loss_option"] != HeadLossOption.NO_HEADLOSS
<<<<<<< HEAD
            and priority == self._head_loss_class._hn_minimization_goal_class.priority
=======
            and priority == self._hn_head_loss_class._hn_minimization_goal_class.priority
>>>>>>> abec4741
        ):
            components = self.heat_network_components

            rtol = 1e-5
            atol = 1e-4

            for ensemble_member in range(self.ensemble_size):
                parameters = self.parameters(ensemble_member)
                results = self.extract_results(ensemble_member)

                for pipe in components.get("pipe", []):
                    if parameters[f"{pipe}.has_control_valve"]:
                        continue

                    # Just like with a control valve, if pipe is disconnected
                    # there is nothing to check.
                    q_full = results[f"{pipe}.Q"]
                    if parameters[f"{pipe}.disconnectable"]:
                        inds = q_full != 0.0
                    else:
                        inds = np.arange(len(q_full), dtype=int)

                    if parameters[f"{pipe}.diameter"] == 0.0:
                        # Pipe is disconnected. Head loss is free, so nothing to check.
                        continue

                    q = results[f"{pipe}.Q"][inds]
<<<<<<< HEAD
                    head_loss_target = self._head_loss_class._hn_pipe_head_loss(
=======
                    head_loss_target = self._hn_head_loss_class._hn_pipe_head_loss(
>>>>>>> abec4741
                        pipe, self, options, self.heat_network_settings, parameters, q, None
                    )
                    if self.heat_network_settings["head_loss_option"] == HeadLossOption.LINEAR:
                        head_loss = np.abs(results[f"{pipe}.dH"][inds])
                    else:
                        head_loss = results[self._hn_pipe_to_head_loss_map[pipe]][inds]

                    if not np.allclose(head_loss, head_loss_target, rtol=rtol, atol=atol):
                        logger.warning(
                            f"Pipe {pipe} has artificial head loss; "
                            f"at least one more control valve should be added to the network."
                        )

                min_head_loss_target = options["minimum_pressure_far_point"] * 10.2
                min_head_loss = None

                for demand in components.get("demand", []):
                    head_loss = results[f"{demand}.HeatIn.H"] - results[f"{demand}.HeatOut.H"]
                    if min_head_loss is None:
                        min_head_loss = head_loss
                    else:
                        min_head_loss = np.minimum(min_head_loss, head_loss)

                if len(components.get("demand", [])) > 0 and not np.allclose(
                    min_head_loss, min_head_loss_target, rtol=rtol, atol=atol
                ):
                    logger.warning("Minimum head at demands is higher than target minimum.")

        super().priority_completed(priority)

    def post(self):
        """
        In this post function we check the optimization results for accurately solving the
        constraints. We do this for the head losses and check if they are consistent with the flow
        direction. Whether, the minimum velocity is actually met. And whether, the directions of
        heat match the directions of the flow.
        """
        super().post()

        results = self.extract_results()
        parameters = self.parameters(0)
        options = self.heat_network_options()

        # The flow directions are the same as the heat directions if the
        # return (i.e. cold) line has zero heat throughout. Here we check that
        # this is indeed the case.
        for p in self.cold_pipes:
            heat_in = results[f"{p}.HeatIn.Heat"]
            heat_out = results[f"{p}.HeatOut.Heat"]
            if np.any(heat_in > 1.0) or np.any(heat_out > 1.0):
                logger.warning(f"Heat directions of pipes might be wrong. Check {p}.")

        if self.heat_network_settings["head_loss_option"] != HeadLossOption.NO_HEADLOSS:
            for p in self.heat_network_components.get("pipe", []):
                head_diff = results[f"{p}.HeatIn.H"] - results[f"{p}.HeatOut.H"]
                if parameters[f"{p}.length"] == 0.0 and not parameters[f"{p}.has_control_valve"]:
                    atol = self.variable_nominal(f"{p}.HeatIn.H") * 1e-5
                    assert np.allclose(head_diff, 0.0, atol=atol)
                else:
                    q = results[f"{p}.Q"]

                    try:
                        is_disconnected = np.round(results[self._pipe_disconnect_map[p]])
                    except KeyError:
                        is_disconnected = np.zeros_like(q)

                    q_nominal = self.variable_nominal(
                        self.alias_relation.canonical_signed(f"{p}.Q")[0]
                    )
                    inds = (np.abs(q) / q_nominal > 1e-4) & (is_disconnected == 0)
                    if not options["heat_loss_disconnected_pipe"]:
                        assert np.all(np.sign(head_diff[inds]) == np.sign(q[inds]))

        minimum_velocity = self.heat_network_settings["minimum_velocity"]
        for p in self.heat_network_components.get("pipe", []):
            area = parameters[f"{p}.area"]

            if area == 0.0:
                continue

            q = results[f"{p}.Q"]
            v = q / area
            flow_dir = np.round(results[self._pipe_to_flow_direct_map[p]])
            try:
                is_disconnected = np.round(results[self._pipe_disconnect_map[p]])
            except KeyError:
                is_disconnected = np.zeros_like(q)

            inds_disconnected = is_disconnected == 1
            inds_positive = (flow_dir == 1) & ~inds_disconnected
            inds_negative = (flow_dir == 0) & ~inds_disconnected

            # We allow a bit of slack in the velocity. If the
            # exceedence/discrepancy is more than 0.1 mm/s, we log a warning,
            # if it's more than 1 cm/s, we log an error message.
            if np.any(inds_positive) or np.any(inds_negative):
                max_exceedence = max(
                    np.hstack(
                        [minimum_velocity - v[inds_positive], v[inds_negative] + minimum_velocity]
                    )
                )

                for criterion, log_level in [(0.01, logging.ERROR), (1e-4, logging.WARNING)]:
                    if max_exceedence > criterion:
                        logger.log(
                            log_level,
                            f"Velocity in {p} lower than minimum velocity {minimum_velocity} "
                            f"by more than {criterion} m/s. ({max_exceedence} m/s)",
                        )

                        break

            # Similar check for disconnected pipes, where we want the velocity
            # to be zero but allow the same amount of slack.
            if np.any(inds_disconnected):
                max_exceedence = max(np.abs(v[inds_disconnected]))

                for criterion, log_level in [(0.01, logging.ERROR), (1e-4, logging.WARNING)]:
                    if max_exceedence > criterion:
                        logger.log(
                            log_level,
                            f"Velocity in disconnected pipe {p} exceeds {criterion} m/s. "
                            f"({max_exceedence} m/s)",
                        )

                        break<|MERGE_RESOLUTION|>--- conflicted
+++ resolved
@@ -45,7 +45,6 @@
         The ``maximum_velocity`` is the maximum absolute value of the velocity in every pipe. This
         velocity is also used in the head loss / hydraulic power to calculate the maximum discharge
         if no maximum velocity per pipe class is not specified.
-<<<<<<< HEAD
 
         The ``minimum_velocity`` is the minimum absolute value of the velocity
         in every pipe. It is mostly an option to improve the stability of the
@@ -53,15 +52,6 @@
         `0.005` m/s helps the solver by avoiding the difficult case where
         discharges get close to zero.
 
-=======
-
-        The ``minimum_velocity`` is the minimum absolute value of the velocity
-        in every pipe. It is mostly an option to improve the stability of the
-        solver in a possibly subsequent QTH problem: the default value of
-        `0.005` m/s helps the solver by avoiding the difficult case where
-        discharges get close to zero.
-
->>>>>>> abec4741
         To model the head loss in pipes, the ``head_loss_option`` refers to
         one of the ways this can be done. See :class:`HeadLossOption` for more
         explanation on what each option entails. Note that some options model
@@ -120,11 +110,7 @@
             "pipe_minimum_pressure": -np.inf,
             "pipe_maximum_pressure": np.inf,
         }
-<<<<<<< HEAD
-        self._head_loss_class = HeadLossClass(self.heat_network_settings)
-=======
         self._hn_head_loss_class = HeadLossClass(self.heat_network_settings)
->>>>>>> abec4741
         self.__pipe_head_bounds = {}
         self.__pipe_head_loss_var = {}
         self.__pipe_head_loss_bounds = {}
@@ -243,11 +229,7 @@
 
         for pipe_name in self.heat_network_components.get("pipe", []):
             head_loss_var = f"{pipe_name}.__head_loss"
-<<<<<<< HEAD
-            initialized_vars = self._head_loss_class.initialize_variables_nominals_and_bounds(
-=======
             initialized_vars = self._hn_head_loss_class.initialize_variables_nominals_and_bounds(
->>>>>>> abec4741
                 self, NetworkSettings.NETWORK_TYPE_HEAT, pipe_name, self.heat_network_settings
             )
             if initialized_vars[0] != {}:
@@ -271,7 +253,6 @@
             if initialized_vars[7] != {}:
                 self.__pipe_head_loss_bounds[head_loss_var] = initialized_vars[7]
 
-<<<<<<< HEAD
             if (
                 initialized_vars[8] != {}
                 and initialized_vars[9] != {}
@@ -290,8 +271,6 @@
                         pipe_linear_line_segment_var_name] = initialized_vars[10][pipe_linear_line_segment_var_name]
 
 
-=======
->>>>>>> abec4741
             neighbour = self.has_related_pipe(pipe_name)
             if neighbour and pipe_name not in self.hot_pipes:
                 flow_dir_var = f"{self.cold_to_hot_pipe(pipe_name)}__flow_direct_var"
@@ -637,11 +616,7 @@
             and self.heat_network_settings["head_loss_option"] != HeadLossOption.NO_HEADLOSS
         ):
             g.append(
-<<<<<<< HEAD
-                self._head_loss_class._hn_minimization_goal_class(
-=======
                 self._hn_head_loss_class._hn_minimization_goal_class(
->>>>>>> abec4741
                     self,
                     self.heat_network_settings,
                 )
@@ -652,11 +627,7 @@
                 or self.heat_network_settings["head_loss_option"] == HeadLossOption.LINEARIZED_DW
             ):
                 g.append(
-<<<<<<< HEAD
-                    self._head_loss_class._hpwr_minimization_goal_class(
-=======
                     self._hn_head_loss_class._hpwr_minimization_goal_class(
->>>>>>> abec4741
                         self,
                         self.heat_network_settings,
                     )
@@ -705,11 +676,7 @@
             for pipe in components.get("pipe", []):
                 area = parameters[f"{pipe}.area"]
                 max_discharge = self.heat_network_settings["maximum_velocity"] * area
-<<<<<<< HEAD
-                head_loss += self._head_loss_class._hn_pipe_head_loss(
-=======
                 head_loss += self._hn_head_loss_class._hn_pipe_head_loss(
->>>>>>> abec4741
                     pipe, self, options, self.heat_network_settings, parameters, max_discharge
                 )
 
@@ -2216,11 +2183,7 @@
                     if pc.inner_diameter == 0.0:
                         continue
 
-<<<<<<< HEAD
-                    head_loss_max_discharge = self._head_loss_class._hn_pipe_head_loss(
-=======
                     head_loss_max_discharge = self._hn_head_loss_class._hn_pipe_head_loss(
->>>>>>> abec4741
                         pipe,
                         self,
                         options,
@@ -2263,11 +2226,7 @@
                     # we pass the current pipe class's maximum discharge.
                     max_head_loss = max(
                         max_head_loss,
-<<<<<<< HEAD
-                        self._head_loss_class._hn_pipe_head_loss(
-=======
                         self._hn_head_loss_class._hn_pipe_head_loss(
->>>>>>> abec4741
                             pipe,
                             self,
                             options,
@@ -2301,11 +2260,7 @@
                     )
                 )
 
-<<<<<<< HEAD
-                max_head_loss = self._head_loss_class._hn_pipe_head_loss(
-=======
                 max_head_loss = self._hn_head_loss_class._hn_pipe_head_loss(
->>>>>>> abec4741
                     pipe, self, options, self.heat_network_settings, parameters, max_discharge
                 )
 
@@ -2885,11 +2840,7 @@
         if (
             self.heat_network_settings["minimize_head_losses"]
             and self.heat_network_settings["head_loss_option"] != HeadLossOption.NO_HEADLOSS
-<<<<<<< HEAD
-            and priority == self._head_loss_class._hn_minimization_goal_class.priority
-=======
             and priority == self._hn_head_loss_class._hn_minimization_goal_class.priority
->>>>>>> abec4741
         ):
             components = self.heat_network_components
 
@@ -2917,11 +2868,7 @@
                         continue
 
                     q = results[f"{pipe}.Q"][inds]
-<<<<<<< HEAD
-                    head_loss_target = self._head_loss_class._hn_pipe_head_loss(
-=======
                     head_loss_target = self._hn_head_loss_class._hn_pipe_head_loss(
->>>>>>> abec4741
                         pipe, self, options, self.heat_network_settings, parameters, q, None
                     )
                     if self.heat_network_settings["head_loss_option"] == HeadLossOption.LINEAR:
