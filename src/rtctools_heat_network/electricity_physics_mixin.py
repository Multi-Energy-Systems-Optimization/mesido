--- conflicted
+++ resolved
@@ -55,11 +55,7 @@
     def electricity_carriers(self):
         """
         This function should be overwritten by the problem and should give a dict with the
-<<<<<<< HEAD
-        carriers as keys and a list of temperatures as values.
-=======
         carriers as keys and a list of voltage values.
->>>>>>> 0323c5b9
         """
         return {}
 
