import logging

from rtctools.optimization.collocated_integrated_optimization_problem import (
    CollocatedIntegratedOptimizationProblem,
)

from .asset_sizing_mixin import AssetSizingMixin
from .base_component_type_mixin import BaseComponentTypeMixin
from .financial_mixin import FinancialMixin
from .physics_mixin import PhysicsMixin

logger = logging.getLogger("rtctools_heat_network")


class TechnoEconomicMixin(
    FinancialMixin,
    AssetSizingMixin,
    PhysicsMixin,
    BaseComponentTypeMixin,
    CollocatedIntegratedOptimizationProblem,
):
    """
    This class combines the different Mixin classes needed to do a full techno-economic
    optimization. This class is created so that the different Mixin are fully modular and users
    of the code base are able to replace a specific Mixin with their own implementation without
    needing a full refactoring of the code.

    """

    def __init__(self, *args, **kwargs):
        """
        In this __init__ we prepare the dicts for the variables added by the HeatMixin class
        """

        super().__init__(*args, **kwargs)

    def pre(self):
        """
        In this pre method we fill the dicts initiated in the __init__. This means that we create
        the Casadi variables and determine the bounds, nominals and create maps for easier
        retrieving of the variables.
        """
        super().pre()

    def get_max_size_var(self, asset_name, ensemble_member):
        return self.extra_variable(self._asset_max_size_map[asset_name], ensemble_member)

    def get_aggregation_count_var(self, asset_name, ensemble_member):
        return self.extra_variable(
            self._asset_aggregation_count_var_map[asset_name], ensemble_member
        )

    def get_aggregation_count_max(self, asset_name):
        return self.bounds()[self._asset_aggregation_count_var_map[asset_name]][1]

    def get_pipe_class_map(self):
        return self._pipe_topo_pipe_class_map

    def get_gas_pipe_class_map(self):
        return self._gas_pipe_topo_pipe_class_map

    def get_electricity_cable_class_map(self):
        return self._electricity_cable_topo_cable_class_map

    def get_pipe_investment_cost_coefficient(self, asset_name, ensemble_member):
        return self.extra_variable(self._pipe_topo_cost_map[asset_name], ensemble_member)

<<<<<<< HEAD
    def get_electricity_carriers(self):
        return self.electricity_carriers()

    def get_heat_carriers(self):
        return self.temperature_carriers()
=======
    def get_gas_pipe_investment_cost_coefficient(self, asset_name, ensemble_member):
        return self.extra_variable(self._gas_pipe_topo_cost_map[asset_name], ensemble_member)

    def get_electricity_cable_investment_cost_coefficient(self, asset_name, ensemble_member):
        return self.extra_variable(
            self._electricity_cable_topo_cost_map[asset_name], ensemble_member
        )
>>>>>>> f93e1830

    def heat_network_options(self):
        r"""
        Returns a dictionary of heat network specific options.
        """

        options = PhysicsMixin.heat_network_options(self)
        options.update(FinancialMixin.heat_network_options(self))
        # problem with abstractmethod
        options["include_asset_is_realized"] = False

        return options

    @property
    def extra_variables(self):
        """
        In this function we add all the variables defined in the HeatMixin to the optimization
        problem. Note that these are only the normal variables not path variables.
        """
        variables = super().extra_variables.copy()

        return variables

    @property
    def path_variables(self):
        """
        In this function we add all the path variables defined in the HeatMixin to the
        optimization problem. Note that path_variables are variables that are created for each
        time-step.
        """
        variables = super().path_variables.copy()

        return variables

    def variable_is_discrete(self, variable):
        """
        All variables that only can take integer values should be added to this function.
        """

        return super().variable_is_discrete(variable)

    def variable_nominal(self, variable):
        """
        In this function we add all the nominals for the variables defined/added in the HeatMixin.
        """

        return super().variable_nominal(variable)

    def bounds(self):
        """
        In this function we add the bounds to the problem for all the variables defined/added in
        the HeatMixin.
        """
        bounds = super().bounds()

        return bounds

    def path_constraints(self, ensemble_member):
        """
        Here we add all the path constraints to the optimization problem. Please note that the
        path constraints are the constraints that are applied to each time-step in the problem.
        """

        constraints = super().path_constraints(ensemble_member)

        return constraints

    def constraints(self, ensemble_member):
        """
        This function adds the normal constraints to the problem. Unlike the path constraints these
        are not applied to every time-step in the problem. Meaning that these constraints either
        consider global variables that are independent of time-step or that the relevant time-steps
        are indexed within the constraint formulation.
        """
        constraints = super().constraints(ensemble_member)

        return constraints

    def goal_programming_options(self):
        """
        Here we set the goal programming configuration. We use soft constraints for consecutive
        goals.
        """
        options = super().goal_programming_options()
        options["keep_soft_constraints"] = True
        return options

    def solver_options(self):
        """
        Here we define the solver options. By default we use the open-source solver highs and casadi
        solver qpsol.
        """
        options = super().solver_options()
        options["casadi_solver"] = "qpsol"
        options["solver"] = "highs"
        return options

    def compiler_options(self):
        """
        In this function we set the compiler configuration.
        """
        options = super().compiler_options()
        options["resolve_parameter_values"] = True
        return options<|MERGE_RESOLUTION|>--- conflicted
+++ resolved
@@ -65,13 +65,11 @@
     def get_pipe_investment_cost_coefficient(self, asset_name, ensemble_member):
         return self.extra_variable(self._pipe_topo_cost_map[asset_name], ensemble_member)
 
-<<<<<<< HEAD
     def get_electricity_carriers(self):
         return self.electricity_carriers()
 
     def get_heat_carriers(self):
         return self.temperature_carriers()
-=======
     def get_gas_pipe_investment_cost_coefficient(self, asset_name, ensemble_member):
         return self.extra_variable(self._gas_pipe_topo_cost_map[asset_name], ensemble_member)
 
@@ -79,7 +77,6 @@
         return self.extra_variable(
             self._electricity_cable_topo_cost_map[asset_name], ensemble_member
         )
->>>>>>> f93e1830
 
     def heat_network_options(self):
         r"""
