import logging

from rtctools.optimization.collocated_integrated_optimization_problem import (
    CollocatedIntegratedOptimizationProblem,
)

from .asset_sizing_mixin import AssetSizingMixin
from .base_component_type_mixin import BaseComponentTypeMixin
from .financial_mixin import FinancialMixin
from .physics_mixin import PhysicsMixin

logger = logging.getLogger("rtctools_heat_network")


class TechnoEconomicMixin(
    FinancialMixin,
    AssetSizingMixin,
    PhysicsMixin,
    BaseComponentTypeMixin,
    CollocatedIntegratedOptimizationProblem,
):
    """
    This class combines the different Mixin classes needed to do a full techno-economic
    optimization. This class is created so that the different Mixin are fully modular and users
    of the code base are able to replace a specific Mixin with their own implementation without
    needing a full refactoring of the code.

    """

    def __init__(self, *args, **kwargs):
        """
        In this __init__ we prepare the dicts for the variables added by the HeatMixin class
        """

        super().__init__(*args, **kwargs)

    def pre(self):
        """
        In this pre method we fill the dicts initiated in the __init__. This means that we create
        the Casadi variables and determine the bounds, nominals and create maps for easier
        retrieving of the variables.
        """
        super().pre()

    def get_max_size_var(self, asset_name, ensemble_member):
        return self.extra_variable(self._asset_max_size_map[asset_name], ensemble_member)

    def get_aggregation_count_var(self, asset_name, ensemble_member):
        return self.extra_variable(
            self._asset_aggregation_count_var_map[asset_name], ensemble_member
        )

    def get_aggregation_count_max(self, asset_name):
        return self.bounds()[self._asset_aggregation_count_var_map[asset_name]][1]

    def get_pipe_class_map(self):
        return self._pipe_topo_pipe_class_map

    def get_gas_pipe_class_map(self):
        return self._gas_pipe_topo_pipe_class_map

    def get_electricity_cable_class_map(self):
        return self._electricity_cable_topo_cable_class_map

    def get_pipe_investment_cost_coefficient(self, asset_name, ensemble_member):
        return self.extra_variable(self._pipe_topo_cost_map[asset_name], ensemble_member)

    def get_electricity_carriers(self):
        return self.electricity_carriers()

<<<<<<< HEAD
    def get_gas_carriers(self):
        return self.gas_carriers()

    def get_heat_carriers(self):
        return self.temperature_carriers()
=======
    def get_heat_carriers(self):
        return self.temperature_carriers()

>>>>>>> 0323c5b9
    def get_gas_pipe_investment_cost_coefficient(self, asset_name, ensemble_member):
        return self.extra_variable(self._gas_pipe_topo_cost_map[asset_name], ensemble_member)

    def get_electricity_cable_investment_cost_coefficient(self, asset_name, ensemble_member):
        return self.extra_variable(
            self._electricity_cable_topo_cost_map[asset_name], ensemble_member
        )

    def energy_system_options(self):
        r"""
        Returns a dictionary of milp network specific options.
        """

        options = PhysicsMixin.energy_system_options(self)
        options.update(FinancialMixin.energy_system_options(self))
        # problem with abstractmethod
        options["include_asset_is_realized"] = False

        return options

    @property
    def extra_variables(self):
        """
        In this function we add all the variables defined in the HeatMixin to the optimization
        problem. Note that these are only the normal variables not path variables.
        """
        variables = super().extra_variables.copy()

        return variables

    @property
    def path_variables(self):
        """
        In this function we add all the path variables defined in the HeatMixin to the
        optimization problem. Note that path_variables are variables that are created for each
        time-step.
        """
        variables = super().path_variables.copy()

        return variables

    def variable_is_discrete(self, variable):
        """
        All variables that only can take integer values should be added to this function.
        """

        return super().variable_is_discrete(variable)

    def variable_nominal(self, variable):
        """
        In this function we add all the nominals for the variables defined/added in the HeatMixin.
        """

        return super().variable_nominal(variable)

    def bounds(self):
        """
        In this function we add the bounds to the problem for all the variables defined/added in
        the HeatMixin.
        """
        bounds = super().bounds()

        return bounds

    def path_constraints(self, ensemble_member):
        """
        Here we add all the path constraints to the optimization problem. Please note that the
        path constraints are the constraints that are applied to each time-step in the problem.
        """

        constraints = super().path_constraints(ensemble_member)

        return constraints

    def constraints(self, ensemble_member):
        """
        This function adds the normal constraints to the problem. Unlike the path constraints these
        are not applied to every time-step in the problem. Meaning that these constraints either
        consider global variables that are independent of time-step or that the relevant time-steps
        are indexed within the constraint formulation.
        """
        constraints = super().constraints(ensemble_member)

        return constraints

    def goal_programming_options(self):
        """
        Here we set the goal programming configuration. We use soft constraints for consecutive
        goals.
        """
        options = super().goal_programming_options()
        options["keep_soft_constraints"] = True
        return options

    def solver_options(self):
        """
        Here we define the solver options. By default we use the open-source solver highs and casadi
        solver qpsol.
        """
        options = super().solver_options()
        options["casadi_solver"] = "qpsol"
        options["solver"] = "highs"
        return options

    def compiler_options(self):
        """
        In this function we set the compiler configuration.
        """
        options = super().compiler_options()
        options["resolve_parameter_values"] = True
        return options<|MERGE_RESOLUTION|>--- conflicted
+++ resolved
@@ -68,17 +68,12 @@
     def get_electricity_carriers(self):
         return self.electricity_carriers()
 
-<<<<<<< HEAD
     def get_gas_carriers(self):
         return self.gas_carriers()
 
     def get_heat_carriers(self):
         return self.temperature_carriers()
-=======
-    def get_heat_carriers(self):
-        return self.temperature_carriers()
 
->>>>>>> 0323c5b9
     def get_gas_pipe_investment_cost_coefficient(self, asset_name, ensemble_member):
         return self.extra_variable(self._gas_pipe_topo_cost_map[asset_name], ensemble_member)
 
