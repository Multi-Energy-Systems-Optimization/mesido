--- conflicted
+++ resolved
@@ -574,20 +574,11 @@
                             # the node. This is specifically done when we have a logical link for
                             # node to node. In this case we cannot set the nominal based on the
                             # connected node, hence we assume a node has at least one not node
-                            # asset connected to it.
-                            # self.__heat_node_variable_nominal[f"{node}.HeatConn[{i + 1}].{var}"] = (
-                            #     np.median([x for x in nominals[var] if x != 1])
-                            # )  bug 
+                            # asset connected to it. 
                             self.__heat_node_variable_nominal[f"{node}.HeatConn[{i + 1}].{var}"] = (
-<<<<<<< HEAD
-                                np.median([x for x in nominals[var] if x != 1]) if np.sum(
-                                    nominals[var]
-                                ) != len(nominals[var]) else 1.0
-=======
                                 np.median([x for x in nominals[var] if x != 1])
                                 if np.sum(nominals[var]) != len(nominals[var])
                                 else 1.0
->>>>>>> 67575d5c
                             )
 
     def energy_system_options(self):
