import logging
from abc import abstractmethod

import casadi as ca

from mesido.base_component_type_mixin import BaseComponentTypeMixin
from mesido.esdl.asset_to_component_base import AssetStateEnum

import numpy as np

from rtctools.optimization.collocated_integrated_optimization_problem import (
    CollocatedIntegratedOptimizationProblem,
)
from rtctools.optimization.timeseries import Timeseries


logger = logging.getLogger("mesido")


class FinancialMixin(BaseComponentTypeMixin, CollocatedIntegratedOptimizationProblem):
    """
    The FinancialMixin is used to instantiate variables for the different cost components of the
    assets in the energy network and to set constraints to compute them based upon the usage and
    size of the assets.

    The FinancialMixin is logically dependent on the AssetSizingMixin, as for example investment
    cost depends on asset size. We used abstractmethods to make these classes independent of each
    other (one does not need to inherit the other). The TechnoEconomicMixin in now responsible to
    make sure that the methods are there to allow the FinancialMixin to call for example asset size
    variables. The main advantage is that we could now have different variations for the asset
    sizing functionality all using the same FinancialMixin.
    """

    def __init__(self, *args, **kwargs):
        """
        In this __init__ we prepare the dicts for the variables added by the HeatMixin class
        """

        # Variable for fixed operational cost
        self._asset_fixed_operational_cost_map = {}
        self.__asset_fixed_operational_cost_var = {}
        self.__asset_fixed_operational_cost_nominals = {}
        self.__asset_fixed_operational_cost_bounds = {}

        # Variable for variable operational cost
        self._asset_variable_operational_cost_map = {}
        self.__asset_variable_operational_cost_var = {}
        self.__asset_variable_operational_cost_bounds = {}
        self.__asset_variable_operational_cost_nominals = {}

        # Variable for investment cost
        self._asset_investment_cost_map = {}
        self.__asset_investment_cost_var = {}
        self.__asset_investment_cost_nominals = {}
        self.__asset_investment_cost_bounds = {}

        # Variable for installation cost
        self._asset_installation_cost_map = {}
        self.__asset_installation_cost_var = {}
        self.__asset_installation_cost_bounds = {}
        self.__asset_installation_cost_nominals = {}

        # Variable for the cumulative investment and installation cost made per asset
        self.__cumulative_investments_made_in_eur_map = {}
        self.__cumulative_investments_made_in_eur_var = {}
        self.__cumulative_investments_made_in_eur_nominals = {}
        self.__cumulative_investments_made_in_eur_bounds = {}

        # Variable for when in time an asset is realized
        self._asset_is_realized_map = {}
        self.__asset_is_realized_var = {}
        self.__asset_is_realized_bounds = {}

        # Variable for annualized capex cost
        self._annualized_capex_var_map = {}
        self.__annualized_capex_var = {}
        self.__annualized_capex_var_bounds = {}
        self.__annualized_capex_var_nominals = {}

        # Variable for realized revenue
        self._asset_revenue_map = {}
        self.__asset_revenue_var = {}
        self.__asset_revenue_nominals = {}
        self.__asset_revenue_bounds = {}

        super().__init__(*args, **kwargs)

    def pre(self):
        """
        In this pre method we fill the dicts initiated in the __init__. This means that we create
        the Casadi variables and determine the bounds, nominals and create maps for easier
        retrieving of the variables.
        """
        super().pre()

        options = self.energy_system_options()
        parameters = self.parameters(0)
        bounds = self.bounds()

        # Making the cost variables; fixed_operational_cost, variable_operational_cost,
        # installation_cost and investment_cost
        for asset_name in [
            asset_name
            for asset_name_list in self.energy_system_components.values()
            for asset_name in asset_name_list
        ]:
            if asset_name in [
                *self.energy_system_components.get("node", []),
                *self.energy_system_components.get("pump", []),
                *self.energy_system_components.get("check_valve", []),
                *self.energy_system_components.get("control_valve", []),
                *self.energy_system_components.get("electricity_node", []),
                *self.energy_system_components.get("gas_node", []),
            ]:
                continue
            elif asset_name in [*self.energy_system_components.get("ates", [])]:
                nominal_fixed_operational = self.variable_nominal(f"{asset_name}.Heat_ates")
                nominal_fixed_operational = (
                    nominal_fixed_operational
                    if isinstance(nominal_fixed_operational, float)
                    else max(nominal_fixed_operational.values)
                )
                nominal_variable_operational = nominal_fixed_operational
                nominal_investment = nominal_fixed_operational
            elif asset_name in [*self.energy_system_components.get("low_temperature_ates", [])]:
                nominal_fixed_operational = self.variable_nominal(
                    f"{asset_name}.Heat_low_temperature_ates"
                )
                nominal_fixed_operational = (
                    nominal_fixed_operational
                    if isinstance(nominal_fixed_operational, float)
                    else max(nominal_fixed_operational.values)
                )
                nominal_variable_operational = nominal_fixed_operational
                nominal_investment = nominal_fixed_operational
            elif asset_name in [*self.energy_system_components.get("heat_demand", [])]:
                nominal_fixed_operational = (
                    bounds[f"{asset_name}.Heat_demand"][1]
                    if not np.isinf(bounds[f"{asset_name}.Heat_demand"][1])
                    else bounds[f"{asset_name}.HeatIn.Heat"][1]
                )
                nominal_fixed_operational = (
                    nominal_fixed_operational
                    if isinstance(nominal_fixed_operational, float)
                    else max(nominal_fixed_operational.values)
                )
                nominal_variable_operational = nominal_fixed_operational
                nominal_investment = nominal_fixed_operational
            elif asset_name in [*self.energy_system_components.get("cold_demand", [])]:
                nominal_fixed_operational = (
                    bounds[f"{asset_name}.Cold_demand"][1]
                    if not np.isinf(bounds[f"{asset_name}.Cold_demand"][1])
                    else bounds[f"{asset_name}.HeatIn.Heat"][1]  # TODO: This In or Out to be confirmed?
                )
                nominal_fixed_operational = (
                    nominal_fixed_operational
                    if isinstance(nominal_fixed_operational, float)
                    else max(nominal_fixed_operational.values)
                )
                nominal_variable_operational = nominal_fixed_operational
                nominal_investment = nominal_fixed_operational
            elif asset_name in [*self.energy_system_components.get("heat_source", [])]:
                nominal_fixed_operational = self.variable_nominal(f"{asset_name}.Heat_source")
                nominal_fixed_operational = (
                    nominal_fixed_operational
                    if isinstance(nominal_fixed_operational, float)
                    else max(nominal_fixed_operational.values)
                )
                nominal_variable_operational = nominal_fixed_operational
                nominal_investment = nominal_fixed_operational
            elif asset_name in [*self.energy_system_components.get("heat_pipe", [])]:
                nominal_fixed_operational = max(parameters[f"{asset_name}.length"], 1.0)
                nominal_fixed_operational = (
                    nominal_fixed_operational
                    if isinstance(nominal_fixed_operational, float)
                    else max(nominal_fixed_operational.values)
                )
                nominal_variable_operational = nominal_fixed_operational
                nominal_investment = nominal_fixed_operational
            elif asset_name in [*self.energy_system_components.get("electricity_cable", [])]:
                nominal_fixed_operational = max(parameters[f"{asset_name}.length"], 1.0)
                nominal_fixed_operational = (
                    nominal_fixed_operational
                    if isinstance(nominal_fixed_operational, float)
                    else max(nominal_fixed_operational.values)
                )
                nominal_variable_operational = nominal_fixed_operational
                nominal_investment = nominal_fixed_operational
            elif asset_name in [*self.energy_system_components.get("gas_pipe", [])]:
                nominal_fixed_operational = max(parameters[f"{asset_name}.length"], 1.0)
                nominal_fixed_operational = (
                    nominal_fixed_operational
                    if isinstance(nominal_fixed_operational, float)
                    else max(nominal_fixed_operational.values)
                )
                nominal_variable_operational = nominal_fixed_operational
                nominal_investment = nominal_fixed_operational
            elif asset_name in [*self.energy_system_components.get("heat_buffer", [])]:
                nominal_fixed_operational = self.variable_nominal(f"{asset_name}.Stored_heat")
                nominal_fixed_operational = (
                    nominal_fixed_operational
                    if isinstance(nominal_fixed_operational, float)
                    else max(nominal_fixed_operational.values)
                )
                nominal_variable_operational = self.variable_nominal(f"{asset_name}.Heat_buffer")
                nominal_investment = nominal_fixed_operational
            elif asset_name in [
                *self.energy_system_components.get("heat_exchanger", []),
                *self.energy_system_components.get("heat_pump", []),
            ]:
                nominal_fixed_operational = self.variable_nominal(f"{asset_name}.Secondary_heat")
                nominal_variable_operational = nominal_fixed_operational
                nominal_investment = nominal_fixed_operational
            # TODO: set the nominal values below
            elif asset_name in [*self.energy_system_components.get("gas_tank_storage", [])]:
                nominal_fixed_operational = bounds[f"{asset_name}.Stored_gas_mass"][1]
                nominal_fixed_operational = (
                    nominal_fixed_operational
                    if isinstance(nominal_fixed_operational, float)
                    else max(nominal_fixed_operational.values)
                )
                nominal_variable_operational = nominal_fixed_operational
                nominal_investment = nominal_fixed_operational
            elif asset_name in [*self.energy_system_components.get("electricity_demand", [])]:
                nominal_fixed_operational = bounds[f"{asset_name}.Electricity_demand"][1]
                nominal_fixed_operational = (
                    nominal_fixed_operational
                    if isinstance(nominal_fixed_operational, float)
                    else max(nominal_fixed_operational.values)
                )
                nominal_variable_operational = nominal_fixed_operational
                nominal_investment = nominal_fixed_operational
            elif asset_name in [*self.energy_system_components.get("electrolyzer", [])]:
                nominal_fixed_operational = bounds[f"{asset_name}.Power_consumed"][1]
                nominal_fixed_operational = (
                    nominal_fixed_operational
                    if isinstance(nominal_fixed_operational, float)
                    else max(nominal_fixed_operational.values)
                )
                nominal_variable_operational = nominal_fixed_operational
                nominal_investment = nominal_fixed_operational
            elif asset_name in [*self.energy_system_components.get("electricity_source", [])]:
                max_power = (
                    bounds[f"{asset_name}.ElectricityOut.Power"][1]
                    if (isinstance(bounds[f"{asset_name}.ElectricityOut.Power"][1], float))
                    else max(bounds[f"{asset_name}.ElectricityOut.Power"][1].values)
                )
                nominal_fixed_operational = max_power
                nominal_variable_operational = nominal_fixed_operational
                nominal_investment = nominal_fixed_operational
            elif asset_name in [*self.energy_system_components.get("electricity_storage", [])]:
                nominal_fixed_operational = bounds[f"{asset_name}.Stored_electricity"][1]
                nominal_fixed_operational = (
                    nominal_fixed_operational
                    if isinstance(nominal_fixed_operational, float)
                    else max(nominal_fixed_operational.values)
                )
                nominal_variable_operational = nominal_fixed_operational
                nominal_investment = nominal_fixed_operational
            elif asset_name in [
                *self.energy_system_components.get("gas_demand", []),
                *self.energy_system_components.get("gas_source", []),
            ]:
                if asset_name in [*self.energy_system_components.get("gas_demand", [])]:
                    nominal_fixed_operational = bounds[f"{asset_name}.Gas_demand_mass_flow"][1]
                elif asset_name in [*self.energy_system_components.get("gas_source", [])]:
                    nominal_fixed_operational = bounds[f"{asset_name}.Gas_source_mass_flow"][1]

                nominal_fixed_operational = (
                    nominal_fixed_operational
                    if isinstance(nominal_fixed_operational, float)
                    else max(nominal_fixed_operational.values)
                )
                nominal_variable_operational = nominal_fixed_operational
                nominal_investment = nominal_fixed_operational
            else:
                logger.warning(
                    f"Asset {asset_name} has type for which "
                    f"we cannot determine bounds and nominals on the costs, "
                    f"skipping it."
                )
                nominal_fixed_operational = 1.0
                nominal_variable_operational = 1.0
                nominal_investment = 1.0

            # fixed operational cost
            asset_fixed_operational_cost_var = f"{asset_name}__fixed_operational_cost"
            self._asset_fixed_operational_cost_map[asset_name] = asset_fixed_operational_cost_var
            self.__asset_fixed_operational_cost_var[asset_fixed_operational_cost_var] = ca.MX.sym(
                asset_fixed_operational_cost_var
            )
            self.__asset_fixed_operational_cost_bounds[asset_fixed_operational_cost_var] = (
                0.0,
                np.inf,
            )
            self.__asset_fixed_operational_cost_nominals[asset_fixed_operational_cost_var] = (
                max(
                    parameters[f"{asset_name}.fixed_operational_cost_coefficient"]
                    * nominal_fixed_operational,
                    1.0e2,
                )
                if nominal_fixed_operational is not None
                else 1.0e2
            )

            # variable operational cost
            variable_operational_cost_var = f"{asset_name}__variable_operational_cost"
            self._asset_variable_operational_cost_map[asset_name] = variable_operational_cost_var
            self.__asset_variable_operational_cost_var[variable_operational_cost_var] = ca.MX.sym(
                variable_operational_cost_var
            )
            self.__asset_variable_operational_cost_bounds[variable_operational_cost_var] = (
                0.0,
                np.inf,
            )
            self.__asset_variable_operational_cost_nominals[variable_operational_cost_var] = (
                max(
                    parameters[f"{asset_name}.variable_operational_cost_coefficient"]
                    * nominal_variable_operational
                    * (self.times()[-1] - self.times()[0])
                    / 3600,
                    1.0e2,
                )
                if nominal_variable_operational is not None
                else 1.0e2
            )

            # installation cost
            asset_installation_cost_var = f"{asset_name}__installation_cost"
            self._asset_installation_cost_map[asset_name] = asset_installation_cost_var
            self.__asset_installation_cost_var[asset_installation_cost_var] = ca.MX.sym(
                asset_installation_cost_var
            )
            try:
                aggr_count_max = parameters[f"{asset_name}.nr_of_doublets"]
            except KeyError:
                aggr_count_max = 1.0
            if parameters[f"{asset_name}.state"] == AssetStateEnum.DISABLED:
                aggr_count_max = 0.0
            self.__asset_installation_cost_bounds[asset_installation_cost_var] = (
                0.0,
                parameters[f"{asset_name}.installation_cost"] * aggr_count_max,
            )
            self.__asset_installation_cost_nominals[asset_installation_cost_var] = (
                parameters[f"{asset_name}.installation_cost"]
                if parameters[f"{asset_name}.installation_cost"]
                else 1.0e2
            )

            # investment cost
            asset_investment_cost_var = f"{asset_name}__investment_cost"
            self._asset_investment_cost_map[asset_name] = asset_investment_cost_var
            self.__asset_investment_cost_var[asset_investment_cost_var] = ca.MX.sym(
                asset_investment_cost_var
            )

            if asset_name in self.energy_system_components.get("heat_pipe", []):
                if asset_name in self.get_pipe_class_map().keys():
                    pipe_classes = self.get_pipe_class_map()[asset_name]
                    max_cost = (
                        2.0
                        * parameters[f"{asset_name}.length"]
                        * max([c.investment_costs for c in pipe_classes.keys()])
                    )
                else:
                    max_cost = (
                        2.0
                        * parameters[f"{asset_name}.length"]
                        * parameters[f"{asset_name}.investment_cost_coefficient"]
                    )
            elif asset_name in self.energy_system_components.get("gas_pipe", []):
                if asset_name in self.get_gas_pipe_class_map().keys():
                    pipe_classes = self.get_gas_pipe_class_map()[asset_name]
                    max_cost = (
                        2.0
                        * parameters[f"{asset_name}.length"]
                        * max([c.investment_costs for c in pipe_classes.keys()])
                    )
                else:
                    max_cost = (
                        2.0
                        * parameters[f"{asset_name}.length"]
                        * parameters[f"{asset_name}.investment_cost_coefficient"]
                    )
            elif asset_name in self.energy_system_components.get("electricity_cable", []):
                if asset_name in self.get_electricity_cable_class_map().keys():
                    cable_classes = self.get_electricity_cable_class_map()[asset_name]
                    max_cost = (
                        2.0
                        * parameters[f"{asset_name}.length"]
                        * max([c.investment_costs for c in cable_classes.keys()])
                    )
                else:
                    max_cost = (
                        2.0
                        * parameters[f"{asset_name}.length"]
                        * parameters[f"{asset_name}.investment_cost_coefficient"]
                    )
            else:
                max_cost = (
                    max(bounds[f"{asset_name}__max_size"][1].values)
                    * parameters[f"{asset_name}.investment_cost_coefficient"]
                    if isinstance(bounds[f"{asset_name}__max_size"][1], Timeseries)
                    else bounds[f"{asset_name}__max_size"][1]
                    * parameters[f"{asset_name}.investment_cost_coefficient"]
                )
            self.__asset_investment_cost_bounds[asset_investment_cost_var] = (0.0, max_cost)
            self.__asset_investment_cost_nominals[asset_investment_cost_var] = (
                max(
                    parameters[f"{asset_name}.investment_cost_coefficient"] * nominal_investment,
                    1.0e2,
                )
                if nominal_investment is not None
                else 1.0e2
            )

            # Realized revenue
            if (asset_name) in [
                *self.energy_system_components.get("electricity_demand", []),
                *self.energy_system_components.get("gas_demand", []),
            ]:

                carrier_name = None
                for _id, attr in self.get_electricity_carriers().items():
                    if attr["id_number_mapping"] == parameters[f"{asset_name}.id_mapping_carrier"]:
                        carrier_name = attr["name"]
                for _id, attr in self.get_gas_carriers().items():
                    if attr["id_number_mapping"] == parameters[f"{asset_name}.id_mapping_carrier"]:
                        carrier_name = attr["name"]
                if carrier_name is not None:
                    asset_revenue_var = f"{asset_name}__revenue"
                    self._asset_revenue_map[asset_name] = asset_revenue_var
                    self.__asset_revenue_var[asset_revenue_var] = ca.MX.sym(asset_revenue_var)
                    self.__asset_revenue_bounds[asset_revenue_var] = (
                        0.0,
                        np.inf,
                    )
                    self.__asset_revenue_nominals[asset_revenue_var] = (
                        max(
                            np.mean(self.get_timeseries(f"{carrier_name}.price_profile").values)
                            * nominal_fixed_operational,
                            1.0e2,
                        )
                        if nominal_fixed_operational is not None
                        else 1.0e2
                    )

        for asset in [
            *self.energy_system_components.get("heat_source", []),
            *self.energy_system_components.get("heat_demand", []),
            *self.energy_system_components.get("cold_demand", []),
            *self.energy_system_components.get("ates", []),
            *self.energy_system_components.get("low_temperature_ates", []),
            *self.energy_system_components.get("heat_buffer", []),
            *self.energy_system_components.get("heat_pipe", []),
            *self.energy_system_components.get("heat_exchanger", []),
            *self.energy_system_components.get("heat_pump", []),
        ]:
            annualized_capex_var_name = f"{asset}__annualized_capex"
            self._annualized_capex_var_map[asset] = annualized_capex_var_name
            self.__annualized_capex_var[annualized_capex_var_name] = ca.MX.sym(
                annualized_capex_var_name
            )
            self.__annualized_capex_var_bounds[annualized_capex_var_name] = (
                0.0,
                np.inf,
            )  # (lb, ub)
            installation_cost_symbol_name = self._asset_installation_cost_map[asset]
            investment_cost_symbol_name = self._asset_investment_cost_map[asset]
            self.__annualized_capex_var_nominals[annualized_capex_var_name] = self.variable_nominal(
                installation_cost_symbol_name
            ) + self.variable_nominal(investment_cost_symbol_name)

        if options["include_asset_is_realized"]:
            for asset in [
                *self.energy_system_components.get("heat_source", []),
                *self.energy_system_components.get("heat_demand", []),
<<<<<<< HEAD
                *self.energy_system_components.get("cold_demand", []),
=======
                *self.energy_system_components.get("heat_pipe", []),
>>>>>>> 44c93bd2
                *self.energy_system_components.get("ates", []),
                *self.energy_system_components.get("low_temperature_ates", []),
                *self.energy_system_components.get("heat_buffer", []),
                *self.energy_system_components.get("heat_exchanger", []),
                *self.energy_system_components.get("heat_pump", []),
            ]:
                if not options["yearly_investments"]:
                    var_name = f"{asset}__cumulative_investments_made_in_eur"
                    self.__cumulative_investments_made_in_eur_map[asset] = var_name
                    self.__cumulative_investments_made_in_eur_var[var_name] = ca.MX.sym(var_name)
                    self.__cumulative_investments_made_in_eur_nominals[var_name] = (
                        self.variable_nominal(f"{asset}__investment_cost")
                        + self.variable_nominal(f"{asset}__installation_cost")
                    )
                    self.__cumulative_investments_made_in_eur_bounds[var_name] = (0.0, np.inf)

                    # This is an integer variable between [0, max_aggregation_count] that allows the
                    # increments of the asset to become used by the optimizer. Meaning that when
                    # this variable is zero not milp can be consumed or produced by this asset.
                    # When the integer is >=1 the asset can consume and/or produce according to
                    # its increments.
                    var_name = f"{asset}__asset_is_realized"
                    self._asset_is_realized_map[asset] = var_name
                    self.__asset_is_realized_var[var_name] = ca.MX.sym(var_name)
                    try:
                        aggr_count_max = parameters[f"{asset}.nr_of_doublets"]
                    except KeyError:
                        aggr_count_max = 1.0
                    if parameters[f"{asset}.state"] == AssetStateEnum.DISABLED:
                        aggr_count_max = 0.0
                    self.__asset_is_realized_bounds[var_name] = (0.0, aggr_count_max)
                else:
                    self.__cumulative_investments_made_in_eur_map[asset] = []
                    self._asset_is_realized_map[asset] = []
                    for i in range(self._years):
                        var_name = f"{asset}__cumulative_investments_made_in_eur_year_{i}"
                        self.__cumulative_investments_made_in_eur_map[asset].append(var_name)
                        self.__cumulative_investments_made_in_eur_var[var_name] = ca.MX.sym(
                            var_name
                        )
                        self.__cumulative_investments_made_in_eur_nominals[var_name] = (
                            self.variable_nominal(f"{asset}__investment_cost")
                            + self.variable_nominal(f"{asset}__installation_cost")
                        )
                        self.__cumulative_investments_made_in_eur_bounds[var_name] = (0.0, np.inf)

                        # This is an integer variable between [0, max_aggregation_count] that allows
                        # the increments of the asset to become used by the optimizer. Meaning
                        # that when this variable is zero not milp can be consumed or produced by
                        # this asset. When the integer is >=1 the asset can consume and/or
                        # produce according to its increments.
                        var_name = f"{asset}__asset_is_realized_{i}"
                        self._asset_is_realized_map[asset].append(var_name)
                        self.__asset_is_realized_var[var_name] = ca.MX.sym(var_name)
                        try:
                            aggr_count_max = parameters[f"{asset}.nr_of_doublets"]
                        except KeyError:
                            aggr_count_max = 1.0
                        if parameters[f"{asset}.state"] == AssetStateEnum.DISABLED:
                            aggr_count_max = 0.0
                        self.__asset_is_realized_bounds[var_name] = (0.0, aggr_count_max)

    @abstractmethod
    def energy_system_options(self):
        r"""
        Returns a dictionary of milp network specific options.

        +--------------------------------------+-----------+-----------------------------+
        | ``discounted_annualized_cost ``       | ``bool``  | ``False``                   |
        +--------------------------------------+-----------+-----------------------------+
        | ``yearly_investments ``              | ``bool``  | ``False``                   |
        +--------------------------------------+-----------+-----------------------------+

        The ``discounted_annualized_cost`` option computes the annualized discounted costs for
        each asset, and defines the sum of these costs as the total cost of ownership for the
        cost minimization goal.

        The ``yearly_investments`` option computes the cumulative investments made over time (
        multiple years) and provides constraints for asset_is_realized over multiple years,
        which is required to determine when investment costs are made.
        """

        options = {}

        options["discounted_annualized_cost"] = False
        options["yearly_investments"] = False

        return options

    @abstractmethod
    def get_max_size_var(self, asset_name, ensemble_member):
        """
        This function should return the max size variable of an asset.

        Returns
        -------
        Casadi symbol for the maximum size variable
        """
        raise NotImplementedError

    @abstractmethod
    def get_aggregation_count_var(self, asset_name, ensemble_member):
        """
        This function should return the aggregation count integer variable of an asset.

        Returns
        -------
        Casadi symbol for the aggregation count variable
        """
        raise NotImplementedError

    @abstractmethod
    def get_aggregation_count_max(self, asset_name):
        """
        This function should return the aggregation count upper bound.

        Returns
        -------
        scalar or int with maximum amount of the aggregation count.
        """
        raise NotImplementedError

    @abstractmethod
    def get_pipe_investment_cost_coefficient(self, asset_name, ensemble_member):
        """
        This function should return the pipe investment cost coefficient variable.

        Returns
        -------
        Casadi symbol for the investment cost coefficient of the pipe.
        """
        raise NotImplementedError

    @abstractmethod
    def get_gas_pipe_investment_cost_coefficient(self, asset_name, ensemble_member):
        """
        This function should return the gas_pipe investment cost coefficient variable.

        Returns
        -------
        Casadi symbol for the investment cost coefficient of the pipe.
        """
        raise NotImplementedError

    @abstractmethod
    def get_electricity_cable_investment_cost_coefficient(self, asset_name, ensemble_member):
        """
        This function should return the electricity cable investment cost coefficient variable.

        Returns
        -------
        Casadi symbol for the investment cost coefficient of the cable.
        """
        raise NotImplementedError

    @abstractmethod
    def get_pipe_class_map(self):
        """
        This function should return the mapping between the pipe and all the possible pipe classes
        available for that pipe.

        Returns
        -------

        """
        return NotImplementedError

    @abstractmethod
    def get_electricity_carriers(self, type=None):
        """
        This function should return the mapping between the pipe and all the possible pipe classes
        available for that pipe.

        Returns
        -------

        """
        return NotImplementedError

    @abstractmethod
    def get_gas_pipe_class_map(self):
        """
        This function should return the mapping between the gas pipe and all the possible pipe
        classes available for that pipe.

        Returns
        -------

        """
        return NotImplementedError

    @abstractmethod
    def get_gas_carriers(self, type=None):
        """
        This function should return all the gas carriers

        Returns
        -------

        """
        return NotImplementedError

    @abstractmethod
    def get_heat_carriers(self, type=None):
        """
        This function should return all the heat carriers

        Returns
        -------

        """
        return NotImplementedError

    @abstractmethod
    def get_electricity_cable_class_map(self):
        """
        This function should return the mapping between the cable and all the possible cable classes
        available for that cable.

        Returns
        -------

        """
        return NotImplementedError

    @property
    def extra_variables(self):
        """
        In this function we add all the variables defined in the HeatMixin to the optimization
        problem. Note that these are only the normal variables not path variables.
        """
        variables = super().extra_variables.copy()
        if self.energy_system_options()["yearly_investments"]:
            variables.extend(self.__cumulative_investments_made_in_eur_var.values())
            variables.extend(self.__asset_is_realized_var.values())
        variables.extend(self.__asset_fixed_operational_cost_var.values())
        variables.extend(self.__asset_investment_cost_var.values())
        variables.extend(self.__asset_installation_cost_var.values())
        variables.extend(self.__asset_variable_operational_cost_var.values())
        variables.extend(self.__annualized_capex_var.values())
        variables.extend(self.__asset_revenue_var.values())
        return variables

    @property
    def path_variables(self):
        """
        In this function we add all the path variables defined in the HeatMixin to the
        optimization problem. Note that path_variables are variables that are created for each
        time-step.
        """
        variables = super().path_variables.copy()
        if not self.energy_system_options()["yearly_investments"]:
            variables.extend(self.__cumulative_investments_made_in_eur_var.values())
            variables.extend(self.__asset_is_realized_var.values())
        return variables

    def variable_is_discrete(self, variable):
        """
        All variables that only can take integer values should be added to this function.
        """
        if variable in self.__asset_is_realized_var:
            return True
        else:
            return super().variable_is_discrete(variable)

    def variable_nominal(self, variable):
        """
        In this function we add all the nominals for the variables defined/added in the HeatMixin.
        """
        if variable in self.__asset_fixed_operational_cost_nominals:
            return self.__asset_fixed_operational_cost_nominals[variable]
        elif variable in self.__asset_investment_cost_nominals:
            return self.__asset_investment_cost_nominals[variable]
        elif variable in self.__asset_variable_operational_cost_nominals:
            return self.__asset_variable_operational_cost_nominals[variable]
        elif variable in self.__asset_installation_cost_nominals:
            return self.__asset_installation_cost_nominals[variable]
        elif variable in self.__cumulative_investments_made_in_eur_nominals:
            return self.__cumulative_investments_made_in_eur_nominals[variable]
        elif variable in self.__annualized_capex_var_nominals:
            return self.__annualized_capex_var_nominals[variable]
        elif variable in self.__asset_revenue_nominals:
            return self.__asset_revenue_nominals[variable]
        else:
            return super().variable_nominal(variable)

    def bounds(self):
        """
        In this function we add the bounds to the problem for all the variables defined/added in
        the HeatMixin.
        """
        bounds = super().bounds()
        bounds.update(self.__asset_fixed_operational_cost_bounds)
        bounds.update(self.__asset_investment_cost_bounds)
        bounds.update(self.__asset_installation_cost_bounds)
        bounds.update(self.__asset_variable_operational_cost_bounds)
        bounds.update(self.__asset_is_realized_bounds)
        bounds.update(self.__cumulative_investments_made_in_eur_bounds)
        bounds.update(self.__annualized_capex_var_bounds)
        bounds.update(self.__asset_revenue_bounds)
        return bounds

    @staticmethod
    def __get_abs_max_bounds(*bounds):
        """
        This function returns the absolute maximum of the bounds given. Note that bounds can also be
        a timeseries.
        """
        max_ = 0.0

        for b in bounds:
            if isinstance(b, np.ndarray):
                max_ = max(max_, max(abs(b)))
            elif isinstance(b, Timeseries):
                max_ = max(max_, max(abs(b.values)))
            else:
                max_ = max(max_, abs(b))

        return max_

    def __state_vector_scaled(self, variable, ensemble_member):
        """
        This functions returns the casadi symbols scaled with their nominal for the entire time
        horizon.
        """
        canonical, sign = self.alias_relation.canonical_signed(variable)
        return (
            self.state_vector(canonical, ensemble_member) * self.variable_nominal(canonical) * sign
        )

    def __investment_cost_constraints(self, ensemble_member):
        """
        This function adds constraints to set the investment cost variable. The investment cost
        scales with the maximum size of the asset. This leaves two cases for the constraint. 1) The
        asset size is fixed (state==1): in this case the investment cost is set based on the upper
        bound of the size. 2) The asset size is optimized (state==2): in this case the investment
        cost is set based upon the __max_size variable.

        Specifically for demands we have a case where we set the investment cost based on the
        maximum demand as often the size of the demand is not seperately specified.

        For pipes the investment cost is set based on the pipe class and the length.
        """
        constraints = []

        parameters = self.parameters(ensemble_member)

        for asset_name in [
            asset_name
            for asset_name_list in self.energy_system_components.values()
            for asset_name in asset_name_list
        ]:
            if asset_name in [
                *self.energy_system_components.get("node", []),
                *self.energy_system_components.get("pump", []),
                *self.energy_system_components.get("check_valve", []),
                *self.energy_system_components.get("electricity_node", []),
                *self.energy_system_components.get("gas_node", []),
                *self.energy_system_components.get("gas_tank_storage", []),
            ]:
                # TODO: add support for joints?
                continue

            investment_cost_var = self._asset_investment_cost_map[asset_name]
            investment_costs = self.extra_variable(investment_cost_var, ensemble_member)
            investment_cost_coefficient = parameters[f"{asset_name}.investment_cost_coefficient"]
            nominal = self.variable_nominal(investment_cost_var)

            if asset_name in [*self.energy_system_components.get("heat_pipe", [])]:
                # We do the pipe seperately as their coefficients are specified per meter.
                investment_cost_coefficient = self.get_pipe_investment_cost_coefficient(
                    asset_name, ensemble_member
                )
                asset_size = parameters[f"{asset_name}.length"]
            elif asset_name in [*self.energy_system_components.get("gas_pipe", [])]:
                # We do the pipe seperately as their coefficients are specified per meter.
                investment_cost_coefficient = self.get_gas_pipe_investment_cost_coefficient(
                    asset_name, ensemble_member
                )
                asset_size = parameters[f"{asset_name}.length"]
            elif asset_name in [*self.energy_system_components.get("electricity_cable", [])]:
                # We do the pipe seperately as their coefficients are specified per meter.
                investment_cost_coefficient = (
                    self.get_electricity_cable_investment_cost_coefficient(
                        asset_name, ensemble_member
                    )
                )
                asset_size = parameters[f"{asset_name}.length"]
            else:
                asset_size = self.get_max_size_var(asset_name, ensemble_member)

            constraints.append(
                (
                    (investment_costs - asset_size * investment_cost_coefficient) / nominal,
                    0.0,
                    0.0,
                )
            )

        return constraints

    def __fixed_operational_cost_constraints(self, ensemble_member):
        """
        This function adds the constraints to set the fixed operational cost. The fixed operational
        cost are the cost made independently of the operation of the asset. We assume that these
        cost scale with the maximum size of the asset.
        """
        constraints = []

        parameters = self.parameters(ensemble_member)

        for asset_name in [
            asset_name
            for asset_name_list in self.energy_system_components.values()
            for asset_name in asset_name_list
        ]:
            if asset_name in [
                *self.energy_system_components.get("node", []),
                *self.energy_system_components.get("heat_pipe", []),
                *self.energy_system_components.get("electricity_cable", []),
                *self.energy_system_components.get("electricity_node", []),
                *self.energy_system_components.get("gas_pipe", []),
                *self.energy_system_components.get("gas_node", []),
                *self.energy_system_components.get("pump", []),
                *self.energy_system_components.get("check_valve", []),
            ]:
                # currently no support for joints
                continue
            fixed_operational_cost_var = self._asset_fixed_operational_cost_map[asset_name]
            fixed_operational_cost = self.extra_variable(
                fixed_operational_cost_var, ensemble_member
            )
            asset_size = self.get_max_size_var(asset_name, ensemble_member)
            fixed_operational_cost_coefficient = parameters[
                f"{asset_name}.fixed_operational_cost_coefficient"
            ]

            nominal = self.variable_nominal(fixed_operational_cost_var)

            constraints.append(
                (
                    (fixed_operational_cost - asset_size * fixed_operational_cost_coefficient)
                    / nominal,
                    0.0,
                    0.0,
                )
            )

        return constraints

    def __variable_operational_cost_constraints(self, ensemble_member):
        """
        This function adds the constraints for setting the variable operational cost. These are the
        cost that depend on the operation of the asset. At this moment we only support the variable
        operational cost for sources where they scale with the thermal energy production.
        """
        constraints = []

        parameters = self.parameters(ensemble_member)

        timesteps_hr = np.diff(self.times()) / 3600

        for asset in [
            *self.energy_system_components.get("ates", []),
            *self.energy_system_components.get("low_temperature_ates", []),
            *self.energy_system_components.get("heat_buffer", []),
        ]:
            heat_charge = self.__state_vector_scaled(f"{asset}.Heat_flow_charging", ensemble_member)
            heat_discharge = self.__state_vector_scaled(
                f"{asset}.Heat_flow_discharging", ensemble_member
            )
            variable_operational_cost_var = self._asset_variable_operational_cost_map[asset]
            variable_operational_cost = self.extra_variable(
                variable_operational_cost_var, ensemble_member
            )
            nominal = self.variable_nominal(variable_operational_cost_var)
            variable_operational_cost_coefficient = parameters[
                f"{asset}.variable_operational_cost_coefficient"
            ]
            timesteps = np.diff(self.times()) / 3600.0

            pump_power = self.__state_vector_scaled(f"{asset}.Pump_power", ensemble_member)
            eff = parameters[f"{asset}.pump_efficiency"]

            # We assume that only one electricity carrier is specified, to compute the cost with.
            # Otherwise we need to link the electricity carrier somehow to the source and pump asset
            # which is lots of extra effort for the user.
            assert len(self.get_electricity_carriers().keys()) <= 1

            if len(self.get_electricity_carriers().keys()) == 1:
                try:
                    price_profile = self.get_timeseries(
                        f"{list(self.get_electricity_carriers().values())[0]['name']}.price_profile"
                    )
                except KeyError:
                    price_profile = Timeseries(self.times(), np.zeros(len(self.times())))
            else:
                price_profile = Timeseries(self.times(), np.zeros(len(self.times())))

            sum = 0.0
            for i in range(1, len(self.times())):
                sum += (
                    variable_operational_cost_coefficient
                    * (heat_charge[i] + heat_discharge[i])
                    * timesteps[i - 1]
                )
                sum += price_profile.values[i] * pump_power[i] * timesteps[i - 1] / eff

            constraints.append(((variable_operational_cost - sum) / nominal, 0.0, 0.0))

        for asset in [
            *self.energy_system_components.get("pump", []),
            *self.energy_system_components.get("heat_exchanger", []),
        ]:
            variable_operational_cost_var = self._asset_variable_operational_cost_map[asset]
            variable_operational_cost = self.extra_variable(
                variable_operational_cost_var, ensemble_member
            )
            nominal = self.variable_nominal(variable_operational_cost_var)

            pump_power = self.__state_vector_scaled(f"{asset}.Pump_power", ensemble_member)
            eff = parameters[f"{asset}.pump_efficiency"]

            # We assume that only one electricity carrier is specified, to compute the cost with.
            # Otherwise we need to link the electricity carrier somehow to the source and pump asset
            # which is lots of extra effort for the user.
            assert len(self.get_electricity_carriers().keys()) <= 1

            if len(self.get_electricity_carriers().keys()) == 1:
                price_profile = self.get_timeseries(
                    f"{list(self.get_electricity_carriers().values())[0]['name']}.price_profile"
                )
            else:
                price_profile = Timeseries(self.times(), np.zeros(len(self.times())))

            sum = 0.0
            for i in range(1, len(self.times())):
                sum += price_profile.values[i] * pump_power[i] * timesteps_hr[i - 1] / eff

            constraints.append(((variable_operational_cost - sum) / nominal, 0.0, 0.0))

        for s in self.energy_system_components.get("heat_source", []):
            heat_source = self.__state_vector_scaled(f"{s}.Heat_source", ensemble_member)
            variable_operational_cost_var = self._asset_variable_operational_cost_map[s]
            variable_operational_cost = self.extra_variable(
                variable_operational_cost_var, ensemble_member
            )
            nominal = self.variable_nominal(variable_operational_cost_var)
            variable_operational_cost_coefficient = parameters[
                f"{s}.variable_operational_cost_coefficient"
            ]

            pump_power = self.__state_vector_scaled(f"{s}.Pump_power", ensemble_member)
            eff = parameters[f"{s}.pump_efficiency"]

            # We assume that only one electricity carrier is specified, to compute the cost with.
            # Otherwise we need to link the electricity carrier somehow to the source and pump asset
            # which is lots of extra effort for the user.
            assert len(self.get_electricity_carriers().keys()) <= 1

            if len(self.get_electricity_carriers().keys()) == 1:
                try:
                    price_profile = self.get_timeseries(
                        f"{list(self.get_electricity_carriers().values())[0]['name']}.price_profile"
                    )
                except KeyError:
                    price_profile = Timeseries(self.times(), np.zeros(len(self.times())))
            else:
                price_profile = Timeseries(self.times(), np.zeros(len(self.times())))

            # ToDo: Currently the variable operational cost unit for gas boiler is euro/Wh_gas
            # but this can be changed to euro/Nm3
            denominator = 1.0
            if s in self.energy_system_components.get(
                "air_water_heat_pump", []
            ) or s in self.energy_system_components.get("air_water_heat_pump_elec", []):
                denominator = parameters[f"{s}.cop"]
            if s in self.energy_system_components.get("gas_boiler", []):
                denominator = parameters[f"{s}.efficiency"]
            sum = 0.0
            for i in range(1, len(self.times())):
                sum += (
                    variable_operational_cost_coefficient
                    * heat_source[i]
                    * timesteps_hr[i - 1]
                    / denominator
                )
                sum += price_profile.values[i] * pump_power[i] * timesteps_hr[i - 1] / eff  # pump_power ?

                # TODO: resolve issue for elect costs fir elec heat pump (ie. heat source), see code below
                # if (
                #     s not in self.energy_system_components.get("air_water_heat_pump", [])
                #     and s not in self.energy_system_components.get("air_water_heat_pump_elec", [])
                # ):
                #     sum += price_profile.values[i] * pump_power[i] * timesteps_hr[i - 1] / eff
                # else:
                #     sum += (
                #         price_profile.values[i]
                #         * heat_source[i]
                #         * timesteps_hr[i - 1]
                #         / denominator
                #     )

            constraints.append(((variable_operational_cost - sum) / nominal, 0.0, 0.0))

        for hp in [
            *self.energy_system_components.get("heat_pump", []),
        ]:
            elec_consumption = self.__state_vector_scaled(f"{hp}.Power_elec", ensemble_member)
            variable_operational_cost_var = self._asset_variable_operational_cost_map[hp]
            variable_operational_cost = self.extra_variable(
                variable_operational_cost_var, ensemble_member
            )
            nominal = self.variable_nominal(variable_operational_cost_var)
            variable_operational_cost_coefficient = parameters[
                f"{hp}.variable_operational_cost_coefficient"
            ]
            pump_power = self.__state_vector_scaled(f"{hp}.Pump_power", ensemble_member)
            eff = parameters[f"{hp}.pump_efficiency"]

            # We assume that only one electricity carrier is specified, to compute the cost with.
            # Otherwise we need to link the electricity carrier somehow to the source and pump asset
            # which is lots of extra effort for the user.
            assert len(self.get_electricity_carriers().keys()) <= 1

            if len(self.get_electricity_carriers().keys()) == 1:
                price_profile = self.get_timeseries(
                    f"{list(self.get_electricity_carriers().values())[0]['name']}.price_profile"
                )
            else:
                price_profile = Timeseries(self.times(), np.zeros(len(self.times())))

            sum = 0.0
            for i in range(1, len(self.times())):
                sum += (
                    variable_operational_cost_coefficient
                    * elec_consumption[i]
                    * timesteps_hr[i - 1]
                )
                sum += price_profile.values[i] * pump_power[i] * timesteps_hr[i - 1] / eff
                if hp not in self.energy_system_components.get("heat_pump_elec", []):
                    # assuming that if heatpump has electricity port, the cost for the electricity
                    # are already made by the electricity producer and transport
                    sum += price_profile.values[i] * elec_consumption[i] * timesteps_hr[i - 1]

            constraints.append(((variable_operational_cost - sum) / nominal, 0.0, 0.0))

        for ac in self.energy_system_components.get("airco", []):
            heat_airco = self.__state_vector_scaled(f"{ac}.Heat_airco", ensemble_member)
            variable_operational_cost_var = self._asset_variable_operational_cost_map[ac]
            variable_operational_cost = self.extra_variable(
                variable_operational_cost_var, ensemble_member
            )
            nominal = self.variable_nominal(variable_operational_cost_var)
            variable_operational_cost_coefficient = parameters[
                f"{ac}.variable_operational_cost_coefficient"
            ]
            sum = 0.0
            for i in range(1, len(self.times())):
                sum += variable_operational_cost_coefficient * heat_airco[i] * timesteps_hr[i - 1]

            constraints.append(((variable_operational_cost - sum) / nominal, 0.0, 0.0))

        for demand in self.energy_system_components.get("gas_demand", []):
            gas_mass_flow = self.__state_vector_scaled(
                f"{demand}.Gas_demand_mass_flow", ensemble_member  # g/s
            )

            variable_operational_cost_var = self._asset_variable_operational_cost_map[demand]
            variable_operational_cost = self.extra_variable(
                variable_operational_cost_var, ensemble_member
            )
            nominal = self.variable_nominal(variable_operational_cost_var)
            variable_operational_cost_coefficient = parameters[
                f"{demand}.variable_operational_cost_coefficient"
            ]

            sum = 0.0
            for i in range(1, len(self.times())):
                sum += (
                    variable_operational_cost_coefficient
                    * gas_mass_flow[i]
                    * timesteps_hr[i - 1]
                )

            constraints.append(((variable_operational_cost - sum) / nominal, 0.0, 0.0))

        for gs in self.energy_system_components.get("gas_source", []):
            gas_produced_g_s = self.__state_vector_scaled(
                f"{gs}.Gas_source_mass_flow", ensemble_member
            )
            variable_operational_cost_var = self._asset_variable_operational_cost_map[gs]
            variable_operational_cost = self.extra_variable(
                variable_operational_cost_var, ensemble_member
            )
            nominal = self.variable_nominal(variable_operational_cost_var)
            variable_operational_cost_coefficient = parameters[  # euro / g
                f"{gs}.variable_operational_cost_coefficient"
            ]
            timesteps_sec = np.diff(self.times())
            sum = 0.0
            for i in range(1, len(self.times())):
                sum += (
                    variable_operational_cost_coefficient
                    * gas_produced_g_s[i]
                    * timesteps_sec[i - 1]
                )  # [euro/g] * [g/s] * [s]
            constraints.append(((variable_operational_cost - sum) / nominal, 0.0, 0.0))

        for es in self.energy_system_components.get("electricity_source", []):
            elec_produced_w = self.__state_vector_scaled(
                f"{es}.Electricity_source", ensemble_member
            )
            variable_operational_cost_var = self._asset_variable_operational_cost_map[es]
            variable_operational_cost = self.extra_variable(
                variable_operational_cost_var, ensemble_member
            )
            nominal = self.variable_nominal(variable_operational_cost_var)
            variable_operational_cost_coefficient = parameters[  # euro / Wh
                f"{es}.variable_operational_cost_coefficient"
            ]
            sum = 0.0
            for i in range(1, len(self.times())):
                sum += (
                    variable_operational_cost_coefficient * elec_produced_w[i] * timesteps_hr[i - 1]
                )  # [euro/Wh] * [W] * [hr]
            constraints.append(((variable_operational_cost - sum) / nominal, 0.0, 0.0))

        # for a in self.heat_network_components.get("ates", []):
        # TODO: needs to be replaced with the positive or abs value of this, see varOPEX,
        #  then ates varopex also needs to be added to the mnimize_tco_goal
        # heat_ates = self.__state_vector_scaled(f"{a}.Heat_ates", ensemble_member)
        # variable_operational_cost_var = self._asset_variable_operational_cost_map[a]
        # variable_operational_cost = self.extra_variable(
        #     variable_operational_cost_var, ensemble_member
        # )
        # nominal = self.variable_nominal(variable_operational_cost_var)
        # variable_operational_cost_coefficient = parameters[
        #     f"{a}.variable_operational_cost_coefficient"
        # ]
        #
        # sum = 0.0
        #
        # for i in range(1, len(self.times())):
        #     varOPEX_dt = (variable_operational_cost_coefficient * heat_ates[i]
        #     * timesteps_hr[i - 1])
        #     constraints.append(((varOPEX-varOPEX_dt)/nominal,0.0, np,inf))
        #     #varOPEX would be a variable>0 for everyt timestep
        #     sum += varOPEX
        # constraints.append(((variable_operational_cost - sum) / (nominal), 0.0, 0.0))

        for electrolyzer in self.energy_system_components.get("electrolyzer", []):
            power_consumer = self.__state_vector_scaled(
                f"{electrolyzer}.Gas_mass_flow_out", ensemble_member
            )

            variable_operational_cost_var = self._asset_variable_operational_cost_map[electrolyzer]
            variable_operational_cost = self.extra_variable(
                variable_operational_cost_var, ensemble_member
            )
            nominal = self.variable_nominal(variable_operational_cost_var)
            variable_operational_cost_coefficient = parameters[
                f"{electrolyzer}.variable_operational_cost_coefficient"
            ]

            sum = 0.0
            for i in range(1, len(self.times())):
                sum += (
                    variable_operational_cost_coefficient
                    * power_consumer[i]
                    * timesteps_hr[i - 1]  # gas_mass_flow unit is g/s
                )

            constraints.append(((variable_operational_cost - sum) / nominal, 0.0, 0.0))

        # for a in self.heat_network_components.get("ates", []):
        # TODO: needs to be replaced with the positive or abs value of this, see varOPEX,
        #  then ates varopex also needs to be added to the mnimize_tco_goal
        # heat_ates = self.__state_vector_scaled(f"{a}.Heat_ates", ensemble_member)
        # variable_operational_cost_var = self._asset_variable_operational_cost_map[a]
        # variable_operational_cost = self.extra_variable(
        #     variable_operational_cost_var, ensemble_member
        # )
        # nominal = self.variable_nominal(variable_operational_cost_var)
        # variable_operational_cost_coefficient = parameters[
        #     f"{a}.variable_operational_cost_coefficient"
        # ]
        # timesteps = np.diff(self.times()) / 3600.0
        #
        # sum = 0.0
        #
        # for i in range(1, len(self.times())):
        #     varOPEX_dt = (variable_operational_cost_coefficient * heat_ates[i]
        #     * timesteps[i - 1])
        #     constraints.append(((varOPEX-varOPEX_dt)/nominal,0.0, np,inf))
        #     #varOPEX would be a variable>0 for everyt timestep
        #     sum += varOPEX
        # constraints.append(((variable_operational_cost - sum) / (nominal), 0.0, 0.0))

        return constraints

    def __installation_cost_constraints(self, ensemble_member):
        """
        This function adds the constraints for setting the installation cost variable. The
        installation cost is the cost element that comes with the placing of the asset
        independently of the size of the asset. Therefore, the installation cost is set with the
        _aggregation_count variable.
        """
        constraints = []

        parameters = self.parameters(ensemble_member)

        for asset_name in [
            asset_name
            for asset_name_list in self.energy_system_components.values()
            for asset_name in asset_name_list
        ]:
            if asset_name in [
                *self.energy_system_components.get("node", []),
                *self.energy_system_components.get("pump", []),
                *self.energy_system_components.get("check_valve", []),
                *self.energy_system_components.get("electricity_cable", []),
                *self.energy_system_components.get("electricity_node", []),
                *self.energy_system_components.get("gas_pipe", []),
                *self.energy_system_components.get("gas_node", []),
            ]:
                # no support for joints right now
                continue
            installation_cost_sym = self.extra_variable(
                self._asset_installation_cost_map[asset_name]
            )
            nominal = self.variable_nominal(self._asset_installation_cost_map[asset_name])
            installation_cost = parameters[f"{asset_name}.installation_cost"]
            aggregation_count_sym = self.get_aggregation_count_var(asset_name, ensemble_member)
            constraints.append(
                (
                    (installation_cost_sym - aggregation_count_sym * installation_cost) / nominal,
                    0.0,
                    0.0,
                )
            )

        return constraints

    def __cumulative_investments_made_in_eur_path_constraints(self, ensemble_member):
        """
        These constraints are linking the cumulative investments made to the possibility of
        utilizing an asset. The investments made are sufficient for that asset to be realized it
        becomes available.

        Meaning that an asset requires 1million euro investment to be realized
        and the investments made at timestep i are sufficient the asset also is realized (becomes
        available) in that same timestep.
        """
        constraints = []
        options = self.energy_system_options()
        if options["include_asset_is_realized"] and not options["yearly_investments"]:
            for asset in [
                *self.energy_system_components.get("heat_demand", []),
                *self.energy_system_components.get("heat_source", []),
                *self.energy_system_components.get("heat_pipe", []),
                *self.energy_system_components.get("ates", []),
                *self.energy_system_components.get("low_temperature_ates", []),
                *self.energy_system_components.get("heat_buffer", []),
                *self.energy_system_components.get("heat_exchanger", []),
                *self.energy_system_components.get("heat_pump", []),
            ]:
                var_name = self.__cumulative_investments_made_in_eur_map[asset]
                cumulative_investments_made = self.state(var_name)
                nominal = self.variable_nominal(var_name)
                var_name = self._asset_is_realized_map[asset]
                asset_is_realized = self.state(var_name)
                installation_cost_sym = self.variable(self._asset_installation_cost_map[asset])
                investment_cost_sym = self.variable(self._asset_investment_cost_map[asset])
                # TODO: add insulation class cost to the investments made.
                # if asset in self.heat_network_components.get("demand", []):
                #     for insulation_class in self.__get_insulation_classes(asset):
                #         insulation_class_active
                #         insulation_class_cost
                #         investment_cost_sym += insulation_class_active * insulation_class_cost
                big_m = (
                    1.5
                    * max(
                        self.bounds()[f"{asset}__investment_cost"][1]
                        + self.bounds()[f"{asset}__installation_cost"][1],
                        1.0,
                    )
                    / max(self.get_aggregation_count_max(asset), 1.0)
                )

                # Asset can be realized once the investments made equal the installation and
                # investment cost
                capex_sym = 0.0
                if self.variable_nominal(self._asset_installation_cost_map[asset]) > 1.0e2:
                    capex_sym = capex_sym + installation_cost_sym
                if self.variable_nominal(self._asset_investment_cost_map[asset]) > 1.0e2:
                    capex_sym = capex_sym + investment_cost_sym

                constraints.append(
                    (
                        (
                            cumulative_investments_made
                            - capex_sym
                            + (1.0 - asset_is_realized) * big_m
                        )
                        / nominal,
                        0.0,
                        np.inf,
                    )
                )

                # Once the asset is utilized the asset must be realized
                heat_flow = self.state(f"{asset}.Heat_flow")
                if not np.isinf(self.bounds()[f"{asset}.Heat_flow"][1]):
                    big_m = (
                        1.5
                        * self.bounds()[f"{asset}.Heat_flow"][1]
                        / max(self.get_aggregation_count_max(asset), 1.0)
                    )
                else:
                    try:
                        big_m = (
                            1.5
                            * max(
                                self.bounds()[f"{asset}.HeatOut.Heat"][1],
                                self.bounds()[f"{asset}.HeatIn.Heat"][1],
                            )
                            / max(self.get_aggregation_count_max(asset), 1.0)
                        )
                    except KeyError:
                        big_m = (
                            1.5
                            * max(
                                self.bounds()[f"{asset}.Primary.HeatOut.Heat"][1],
                                self.bounds()[f"{asset}.Primary.HeatIn.Heat"][1],
                            )
                            / max(self.get_aggregation_count_max(asset), 1.0)
                        )
                constraints.append(((heat_flow + asset_is_realized * big_m) / big_m, 0.0, np.inf))
                constraints.append(((heat_flow - asset_is_realized * big_m) / big_m, -np.inf, 0.0))

        return constraints

    def __cumulative_capex_made_in_eur_constraints(self, ensemble_member):
        """
        These constraints are linking the cumulative capex made to the possibility of
        utilizing an asset. If the cumulative capex made are sufficient (equal or
        more than a required amount) for an asset to be realized it becomes available for operation.

        Meaning that an asset requires 1million euro investment to be realized
        and the investments made upto and including timestep i are sufficient the asset also is
        realized (becomes available) in that same timestep.
        """
        constraints = []
        options = self.energy_system_options()
        if options["include_asset_is_realized"] and options["yearly_investments"]:
            for asset in [
                *self.energy_system_components.get("heat_demand", []),
                *self.energy_system_components.get("heat_source", []),
                *self.energy_system_components.get("heat_pipe", []),
                *self.energy_system_components.get("ates", []),
                *self.energy_system_components.get("low_temperature_ates", []),
                *self.energy_system_components.get("heat_buffer", []),
                *self.energy_system_components.get("heat_exchanger", []),
                *self.energy_system_components.get("heat_pump", []),
            ]:
                for i in range(self._years):
                    time_start = i * 3600 * 8760
                    time_end = (i + 1) * 3600 * 8760
                    var_name = self.__cumulative_investments_made_in_eur_map[asset][i]
                    cumulative_investments_made = self.extra_variable(var_name)
                    nominal = self.variable_nominal(var_name)
                    var_name = self._asset_is_realized_map[asset][i]
                    asset_is_realized = self.extra_variable(var_name)
                    installation_cost_sym = self.extra_variable(
                        self._asset_installation_cost_map[asset]
                    )
                    investment_cost_sym = self.extra_variable(
                        self._asset_investment_cost_map[asset]
                    )

                    big_m = (
                        1.5
                        * max(
                            self.bounds()[f"{asset}__investment_cost"][1]
                            + self.bounds()[f"{asset}__installation_cost"][1],
                            1.0,
                        )
                        / max(self.get_aggregation_count_max(asset), 1.0)
                    )

                    # Asset can be realized once the investments made equal the installation and
                    # investment cost
                    capex_sym = 0.0
                    if self.variable_nominal(self._asset_installation_cost_map[asset]) > 1.0e2:
                        capex_sym = capex_sym + installation_cost_sym
                    if self.variable_nominal(self._asset_investment_cost_map[asset]) > 1.0e2:
                        capex_sym = capex_sym + investment_cost_sym

                    constraints.append(
                        (
                            (
                                cumulative_investments_made
                                - capex_sym
                                + (1.0 - asset_is_realized) * big_m
                            )
                            / nominal,
                            0.0,
                            np.inf,
                        )
                    )
                    constraints.append(
                        (
                            (
                                cumulative_investments_made
                                - capex_sym
                                - (1.0 - asset_is_realized) * big_m
                            )
                            / nominal,
                            -np.inf,
                            0.0,
                        )
                    )

                    # Once the asset is utilized the asset must be realized
                    heat_flow = self.states_in(f"{asset}.Heat_flow", time_start, time_end)[:-1]
                    if not np.isinf(self.bounds()[f"{asset}.Heat_flow"][1]):
                        big_m = (
                            1.5
                            * self.bounds()[f"{asset}.Heat_flow"][1]
                            / max(self.get_aggregation_count_max(asset), 1.0)
                        )
                    else:
                        try:
                            big_m = (
                                1.5
                                * max(
                                    self.bounds()[f"{asset}.HeatOut.Heat"][1],
                                    self.bounds()[f"{asset}.HeatIn.Heat"][1],
                                )
                                / max(self.get_aggregation_count_max(asset), 1.0)
                            )
                        except KeyError:
                            big_m = (
                                1.5
                                * max(
                                    self.bounds()[f"{asset}.Primary.HeatOut.Heat"][1],
                                    self.bounds()[f"{asset}.Primary.HeatIn.Heat"][1],
                                )
                                / max(self.get_aggregation_count_max(asset), 1.0)
                            )
                    constraints.append(
                        ((heat_flow + asset_is_realized * big_m) / big_m, 0.0, np.inf)
                    )
                    constraints.append(
                        ((heat_flow - asset_is_realized * big_m) / big_m, -np.inf, 0.0)
                    )

        return constraints

    def __annualized_capex_constraints(self, ensemble_member):
        """
        Calculate the annualized capital expenditure (CAPEX) constraints for different categories
        of assets in a milp network, taking into account the initial investment cost, the technical
        life of the asset, and the discount rate.
        The discount rate is used to calculate the periodic annual equivalent cost of the asset's
        capital investment over its technical life using the annuity formula.
        The discount rate reflects the time value of money and the risk associated with the
        investment. A higher discount rate will result in a lower present value of the annuity and
        a higher periodic payment, while a lower discount rate will result in a higher present
        value of the annuity and a lower periodic payment.

                Args:
                    ensemble_member: The ensemble member used to get parameters for the calculation.

                Returns:
                    A list of constraints for each asset.
        """
        constraints = []

        asset_categories = [
            "heat_source",
            "ates",
            "low_temperature_ates",
            "heat_buffer",
            "heat_pipe",
            "heat_exchanger",
            "heat_pump",
        ]

        parameters = super().parameters(ensemble_member)

        for category in asset_categories:
            for asset_name in self.energy_system_components.get(category, []):
                asset_life_years = parameters[f"{asset_name}.technical_life"]
                # Input is assumed as as annual percentage
                discount_percentage = parameters[f"{asset_name}.discount_rate"]
                if np.isnan(asset_life_years) or np.isnan(discount_percentage):
                    logger.warning(
                        f"Annualized cost cannot be computed for \
                              {asset_name} since technical_life \
                                or discount_rate are not set."
                    )
                    continue

                symbol_name = self._annualized_capex_var_map[asset_name]
                symbol = self.extra_variable(symbol_name)

                investment_cost_symbol_name = self._asset_investment_cost_map[asset_name]
                investment_cost_symbol = self.extra_variable(
                    investment_cost_symbol_name, ensemble_member
                )

                installation_cost_symbol_name = self._asset_installation_cost_map[asset_name]
                installation_cost_symbol = self.extra_variable(
                    installation_cost_symbol_name, ensemble_member
                )

                investment_and_installation_cost = investment_cost_symbol + installation_cost_symbol

                nominal = self.variable_nominal(symbol_name)
                discount_rate = discount_percentage / 100

                annuity_factor = calculate_annuity_factor(discount_rate, asset_life_years)

                constraints.append(
                    (
                        (symbol - investment_and_installation_cost * annuity_factor) / nominal,
                        0.0,
                        0.0,
                    )
                )

        return constraints

    def __revenue_constraints(self, ensemble_member):
        """
        TODO: Description revenue constraints
        """
        constraints = []
        # TODO: this workflow is still work in progress and this part of code still needs to be
        #  finalised

        # TODO: add fixed price default from ESDL in case no price profile is defined.
        parameters = self.parameters(ensemble_member)

        for demand in [
            *self.energy_system_components.get("gas_demand", []),
            *self.energy_system_components.get("electricity_demand", []),
        ]:

            carrier_name = None
            for _id, attr in self.get_electricity_carriers().items():
                if attr["id_number_mapping"] == parameters[f"{demand}.id_mapping_carrier"]:
                    carrier_name = attr["name"]
                    cost_multiplier = 1 / 3600.0  # priceprofile electricity is EUR/Wh
            for _id, attr in self.get_gas_carriers().items():
                if attr["id_number_mapping"] == parameters[f"{demand}.id_mapping_carrier"]:
                    carrier_name = attr["name"]
                    cost_multiplier = 1.0  # priceprofile gas is in EUR/g
            if carrier_name is not None:
                price_profile = self.get_timeseries(f"{carrier_name}.price_profile").values

                if demand in self.energy_system_components.get("gas_demand", []):
                    energy_flow = self.__state_vector_scaled(
                        f"{demand}.Gas_demand_mass_flow", ensemble_member  # g/s
                    )

                elif demand in self.energy_system_components.get("electricity_demand", []):
                    energy_flow = self.__state_vector_scaled(
                        f"{demand}.Electricity_demand", ensemble_member
                    )

                variable_revenue_var = self._asset_revenue_map[demand]
                variable_revenue = self.extra_variable(variable_revenue_var, ensemble_member)
                nominal = self.variable_nominal(variable_revenue_var)

                sum = 0.0
                timesteps = np.diff(self.times()) * cost_multiplier
                for i in range(1, len(self.times())):
                    sum += price_profile[i] * energy_flow[i] * timesteps[i - 1]

                constraints.append(((variable_revenue - sum) / (nominal), 0.0, 0.0))

        return constraints

    def path_constraints(self, ensemble_member):
        """
        Here we add all the path constraints to the optimization problem. Please note that the
        path constraints are the constraints that are applied to each time-step in the problem.
        """

        constraints = super().path_constraints(ensemble_member)

        constraints.extend(
            self.__cumulative_investments_made_in_eur_path_constraints(ensemble_member)
        )

        return constraints

    def constraints(self, ensemble_member):
        """
        This function adds the normal constraints to the problem. Unlike the path constraints these
        are not applied to every time-step in the problem. Meaning that these constraints either
        consider global variables that are independent of time-step or that the relevant time-steps
        are indexed within the constraint formulation.
        """
        constraints = super().constraints(ensemble_member)

        constraints.extend(self.__variable_operational_cost_constraints(ensemble_member))
        constraints.extend(self.__fixed_operational_cost_constraints(ensemble_member))
        constraints.extend(self.__investment_cost_constraints(ensemble_member))
        constraints.extend(self.__installation_cost_constraints(ensemble_member))
        constraints.extend(self.__revenue_constraints(ensemble_member))

        if self.energy_system_options()["discounted_annualized_cost"]:
            constraints.extend(self.__annualized_capex_constraints(ensemble_member))

        constraints.extend(self.__cumulative_capex_made_in_eur_constraints(ensemble_member))

        return constraints

    def goal_programming_options(self):
        """
        Here we set the goal programming configuration. We use soft constraints for consecutive
        goals.
        """
        options = super().goal_programming_options()
        options["keep_soft_constraints"] = True
        return options

    def solver_options(self):
        """
        Here we define the solver options. By default we use the open-source solver cbc and casadi
        solver qpsol.
        """
        options = super().solver_options()
        options["casadi_solver"] = "qpsol"
        options["solver"] = "highs"
        return options

    def compiler_options(self):
        """
        In this function we set the compiler configuration.
        """
        options = super().compiler_options()
        options["resolve_parameter_values"] = True
        return options


def calculate_annuity_factor(discount_rate: float, years_asset_life: float) -> float:
    """
    Calculate the annuity factor, given an annual discount_rate over a specified number
    of years_asset_life. This annuity factor is used in the model to calculate the
    annual constant payments equivalent to the initial investment or installation cost.
    Parameters:
        discount_rate (float): Annual discount rate (expressed
        as a decimal, e.g., 0.05 for 5%).
        years_asset_life (flor): Asset technical life (years).
    Returns:
        float: annuity_factor.
    """

    if discount_rate < 0 or discount_rate > 1:
        raise ValueError("Discount rate must be between 0-1")

    if years_asset_life <= 0:
        raise ValueError("Asset technical life must be greather than 0")

    if discount_rate == 0:
        annuity_factor = 1 / years_asset_life
    else:
        annuity_factor = discount_rate / (1 - (1 + discount_rate) ** (-years_asset_life))
    return annuity_factor<|MERGE_RESOLUTION|>--- conflicted
+++ resolved
@@ -475,11 +475,8 @@
             for asset in [
                 *self.energy_system_components.get("heat_source", []),
                 *self.energy_system_components.get("heat_demand", []),
-<<<<<<< HEAD
                 *self.energy_system_components.get("cold_demand", []),
-=======
                 *self.energy_system_components.get("heat_pipe", []),
->>>>>>> 44c93bd2
                 *self.energy_system_components.get("ates", []),
                 *self.energy_system_components.get("low_temperature_ates", []),
                 *self.energy_system_components.get("heat_buffer", []),
