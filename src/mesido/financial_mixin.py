import logging
from abc import abstractmethod

import casadi as ca

from mesido.base_component_type_mixin import BaseComponentTypeMixin
from mesido.heat_network_common import NodeConnectionDirection

import numpy as np

from rtctools.optimization.collocated_integrated_optimization_problem import (
    CollocatedIntegratedOptimizationProblem,
)
from rtctools.optimization.timeseries import Timeseries

logger = logging.getLogger("mesido")


class FinancialMixin(BaseComponentTypeMixin, CollocatedIntegratedOptimizationProblem):
    """
    The FinancialMixin is used to instantiate variables for the different cost components of the
    assets in the energy network and to set constraints to compute them based upon the usage and
    size of the assets.

    The FinancialMixin is logically dependent on the AssetSizingMixin, as for example investment
    cost depends on asset size. We used abstractmethods to make these classes independent of each
    other (one does not need to inherit the other). The TechnoEconomicMixin in now responsible to
    make sure that the methods are there to allow the FinancialMixin to call for example asset size
    variables. The main advantage is that we could now have different variations for the asset
    sizing functionality all using the same FinancialMixin.
    """

    def __init__(self, *args, **kwargs):
        """
        In this __init__ we prepare the dicts for the variables added by the HeatMixin class
        """

        # Variable for fixed operational cost
        self._asset_fixed_operational_cost_map = {}
        self.__asset_fixed_operational_cost_var = {}
        self.__asset_fixed_operational_cost_nominals = {}
        self.__asset_fixed_operational_cost_bounds = {}

        # Variable for variable operational cost
        self._asset_variable_operational_cost_map = {}
        self.__asset_variable_operational_cost_var = {}
        self.__asset_variable_operational_cost_bounds = {}
        self.__asset_variable_operational_cost_nominals = {}

        # Variable for investment cost
        self._asset_investment_cost_map = {}
        self.__asset_investment_cost_var = {}
        self.__asset_investment_cost_nominals = {}
        self.__asset_investment_cost_bounds = {}

        # Variable for installation cost
        self._asset_installation_cost_map = {}
        self.__asset_installation_cost_var = {}
        self.__asset_installation_cost_bounds = {}
        self.__asset_installation_cost_nominals = {}

        # Variable for the cumulative investment and installation cost made per asset
        self.__cumulative_investments_made_in_eur_map = {}
        self.__cumulative_investments_made_in_eur_var = {}
        self.__cumulative_investments_made_in_eur_nominals = {}
        self.__cumulative_investments_made_in_eur_bounds = {}

        # Variable for when in time an asset is realized
        self.__asset_is_realized_map = {}
        self.__asset_is_realized_var = {}
        self.__asset_is_realized_bounds = {}

        # Variable for annualized capex cost
        self._annualized_capex_var_map = {}
        self.__annualized_capex_var = {}
        self.__annualized_capex_var_bounds = {}
        self.__annualized_capex_var_nominals = {}

        # Variable for realized revenue
        self._asset_revenue_map = {}
        self._asset_revenue_variable_port_map = {}
        self.__asset_revenue_var = {}
        self.__asset_revenue_nominals = {}
        self.__asset_revenue_bounds = {}

        super().__init__(*args, **kwargs)

    def pre(self):
        """
        In this pre method we fill the dicts initiated in the __init__. This means that we create
        the Casadi variables and determine the bounds, nominals and create maps for easier
        retrieving of the variables.
        """
        super().pre()

        options = self.energy_system_options()
        parameters = self.parameters(0)
        bounds = self.bounds()

        for owner, assets in self.energy_system_owners.items():
            # All assets already have individual costs that can be used for the business cases
            # Here we create revenue variables for the locations where energy is consumed or exhanged between owners

            # Create revenue variable for every demand type asset
            # The assumption is that if an organizational asset own the demand asset it has the
            # single right to sell energy to that demand.
            for asset in assets:
                if asset in [
                    *self.energy_system_components.get("heat_demand", []),
                    *self.energy_system_components.get("gas_demand", []),
                    *self.energy_system_components.get("electricity_demand", []),
                ]:
                    # We check if we can find the carrier information used for that demand
                    # Note that we thus assume that the get_{commodity}_carriers() functions are set.
                    # In most practical cases this means using the ESDLExtraVarsMixin
                    var_name = None
                    nominal_power = None
                    carrier_name = None
                    for _id, attr in self.get_electricity_carriers().items():
                        # check if we can find the carried id
                        if (
                            attr["id_number_mapping"]
                            == parameters[f"{asset}.ElectricityIn.carrier_id"]
                        ):
                            # Note that we are including the port name at the end as we can have multiple revenue
                            # variables for a single asset as there can be multiple connections with different
                            # organizations over the different ports.
                            var_name = f"{asset}__revenue_ElectricityIn"
                            carrier_name = attr["name"]
                            nominal_power = self.variable_nominal(f"{asset}.Electricity_demand")
                            # Here we same the variable which should be used for the energy flow between
                            # the organizations and thus for computing the revenue.
                            self._asset_revenue_variable_port_map[var_name] = (
                                f"{asset}.ElectricityIn.Power"
                            )
                    for _id, attr in self.get_gas_carriers().items():
                        if attr["id_number_mapping"] == parameters[f"{asset}.GasIn.carrier_id"]:
                            var_name = f"{asset}__revenue_GasIn"
                            carrier_name = attr["name"]
                            nominal_power = self.variable_nominal(f"{asset}.Gas_demand")
                            self._asset_revenue_variable_port_map[var_name] = f"{asset}.GasIn.Q"
                    for _id, attr in self.get_heat_carriers().items():
                        if attr["id_number_mapping"] == parameters[f"{asset}.HeatIn.carrier_id"]:
                            var_name = f"{asset}__revenue_HeatIn"
                            carrier_name = attr["name"]
                            nominal_power = self.variable_nominal(f"{asset}.Heat_demand")
                            self._asset_revenue_variable_port_map[var_name] = f"{asset}.HeatIn.Heat"
                    # Only if we could fing the carrier information we create the revenue variable
                    # and thus the constraints.
                    if carrier_name is not None:
                        self._asset_revenue_map[asset] = [var_name]
                        self.__asset_revenue_var[var_name] = ca.MX.sym(var_name)
                        try:
                            price_profile = self.get_timeseries(
                                f"{carrier_name}.price_profile"
                            ).values
                        except KeyError:
                            price_profile = np.ones(len(self.times()))
                        avg_price = np.mean(price_profile) if np.mean(price_profile) else 1.0
                        self.__asset_revenue_nominals[var_name] = avg_price * nominal_power
                        self.__asset_revenue_bounds[var_name] = (0.0, np.inf)

            # Find the assets that exchange energy with other owners and create a revenue variable for them as well
            # We loop over the assets
            for asset in assets:
                # This is something extra I created. It is a nested list in the form of:
                # [[asset1.HeatIn, asset2.HeatOut], [asset3.HeatIn, asset4.HeatOut], ...]
                conn = self.get_connections()
                # We loop over the connections (yes this is inefficient)
                for connection in conn:
                    # Here we check if our asset is in the connection hence we find a connected asset
                    if asset == connection[0].split(".")[0] or asset == connection[1].split(".")[0]:
                        other_asset = (
                            connection[0].split(".")[0]
                            if asset == connection[1].split(".")[0]
                            else connection[1].split(".")[0]
                        )
                        # This bit of code is used to go from for example:
                        # HeatExchanger.Secondary.HeatIn -> Secondary.HeatIn
                        temp = (
                            connection[1].split(".")[1:]
                            if asset == connection[1].split(".")[0]
                            else connection[0].split(".")[1:]
                        )
                        port = temp[0]
                        for x in temp[1:]:
                            port = port + "." + x

                        # Here we check that the connected asset is not also owned by the same entity.
                        # If the other asset belongs to an organization we create a revenue variable
                        # to represent the cashflow associated with the energy exchanged between the two
                        # organizations.
                        if other_asset not in assets:
                            var_name = f"{asset}__revenue_{port}"
                            nominal_power = None
                            carrier_name = None
                            for _id, attr in self.get_electricity_carriers().items():
                                self._asset_revenue_variable_port_map[var_name] = (
                                    f"{asset}.{port}.Power"
                                )
                                if (
                                    attr["id_number_mapping"]
                                    == parameters[f"{asset}.{port}.carrier_id"]
                                ):
                                    nominal_power = self.variable_nominal(f"{asset}.{port}.Power")
                                    carrier_name = attr["name"]
                            for _id, attr in self.get_gas_carriers().items():
                                self._asset_revenue_variable_port_map[var_name] = (
                                    f"{asset}.{port}.Q"
                                )
                                if (
                                    attr["id_number_mapping"]
                                    == parameters[f"{asset}.{port}.carrier_id"]
                                ):
                                    nominal_power = self.variable_nominal(f"{asset}.{port}.Q")
                                    carrier_name = attr["name"]
                            for _id, attr in self.get_heat_carriers().items():
                                self._asset_revenue_variable_port_map[var_name] = (
                                    f"{asset}.{port}.Heat"
                                )
                                if (
                                    attr["id_number_mapping"]
                                    == parameters[f"{asset}.{port}.carrier_id"]
                                ):
                                    nominal_power = self.variable_nominal(f"{asset}.{port}.Heat")
                                    carrier_name = attr["name"]
                            if carrier_name is not None:
                                # Please note that we create a dict mapping with a list. As a single
                                # asset can have multiple revenue variables as it can have connections with
                                # other organizations on different ports.
                                try:
                                    self._asset_revenue_map[asset].append(var_name)
                                except KeyError:
                                    self._asset_revenue_map[asset] = [var_name]
                                self.__asset_revenue_var[var_name] = ca.MX.sym(var_name)
                                try:
                                    price_profile = self.get_timeseries(
                                        f"{carrier_name}.price_profile"
                                    ).values
                                except NameError or KeyError:
                                    price_profile = np.ones(len(self.times()))
                                avg_price = (
                                    np.mean(price_profile) if np.mean(price_profile) else 1.0
                                )
                                self.__asset_revenue_nominals[var_name] = (
                                    avg_price * nominal_power
                                    if nominal_power is not None
                                    else 1.0e2
                                )
                                self.__asset_revenue_bounds[var_name] = (-np.inf, np.inf)

        # Making the cost variables; fixed_operational_cost, variable_operational_cost,
        # installation_cost and investment_cost
        for asset_name in [
            asset_name
            for asset_name_list in self.energy_system_components.values()
            for asset_name in asset_name_list
        ]:
            if asset_name in [
                *self.energy_system_components.get("node", []),
                *self.energy_system_components.get("pump", []),
                *self.energy_system_components.get("check_valve", []),
                *self.energy_system_components.get("control_valve", []),
                *self.energy_system_components.get("electricity_node", []),
                *self.energy_system_components.get("gas_node", []),
            ]:
                continue
            elif asset_name in [*self.energy_system_components.get("ates", [])]:
                nominal_fixed_operational = self.variable_nominal(f"{asset_name}.Heat_ates")
                nominal_fixed_operational = (
                    nominal_fixed_operational
                    if isinstance(nominal_fixed_operational, float)
                    else max(nominal_fixed_operational.values)
                )
                nominal_variable_operational = nominal_fixed_operational
                nominal_investment = nominal_fixed_operational
            elif asset_name in [*self.energy_system_components.get("low_temperature_ates", [])]:
                nominal_fixed_operational = self.variable_nominal(
                    f"{asset_name}.Heat_low_temperature_ates"
                )
                nominal_fixed_operational = (
                    nominal_fixed_operational
                    if isinstance(nominal_fixed_operational, float)
                    else max(nominal_fixed_operational.values)
                )
                nominal_variable_operational = nominal_fixed_operational
                nominal_investment = nominal_fixed_operational
            elif asset_name in [*self.energy_system_components.get("heat_demand", [])]:
                nominal_fixed_operational = (
                    bounds[f"{asset_name}.Heat_demand"][1]
                    if not np.isinf(bounds[f"{asset_name}.Heat_demand"][1])
                    else bounds[f"{asset_name}.HeatIn.Heat"][1]
                )
                nominal_fixed_operational = (
                    nominal_fixed_operational
                    if isinstance(nominal_fixed_operational, float)
                    else max(nominal_fixed_operational.values)
                )
                nominal_variable_operational = nominal_fixed_operational
                nominal_investment = nominal_fixed_operational
            elif asset_name in [*self.energy_system_components.get("heat_source", [])]:
                nominal_fixed_operational = self.variable_nominal(f"{asset_name}.Heat_source")
                nominal_fixed_operational = (
                    nominal_fixed_operational
                    if isinstance(nominal_fixed_operational, float)
                    else max(nominal_fixed_operational.values)
                )
                nominal_variable_operational = nominal_fixed_operational
                nominal_investment = nominal_fixed_operational
            elif asset_name in [*self.energy_system_components.get("heat_pipe", [])]:
                nominal_fixed_operational = max(parameters[f"{asset_name}.length"], 1.0)
                nominal_fixed_operational = (
                    nominal_fixed_operational
                    if isinstance(nominal_fixed_operational, float)
                    else max(nominal_fixed_operational.values)
                )
                nominal_variable_operational = nominal_fixed_operational
                nominal_investment = nominal_fixed_operational
            elif asset_name in [*self.energy_system_components.get("electricity_cable", [])]:
                nominal_fixed_operational = max(parameters[f"{asset_name}.length"], 1.0)
                nominal_fixed_operational = (
                    nominal_fixed_operational
                    if isinstance(nominal_fixed_operational, float)
                    else max(nominal_fixed_operational.values)
                )
                nominal_variable_operational = nominal_fixed_operational
                nominal_investment = nominal_fixed_operational
            elif asset_name in [*self.energy_system_components.get("gas_pipe", [])]:
                nominal_fixed_operational = max(parameters[f"{asset_name}.length"], 1.0)
                nominal_fixed_operational = (
                    nominal_fixed_operational
                    if isinstance(nominal_fixed_operational, float)
                    else max(nominal_fixed_operational.values)
                )
                nominal_variable_operational = nominal_fixed_operational
                nominal_investment = nominal_fixed_operational
            elif asset_name in [*self.energy_system_components.get("heat_buffer", [])]:
                nominal_fixed_operational = self.variable_nominal(f"{asset_name}.Stored_heat")
                nominal_fixed_operational = (
                    nominal_fixed_operational
                    if isinstance(nominal_fixed_operational, float)
                    else max(nominal_fixed_operational.values)
                )
                nominal_variable_operational = self.variable_nominal(f"{asset_name}.Heat_buffer")
                nominal_investment = nominal_fixed_operational
            elif asset_name in [
                *self.energy_system_components.get("heat_exchanger", []),
                *self.energy_system_components.get("heat_pump", []),
            ]:
                nominal_fixed_operational = self.variable_nominal(f"{asset_name}.Secondary_heat")
                nominal_variable_operational = nominal_fixed_operational
                nominal_investment = nominal_fixed_operational
            # TODO: set the nominal values below
            elif asset_name in [*self.energy_system_components.get("gas_tank_storage", [])]:
                nominal_fixed_operational = bounds[f"{asset_name}.Stored_gas_mass"][1]
                nominal_fixed_operational = (
                    nominal_fixed_operational
                    if isinstance(nominal_fixed_operational, float)
                    else max(nominal_fixed_operational.values)
                )
                nominal_variable_operational = nominal_fixed_operational
                nominal_investment = nominal_fixed_operational
            elif asset_name in [*self.energy_system_components.get("electricity_demand", [])]:
                nominal_fixed_operational = bounds[f"{asset_name}.Electricity_demand"][1]
                nominal_fixed_operational = (
                    nominal_fixed_operational
                    if isinstance(nominal_fixed_operational, float)
                    else max(nominal_fixed_operational.values)
                )
                nominal_variable_operational = nominal_fixed_operational
                nominal_investment = nominal_fixed_operational
            elif asset_name in [*self.energy_system_components.get("electrolyzer", [])]:
                nominal_fixed_operational = bounds[f"{asset_name}.Power_consumed"][1]
                nominal_fixed_operational = (
                    nominal_fixed_operational
                    if isinstance(nominal_fixed_operational, float)
                    else max(nominal_fixed_operational.values)
                )
                nominal_variable_operational = nominal_fixed_operational
                nominal_investment = nominal_fixed_operational
            elif asset_name in [*self.energy_system_components.get("electricity_source", [])]:
                max_power = (
                    bounds[f"{asset_name}.ElectricityOut.Power"][1]
                    if (isinstance(bounds[f"{asset_name}.ElectricityOut.Power"][1], float))
                    else max(bounds[f"{asset_name}.ElectricityOut.Power"][1].values)
                )
                nominal_fixed_operational = max_power
                nominal_variable_operational = nominal_fixed_operational
                nominal_investment = nominal_fixed_operational
            elif asset_name in [*self.energy_system_components.get("electricity_storage", [])]:
                nominal_fixed_operational = bounds[f"{asset_name}.Stored_electricity"][1]
                nominal_fixed_operational = (
                    nominal_fixed_operational
                    if isinstance(nominal_fixed_operational, float)
                    else max(nominal_fixed_operational.values)
                )
                nominal_variable_operational = nominal_fixed_operational
                nominal_investment = nominal_fixed_operational
            elif asset_name in [*self.energy_system_components.get("gas_demand", [])]:
                nominal_fixed_operational = bounds[f"{asset_name}.Gas_demand_mass_flow"][1]
                nominal_fixed_operational = (
                    nominal_fixed_operational
                    if isinstance(nominal_fixed_operational, float)
                    else max(nominal_fixed_operational.values)
                )
                nominal_variable_operational = nominal_fixed_operational
                nominal_investment = nominal_fixed_operational
            else:
                logger.warning(
                    f"Asset {asset_name} has type for which "
                    f"we cannot determine bounds and nominals on the costs, "
                    f"skipping it."
                )
                nominal_fixed_operational = 1.0
                nominal_variable_operational = 1.0
                nominal_investment = 1.0

            # fixed operational cost
            asset_fixed_operational_cost_var = f"{asset_name}__fixed_operational_cost"
            self._asset_fixed_operational_cost_map[asset_name] = asset_fixed_operational_cost_var
            self.__asset_fixed_operational_cost_var[asset_fixed_operational_cost_var] = ca.MX.sym(
                asset_fixed_operational_cost_var
            )
            self.__asset_fixed_operational_cost_bounds[asset_fixed_operational_cost_var] = (
                0.0,
                np.inf,
            )
            self.__asset_fixed_operational_cost_nominals[asset_fixed_operational_cost_var] = (
                max(
                    parameters[f"{asset_name}.fixed_operational_cost_coefficient"]
                    * nominal_fixed_operational,
                    1.0e2,
                )
                if nominal_fixed_operational is not None
                else 1.0e2
            )

            # variable operational cost
            variable_operational_cost_var = f"{asset_name}__variable_operational_cost"
            self._asset_variable_operational_cost_map[asset_name] = variable_operational_cost_var
            self.__asset_variable_operational_cost_var[variable_operational_cost_var] = ca.MX.sym(
                variable_operational_cost_var
            )
            self.__asset_variable_operational_cost_bounds[variable_operational_cost_var] = (
                0.0,
                np.inf,
            )
            self.__asset_variable_operational_cost_nominals[variable_operational_cost_var] = (
                max(
                    parameters[f"{asset_name}.variable_operational_cost_coefficient"]
                    * nominal_variable_operational
                    * 24.0,
                    1.0e2,
                )
                if nominal_variable_operational is not None
                else 1.0e2
            )

            # installation cost
            asset_installation_cost_var = f"{asset_name}__installation_cost"
            self._asset_installation_cost_map[asset_name] = asset_installation_cost_var
            self.__asset_installation_cost_var[asset_installation_cost_var] = ca.MX.sym(
                asset_installation_cost_var
            )
            try:
                aggr_count_max = parameters[f"{asset_name}.nr_of_doublets"]
            except KeyError:
                aggr_count_max = 1.0
            if parameters[f"{asset_name}.state"] == 0:
                aggr_count_max = 0.0
            self.__asset_installation_cost_bounds[asset_installation_cost_var] = (
                0.0,
                parameters[f"{asset_name}.installation_cost"] * aggr_count_max,
            )
            self.__asset_installation_cost_nominals[asset_installation_cost_var] = (
                parameters[f"{asset_name}.installation_cost"]
                if parameters[f"{asset_name}.installation_cost"]
                else 1.0e2
            )

            # investment cost
            asset_investment_cost_var = f"{asset_name}__investment_cost"
            self._asset_investment_cost_map[asset_name] = asset_investment_cost_var
            self.__asset_investment_cost_var[asset_investment_cost_var] = ca.MX.sym(
                asset_investment_cost_var
            )

            if asset_name in self.energy_system_components.get("heat_pipe", []):
                if asset_name in self.get_pipe_class_map().keys():
                    pipe_classes = self.get_pipe_class_map()[asset_name]
                    max_cost = (
                        2.0
                        * parameters[f"{asset_name}.length"]
                        * max([c.investment_costs for c in pipe_classes.keys()])
                    )
                else:
                    max_cost = (
                        2.0
                        * parameters[f"{asset_name}.length"]
                        * parameters[f"{asset_name}.investment_cost_coefficient"]
                    )
            elif asset_name in self.energy_system_components.get("gas_pipe", []):
                if asset_name in self.get_gas_pipe_class_map().keys():
                    pipe_classes = self.get_gas_pipe_class_map()[asset_name]
                    max_cost = (
                        2.0
                        * parameters[f"{asset_name}.length"]
                        * max([c.investment_costs for c in pipe_classes.keys()])
                    )
                else:
                    max_cost = (
                        2.0
                        * parameters[f"{asset_name}.length"]
                        * parameters[f"{asset_name}.investment_cost_coefficient"]
                    )
            elif asset_name in self.energy_system_components.get("electricity_cable", []):
                if asset_name in self.get_electricity_cable_class_map().keys():
                    cable_classes = self.get_electricity_cable_class_map()[asset_name]
                    max_cost = (
                        2.0
                        * parameters[f"{asset_name}.length"]
                        * max([c.investment_costs for c in cable_classes.keys()])
                    )
                else:
                    max_cost = (
                        2.0
                        * parameters[f"{asset_name}.length"]
                        * parameters[f"{asset_name}.investment_cost_coefficient"]
                    )
            else:
                max_cost = (
                    max(bounds[f"{asset_name}__max_size"][1].values)
                    * parameters[f"{asset_name}.investment_cost_coefficient"]
                    if isinstance(bounds[f"{asset_name}__max_size"][1], Timeseries)
                    else bounds[f"{asset_name}__max_size"][1]
                    * parameters[f"{asset_name}.investment_cost_coefficient"]
                )
            self.__asset_investment_cost_bounds[asset_investment_cost_var] = (0.0, max_cost)
            self.__asset_investment_cost_nominals[asset_investment_cost_var] = (
                max(
                    parameters[f"{asset_name}.investment_cost_coefficient"] * nominal_investment,
                    1.0e2,
                )
                if nominal_investment is not None
                else 1.0e2
            )

        for asset in [
            *self.energy_system_components.get("heat_source", []),
            *self.energy_system_components.get("heat_demand", []),
            *self.energy_system_components.get("ates", []),
            *self.energy_system_components.get("low_temperature_ates", []),
            *self.energy_system_components.get("heat_buffer", []),
            *self.energy_system_components.get("heat_pipe", []),
            *self.energy_system_components.get("heat_exchanger", []),
            *self.energy_system_components.get("heat_pump", []),
        ]:
            annualized_capex_var_name = f"{asset}__annualized_capex"
            self._annualized_capex_var_map[asset] = annualized_capex_var_name
            self.__annualized_capex_var[annualized_capex_var_name] = ca.MX.sym(
                annualized_capex_var_name
            )
            self.__annualized_capex_var_bounds[annualized_capex_var_name] = (
                0.0,
                np.inf,
            )  # (lb, ub)
            installation_cost_symbol_name = self._asset_installation_cost_map[asset]
            investment_cost_symbol_name = self._asset_investment_cost_map[asset]
            self.__annualized_capex_var_nominals[annualized_capex_var_name] = self.variable_nominal(
                installation_cost_symbol_name
            ) + self.variable_nominal(investment_cost_symbol_name)

        if options["include_asset_is_realized"]:
            for asset in [
                *self.energy_system_components.get("heat_source", []),
                *self.energy_system_components.get("heat_demand", []),
                *self.energy_system_components.get("ates", []),
                *self.energy_system_components.get("low_temperature_ates", []),
                *self.energy_system_components.get("heat_buffer", []),
                *self.energy_system_components.get("heat_exchanger", []),
                *self.energy_system_components.get("heat_pump", []),
            ]:
                var_name = f"{asset}__cumulative_investments_made_in_eur"
                self.__cumulative_investments_made_in_eur_map[asset] = var_name
                self.__cumulative_investments_made_in_eur_var[var_name] = ca.MX.sym(var_name)
                self.__cumulative_investments_made_in_eur_nominals[var_name] = (
                    self.variable_nominal(f"{asset}__investment_cost")
                    + self.variable_nominal(f"{asset}__installation_cost")
                )
                self.__cumulative_investments_made_in_eur_bounds[var_name] = (0.0, np.inf)

                # This is an integer variable between [0, max_aggregation_count] that allows the
                # increments of the asset to become used by the optimizer. Meaning that when this
                # variable is zero not milp can be consumed or produced by this asset. When the
                # integer is >=1 the asset can consume and/or produce according to its increments.
                var_name = f"{asset}__asset_is_realized"
                self.__asset_is_realized_map[asset] = var_name
                self.__asset_is_realized_var[var_name] = ca.MX.sym(var_name)
                try:
                    aggr_count_max = parameters[f"{asset}.nr_of_doublets"]
                except KeyError:
                    aggr_count_max = 1.0
                if parameters[f"{asset}.state"] == 0:
                    aggr_count_max = 0.0
                self.__asset_is_realized_bounds[var_name] = (0.0, aggr_count_max)

    @abstractmethod
    def energy_system_options(self):
        r"""
        Returns a dictionary of milp network specific options.

        +--------------------------------------+-----------+-----------------------------+
        | ``discounted_annualized_cost ``       | ``bool``  | ``False``                   |
        +--------------------------------------+-----------+-----------------------------+

        The ``discounted_annualized_cost`` option computes the annualized discounted costs for
        each asset, and defines the sum of these costs as the total cost of ownership for the
        cost minimization goal.
        """

        options = {}

        options["discounted_annualized_cost"] = False

        return options

    @abstractmethod
    def get_max_size_var(self, asset_name, ensemble_member):
        """
        This function should return the max size variable of an asset.

        Returns
        -------
        Casadi symbol for the maximum size variable
        """
        raise NotImplementedError

    @abstractmethod
    def get_aggregation_count_var(self, asset_name, ensemble_member):
        """
        This function should return the aggregation count integer variable of an asset.

        Returns
        -------
        Casadi symbol for the aggregation count variable
        """
        raise NotImplementedError

    @abstractmethod
    def get_aggregation_count_max(self, asset_name):
        """
        This function should return the aggregation count upper bound.

        Returns
        -------
        scalar or int with maximum amount of the aggregation count.
        """
        raise NotImplementedError

    @abstractmethod
    def get_pipe_investment_cost_coefficient(self, asset_name, ensemble_member):
        """
        This function should return the pipe investment cost coefficient variable.

        Returns
        -------
        Casadi symbol for the investment cost coefficient of the pipe.
        """
        raise NotImplementedError

    @abstractmethod
    def get_gas_pipe_investment_cost_coefficient(self, asset_name, ensemble_member):
        """
        This function should return the gas_pipe investment cost coefficient variable.

        Returns
        -------
        Casadi symbol for the investment cost coefficient of the pipe.
        """
        raise NotImplementedError

    @abstractmethod
    def get_electricity_cable_investment_cost_coefficient(self, asset_name, ensemble_member):
        """
        This function should return the electricity cable investment cost coefficient variable.

        Returns
        -------
        Casadi symbol for the investment cost coefficient of the cable.
        """
        raise NotImplementedError

    @abstractmethod
    def get_pipe_class_map(self):
        """
        This function should return the mapping between the pipe and all the possible pipe classes
        available for that pipe.

        Returns
        -------

        """
        return NotImplementedError

    @abstractmethod
    def get_electricity_carriers(self, type=None):
        """
        This function should return the mapping between the pipe and all the possible pipe classes
        available for that pipe.

        Returns
        -------

        """
        return NotImplementedError

    @abstractmethod
    def get_gas_pipe_class_map(self):
        """
        This function should return the mapping between the gas pipe and all the possible pipe
        classes available for that pipe.

        Returns
        -------

        """
        return NotImplementedError

    @abstractmethod
    def get_gas_carriers(self, type=None):
        """
        This function should return all the gas carriers

        Returns
        -------

        """
        return NotImplementedError

    @abstractmethod
    def get_heat_carriers(self, type=None):
        """
        This function should return all the heat carriers

        Returns
        -------

        """
        return NotImplementedError

    @abstractmethod
    def get_electricity_cable_class_map(self):
        """
        This function should return the mapping between the cable and all the possible cable classes
        available for that cable.

        Returns
        -------

        """
        return NotImplementedError

    @property
    def extra_variables(self):
        """
        In this function we add all the variables defined in the HeatMixin to the optimization
        problem. Note that these are only the normal variables not path variables.
        """
        variables = super().extra_variables.copy()
        variables.extend(self.__asset_fixed_operational_cost_var.values())
        variables.extend(self.__asset_investment_cost_var.values())
        variables.extend(self.__asset_installation_cost_var.values())
        variables.extend(self.__asset_variable_operational_cost_var.values())
        variables.extend(self.__annualized_capex_var.values())
        variables.extend(self.__asset_revenue_var.values())
        return variables

    @property
    def path_variables(self):
        """
        In this function we add all the path variables defined in the HeatMixin to the
        optimization problem. Note that path_variables are variables that are created for each
        time-step.
        """
        variables = super().path_variables.copy()
        variables.extend(self.__cumulative_investments_made_in_eur_var.values())
        variables.extend(self.__asset_is_realized_var.values())
        return variables

    def variable_is_discrete(self, variable):
        """
        All variables that only can take integer values should be added to this function.
        """
        if variable in self.__asset_is_realized_var:
            return True
        else:
            return super().variable_is_discrete(variable)

    def variable_nominal(self, variable):
        """
        In this function we add all the nominals for the variables defined/added in the HeatMixin.
        """
        if variable in self.__asset_fixed_operational_cost_nominals:
            return self.__asset_fixed_operational_cost_nominals[variable]
        elif variable in self.__asset_investment_cost_nominals:
            return self.__asset_investment_cost_nominals[variable]
        elif variable in self.__asset_variable_operational_cost_nominals:
            return self.__asset_variable_operational_cost_nominals[variable]
        elif variable in self.__asset_installation_cost_nominals:
            return self.__asset_installation_cost_nominals[variable]
        elif variable in self.__cumulative_investments_made_in_eur_nominals:
            return self.__cumulative_investments_made_in_eur_nominals[variable]
        elif variable in self.__annualized_capex_var_nominals:
            return self.__annualized_capex_var_nominals[variable]
        elif variable in self.__asset_revenue_nominals:
            return self.__asset_revenue_nominals[variable]
        else:
            return super().variable_nominal(variable)

    def bounds(self):
        """
        In this function we add the bounds to the problem for all the variables defined/added in
        the HeatMixin.
        """
        bounds = super().bounds()
        bounds.update(self.__asset_fixed_operational_cost_bounds)
        bounds.update(self.__asset_investment_cost_bounds)
        bounds.update(self.__asset_installation_cost_bounds)
        bounds.update(self.__asset_variable_operational_cost_bounds)
        bounds.update(self.__asset_is_realized_bounds)
        bounds.update(self.__cumulative_investments_made_in_eur_bounds)
        bounds.update(self.__annualized_capex_var_bounds)
        bounds.update(self.__asset_revenue_bounds)
        return bounds

    @staticmethod
    def __get_abs_max_bounds(*bounds):
        """
        This function returns the absolute maximum of the bounds given. Note that bounds can also be
        a timeseries.
        """
        max_ = 0.0

        for b in bounds:
            if isinstance(b, np.ndarray):
                max_ = max(max_, max(abs(b)))
            elif isinstance(b, Timeseries):
                max_ = max(max_, max(abs(b.values)))
            else:
                max_ = max(max_, abs(b))

        return max_

    def __state_vector_scaled(self, variable, ensemble_member):
        """
        This functions returns the casadi symbols scaled with their nominal for the entire time
        horizon.
        """
        canonical, sign = self.alias_relation.canonical_signed(variable)
        return (
            self.state_vector(canonical, ensemble_member) * self.variable_nominal(canonical) * sign
        )

    def __investment_cost_constraints(self, ensemble_member):
        """
        This function adds constraints to set the investment cost variable. The investment cost
        scales with the maximum size of the asset. This leaves two cases for the constraint. 1) The
        asset size is fixed (state==1): in this case the investment cost is set based on the upper
        bound of the size. 2) The asset size is optimized (state==2): in this case the investment
        cost is set based upon the __max_size variable.

        Specifically for demands we have a case where we set the investment cost based on the
        maximum demand as often the size of the demand is not seperately specified.

        For pipes the investment cost is set based on the pipe class and the length.
        """
        constraints = []

        parameters = self.parameters(ensemble_member)

        for asset_name in [
            asset_name
            for asset_name_list in self.energy_system_components.values()
            for asset_name in asset_name_list
        ]:
            if asset_name in [
                *self.energy_system_components.get("node", []),
                *self.energy_system_components.get("pump", []),
                *self.energy_system_components.get("check_valve", []),
                *self.energy_system_components.get("electricity_node", []),
                *self.energy_system_components.get("gas_node", []),
                *self.energy_system_components.get("gas_tank_storage", []),
            ]:
                # TODO: add support for joints?
                continue

            investment_cost_var = self._asset_investment_cost_map[asset_name]
            investment_costs = self.extra_variable(investment_cost_var, ensemble_member)
            investment_cost_coefficient = parameters[f"{asset_name}.investment_cost_coefficient"]
            nominal = self.variable_nominal(investment_cost_var)

            if asset_name in [*self.energy_system_components.get("heat_pipe", [])]:
                # We do the pipe seperately as their coefficients are specified per meter.
                investment_cost_coefficient = self.get_pipe_investment_cost_coefficient(
                    asset_name, ensemble_member
                )
                asset_size = parameters[f"{asset_name}.length"]
            elif asset_name in [*self.energy_system_components.get("gas_pipe", [])]:
                # We do the pipe seperately as their coefficients are specified per meter.
                investment_cost_coefficient = self.get_gas_pipe_investment_cost_coefficient(
                    asset_name, ensemble_member
                )
                asset_size = parameters[f"{asset_name}.length"]
            elif asset_name in [*self.energy_system_components.get("electricity_cable", [])]:
                # We do the pipe seperately as their coefficients are specified per meter.
                investment_cost_coefficient = (
                    self.get_electricity_cable_investment_cost_coefficient(
                        asset_name, ensemble_member
                    )
                )
                asset_size = parameters[f"{asset_name}.length"]
            else:
                asset_size = self.get_max_size_var(asset_name, ensemble_member)

            constraints.append(
                (
                    (investment_costs - asset_size * investment_cost_coefficient) / nominal,
                    0.0,
                    0.0,
                )
            )

        return constraints

    def __fixed_operational_cost_constraints(self, ensemble_member):
        """
        This function adds the constraints to set the fixed operational cost. The fixed operational
        cost are the cost made independently of the operation of the asset. We assume that these
        cost scale with the maximum size of the asset.
        """
        constraints = []

        parameters = self.parameters(ensemble_member)

        for asset_name in [
            asset_name
            for asset_name_list in self.energy_system_components.values()
            for asset_name in asset_name_list
        ]:
            if asset_name in [
                *self.energy_system_components.get("node", []),
                *self.energy_system_components.get("heat_pipe", []),
                *self.energy_system_components.get("electricity_cable", []),
                *self.energy_system_components.get("electricity_node", []),
                *self.energy_system_components.get("gas_pipe", []),
                *self.energy_system_components.get("gas_node", []),
                *self.energy_system_components.get("pump", []),
                *self.energy_system_components.get("check_valve", []),
            ]:
                # currently no support for joints
                continue
            fixed_operational_cost_var = self._asset_fixed_operational_cost_map[asset_name]
            fixed_operational_cost = self.extra_variable(
                fixed_operational_cost_var, ensemble_member
            )
            asset_size = self.get_max_size_var(asset_name, ensemble_member)
            fixed_operational_cost_coefficient = parameters[
                f"{asset_name}.fixed_operational_cost_coefficient"
            ]

            nominal = self.variable_nominal(fixed_operational_cost_var)

            constraints.append(
                (
                    (fixed_operational_cost - asset_size * fixed_operational_cost_coefficient)
                    / nominal,
                    0.0,
                    0.0,
                )
            )

        return constraints

    def __variable_operational_cost_constraints(self, ensemble_member):
        """
        This function adds the constraints for setting the variable operational cost. These are the
        cost that depend on the operation of the asset. At this moment we only support the variable
        operational cost for sources where they scale with the thermal energy production.
        """
        constraints = []

        parameters = self.parameters(ensemble_member)

        for asset in [
            *self.energy_system_components.get("ates", []),
            *self.energy_system_components.get("low_temperature_ates", []),
            *self.energy_system_components.get("heat_buffer", []),
            *self.energy_system_components.get("pump", []),
            *self.energy_system_components.get("heat_exchanger", []),
        ]:
            variable_operational_cost_var = self._asset_variable_operational_cost_map[asset]
            variable_operational_cost = self.extra_variable(
                variable_operational_cost_var, ensemble_member
            )
            nominal = self.variable_nominal(variable_operational_cost_var)

            pump_power = self.__state_vector_scaled(f"{asset}.Pump_power", ensemble_member)
            eff = parameters[f"{asset}.pump_efficiency"]

            # We assume that only one electricity carrier is specified, to compute the cost with.
            # Otherwise we need to link the electricity carrier somehow to the source and pump asset
            # which is lots of extra effort for the user.
            assert len(self.get_electricity_carriers().keys()) <= 1

            if len(self.get_electricity_carriers().keys()) == 1:
                price_profile = self.get_timeseries(
                    f"{list(self.get_electricity_carriers().values())[0]['name']}.price_profile"
                )
            else:
                price_profile = Timeseries(self.times(), np.zeros(len(self.times())))

            timesteps = np.diff(self.times()) / 3600.0

            sum = 0.0
            for i in range(1, len(self.times())):
                sum += price_profile.values[i] * pump_power[i] * timesteps[i - 1] / eff

            constraints.append(((variable_operational_cost - sum) / nominal, 0.0, 0.0))

        for s in self.energy_system_components.get("heat_source", []):
            heat_source = self.__state_vector_scaled(f"{s}.Heat_source", ensemble_member)
            variable_operational_cost_var = self._asset_variable_operational_cost_map[s]
            variable_operational_cost = self.extra_variable(
                variable_operational_cost_var, ensemble_member
            )
            nominal = self.variable_nominal(variable_operational_cost_var)
            variable_operational_cost_coefficient = parameters[
                f"{s}.variable_operational_cost_coefficient"
            ]
            timesteps = np.diff(self.times()) / 3600.0

            pump_power = self.__state_vector_scaled(f"{s}.Pump_power", ensemble_member)
            eff = parameters[f"{s}.pump_efficiency"]

            # We assume that only one electricity carrier is specified, to compute the cost with.
            # Otherwise we need to link the electricity carrier somehow to the source and pump asset
            # which is lots of extra effort for the user.
            assert len(self.get_electricity_carriers().keys()) <= 1

            if len(self.get_electricity_carriers().keys()) == 1:
                price_profile = self.get_timeseries(
                    f"{list(self.get_electricity_carriers().values())[0]['name']}.price_profile"
                )
            else:
                price_profile = Timeseries(self.times(), np.zeros(len(self.times())))

            sum = 0.0
            for i in range(1, len(self.times())):
                sum += variable_operational_cost_coefficient * heat_source[i] * timesteps[i - 1]
                sum += price_profile.values[i] * pump_power[i] * timesteps[i - 1] / eff

            constraints.append(((variable_operational_cost - sum) / nominal, 0.0, 0.0))

        for hp in [
            *self.energy_system_components.get("heat_pump", []),
        ]:
            elec_consumption = self.__state_vector_scaled(f"{hp}.Power_elec", ensemble_member)
            variable_operational_cost_var = self._asset_variable_operational_cost_map[hp]
            variable_operational_cost = self.extra_variable(
                variable_operational_cost_var, ensemble_member
            )
            nominal = self.variable_nominal(variable_operational_cost_var)
            variable_operational_cost_coefficient = parameters[
                f"{hp}.variable_operational_cost_coefficient"
            ]
            timesteps = np.diff(self.times()) / 3600
            pump_power = self.__state_vector_scaled(f"{hp}.Pump_power", ensemble_member)
            eff = parameters[f"{hp}.pump_efficiency"]

            # We assume that only one electricity carrier is specified, to compute the cost with.
            # Otherwise we need to link the electricity carrier somehow to the source and pump asset
            # which is lots of extra effort for the user.
            assert len(self.get_electricity_carriers().keys()) <= 1

            if len(self.get_electricity_carriers().keys()) == 1:
                price_profile = self.get_timeseries(
                    f"{list(self.get_electricity_carriers().values())[0]['name']}.price_profile"
                )
            else:
                price_profile = Timeseries(self.times(), np.zeros(len(self.times())))

            sum = 0.0
            for i in range(1, len(self.times())):
                sum += (
                    variable_operational_cost_coefficient * elec_consumption[i] * timesteps[i - 1]
                )
                sum += price_profile.values[i] * pump_power[i] * timesteps[i - 1] / eff
                if hp not in self.energy_system_components.get("heat_pump_elec", []):
                    # assuming that if heatpump has electricity port, the cost for the electricity
                    # are already made by the electricity producer and transport
                    sum += price_profile.values[i] * elec_consumption[i] * timesteps[i - 1]

            constraints.append(((variable_operational_cost - sum) / nominal, 0.0, 0.0))

        for _ in self.energy_system_components.get("heat_buffer", []):
            pass

        for demand in self.energy_system_components.get("gas_demand", []):
            gas_mass_flow = self.__state_vector_scaled(
                f"{demand}.Gas_demand_mass_flow", ensemble_member  # g/s
            )

            variable_operational_cost_var = self._asset_variable_operational_cost_map[demand]
            variable_operational_cost = self.extra_variable(
                variable_operational_cost_var, ensemble_member
            )
            nominal = self.variable_nominal(variable_operational_cost_var)
            variable_operational_cost_coefficient = parameters[
                f"{demand}.variable_operational_cost_coefficient"
            ]

            sum = 0.0
            timesteps = np.diff(self.times()) / 3600.0
            for i in range(1, len(self.times())):
                sum += variable_operational_cost_coefficient * gas_mass_flow[i] * timesteps[i - 1]

            constraints.append(((variable_operational_cost - sum) / nominal, 0.0, 0.0))

        # for a in self.heat_network_components.get("ates", []):
        # TODO: needs to be replaced with the positive or abs value of this, see varOPEX,
        #  then ates varopex also needs to be added to the mnimize_tco_goal
        # heat_ates = self.__state_vector_scaled(f"{a}.Heat_ates", ensemble_member)
        # variable_operational_cost_var = self._asset_variable_operational_cost_map[a]
        # variable_operational_cost = self.extra_variable(
        #     variable_operational_cost_var, ensemble_member
        # )
        # nominal = self.variable_nominal(variable_operational_cost_var)
        # variable_operational_cost_coefficient = parameters[
        #     f"{a}.variable_operational_cost_coefficient"
        # ]
        # timesteps = np.diff(self.times()) / 3600.0
        #
        # sum = 0.0
        #
        # for i in range(1, len(self.times())):
        #     varOPEX_dt = (variable_operational_cost_coefficient * heat_ates[i]
        #     * timesteps[i - 1])
        #     constraints.append(((varOPEX-varOPEX_dt)/nominal,0.0, np,inf))
        #     #varOPEX would be a variable>0 for everyt timestep
        #     sum += varOPEX
        # constraints.append(((variable_operational_cost - sum) / (nominal), 0.0, 0.0))

        for electrolyzer in self.energy_system_components.get("electrolyzer", []):
            power_consumer = self.__state_vector_scaled(
                f"{electrolyzer}.Gas_mass_flow_out", ensemble_member
            )

            variable_operational_cost_var = self._asset_variable_operational_cost_map[electrolyzer]
            variable_operational_cost = self.extra_variable(
                variable_operational_cost_var, ensemble_member
            )
            nominal = self.variable_nominal(variable_operational_cost_var)
            variable_operational_cost_coefficient = parameters[
                f"{electrolyzer}.variable_operational_cost_coefficient"
            ]

            sum = 0.0
            timesteps = np.diff(self.times()) / 3600.0
            for i in range(1, len(self.times())):
                sum += (
                    variable_operational_cost_coefficient
                    * power_consumer[i]
                    * timesteps[i - 1]  # gas_mass_flow unit is g/s
                )

            constraints.append(((variable_operational_cost - sum) / nominal, 0.0, 0.0))

        # for a in self.heat_network_components.get("ates", []):
        # TODO: needs to be replaced with the positive or abs value of this, see varOPEX,
        #  then ates varopex also needs to be added to the mnimize_tco_goal
        # heat_ates = self.__state_vector_scaled(f"{a}.Heat_ates", ensemble_member)
        # variable_operational_cost_var = self._asset_variable_operational_cost_map[a]
        # variable_operational_cost = self.extra_variable(
        #     variable_operational_cost_var, ensemble_member
        # )
        # nominal = self.variable_nominal(variable_operational_cost_var)
        # variable_operational_cost_coefficient = parameters[
        #     f"{a}.variable_operational_cost_coefficient"
        # ]
        # timesteps = np.diff(self.times()) / 3600.0
        #
        # sum = 0.0
        #
        # for i in range(1, len(self.times())):
        #     varOPEX_dt = (variable_operational_cost_coefficient * heat_ates[i]
        #     * timesteps[i - 1])
        #     constraints.append(((varOPEX-varOPEX_dt)/nominal,0.0, np,inf))
        #     #varOPEX would be a variable>0 for everyt timestep
        #     sum += varOPEX
        # constraints.append(((variable_operational_cost - sum) / (nominal), 0.0, 0.0))

        return constraints

    def __installation_cost_constraints(self, ensemble_member):
        """
        This function adds the constraints for setting the installation cost variable. The
        installation cost is the cost element that comes with the placing of the asset
        independently of the size of the asset. Therefore, the installation cost is set with the
        _aggregation_count variable.
        """
        constraints = []

        parameters = self.parameters(ensemble_member)

        for asset_name in [
            asset_name
            for asset_name_list in self.energy_system_components.values()
            for asset_name in asset_name_list
        ]:
            if asset_name in [
                *self.energy_system_components.get("node", []),
                *self.energy_system_components.get("pump", []),
                *self.energy_system_components.get("check_valve", []),
                *self.energy_system_components.get("electricity_cable", []),
                *self.energy_system_components.get("electricity_node", []),
                *self.energy_system_components.get("gas_pipe", []),
                *self.energy_system_components.get("gas_node", []),
            ]:
                # no support for joints right now
                continue
            installation_cost_sym = self.extra_variable(
                self._asset_installation_cost_map[asset_name]
            )
            nominal = self.variable_nominal(self._asset_installation_cost_map[asset_name])
            installation_cost = parameters[f"{asset_name}.installation_cost"]
            aggregation_count_sym = self.get_aggregation_count_var(asset_name, ensemble_member)
            constraints.append(
                (
                    (installation_cost_sym - aggregation_count_sym * installation_cost) / nominal,
                    0.0,
                    0.0,
                )
            )

        return constraints

    def __cumulative_investments_made_in_eur_path_constraints(self, ensemble_member):
        r"""
        These constraints are linking the cummulitive investments made to the possiblity of
        utilizing an asset. The investments made are sufficient for that asset to be realized it
        becomes available.

        Meaning that an asset requires 1million euro investment to be realized
        and the investments made at timestep i are sufficient the asset also is realized (becomes
        available) in that same timestep.
        """
        constraints = []
        options = self.energy_system_options()
        if options["include_asset_is_realized"]:
            for asset in [
                # *self.energy_system_components.get("heat_demand", []),
                *self.energy_system_components.get("heat_source", []),
                *self.energy_system_components.get("ates", []),
                *self.energy_system_components.get("low_temperature_ates", []),
                *self.energy_system_components.get("heat_buffer", []),
                *self.energy_system_components.get("heat_exchanger", []),
                *self.energy_system_components.get("heat_pump", []),
            ]:
                var_name = self.__cumulative_investments_made_in_eur_map[asset]
                cumulative_investments_made = self.state(var_name)
                nominal = self.variable_nominal(var_name)
                var_name = self.__asset_is_realized_map[asset]
                asset_is_realized = self.state(var_name)
                installation_cost_sym = self.variable(self._asset_installation_cost_map[asset])
                investment_cost_sym = self.variable(self._asset_investment_cost_map[asset])
                # TODO: add insulation class cost to the investments made.
                # if asset in self.heat_network_components.get("demand", []):
                #     for insulation_class in self.__get_insulation_classes(asset):
                #         insulation_class_active
                #         insulation_class_cost
                #         investment_cost_sym += insulation_class_active * insulation_class_cost
                big_m = (
                    1.5
                    * max(
                        self.bounds()[f"{asset}__investment_cost"][1]
                        + self.bounds()[f"{asset}__installation_cost"][1],
                        1.0,
                    )
                    / max(self.get_aggregation_count_max(asset), 1.0)
                )

                # Asset can be realized once the investments made equal the installation and
                # investment cost
                capex_sym = 0.0
                if self.variable_nominal(self._asset_installation_cost_map[asset]) > 1.0e2:
                    capex_sym = capex_sym + installation_cost_sym
                if self.variable_nominal(self._asset_investment_cost_map[asset]) > 1.0e2:
                    capex_sym = capex_sym + investment_cost_sym

                constraints.append(
                    (
                        (
                            cumulative_investments_made
                            - capex_sym
                            + (1.0 - asset_is_realized) * big_m
                        )
                        / nominal,
                        0.0,
                        np.inf,
                    )
                )

                # Once the asset is utilized the asset must be realized
                heat_flow = self.state(f"{asset}.Heat_flow")
                if not np.isinf(self.bounds()[f"{asset}.Heat_flow"][1]):
                    big_m = (
                        1.5
                        * self.bounds()[f"{asset}.Heat_flow"][1]
                        / max(self.get_aggregation_count_max(asset), 1.0)
                    )
                else:
                    try:
                        big_m = (
                            1.5
                            * max(
                                self.bounds()[f"{asset}.HeatOut.Heat"][1],
                                self.bounds()[f"{asset}.HeatIn.Heat"][1],
                            )
                            / max(self.get_aggregation_count_max(asset), 1.0)
                        )
                    except KeyError:
                        big_m = (
                            1.5
                            * max(
                                self.bounds()[f"{asset}.Primary.HeatOut.Heat"][1],
                                self.bounds()[f"{asset}.Primary.HeatIn.Heat"][1],
                            )
                            / max(self.get_aggregation_count_max(asset), 1.0)
                        )
                constraints.append(((heat_flow + asset_is_realized * big_m) / big_m, 0.0, np.inf))
                constraints.append(((heat_flow - asset_is_realized * big_m) / big_m, -np.inf, 0.0))

        return constraints

    def __annualized_capex_constraints(self, ensemble_member):
        """
        Calculate the annualized capital expenditure (CAPEX) constraints for different categories
        of assets in a milp network, taking into account the initial investment cost, the technical
        life of the asset, and the discount rate.
        The discount rate is used to calculate the periodic annual equivalent cost of the asset's
        capital investment over its technical life using the annuity formula.
        The discount rate reflects the time value of money and the risk associated with the
        investment. A higher discount rate will result in a lower present value of the annuity and
        a higher periodic payment, while a lower discount rate will result in a higher present
        value of the annuity and a lower periodic payment.

                Args:
                    ensemble_member: The ensemble member used to get parameters for the calculation.

                Returns:
                    A list of constraints for each asset.
        """
        constraints = []

        asset_categories = [
            "heat_source",
            "ates",
            "low_temperature_ates",
            "heat_buffer",
            "heat_pipe",
            "heat_exchanger",
            "heat_pump",
        ]

        parameters = super().parameters(ensemble_member)

        for category in asset_categories:
            for asset_name in self.energy_system_components.get(category, []):
                asset_life_years = parameters[f"{asset_name}.technical_life"]
                # Input is assumed as as annual percentage
                discount_percentage = parameters[f"{asset_name}.discount_rate"]
                if np.isnan(asset_life_years) or np.isnan(discount_percentage):
                    logger.warning(
                        f"Annualized cost cannot be computed for \
                              {asset_name} since technical_life \
                                or discount_rate are not set."
                    )
                    continue

                symbol_name = self._annualized_capex_var_map[asset_name]
                symbol = self.extra_variable(symbol_name)

                investment_cost_symbol_name = self._asset_investment_cost_map[asset_name]
                investment_cost_symbol = self.extra_variable(
                    investment_cost_symbol_name, ensemble_member
                )

                installation_cost_symbol_name = self._asset_installation_cost_map[asset_name]
                installation_cost_symbol = self.extra_variable(
                    installation_cost_symbol_name, ensemble_member
                )

                investment_and_installation_cost = investment_cost_symbol + installation_cost_symbol

                nominal = self.variable_nominal(symbol_name)
                discount_rate = discount_percentage / 100

                annuity_factor = calculate_annuity_factor(discount_rate, asset_life_years)

                constraints.append(
                    (
                        (symbol - investment_and_installation_cost * annuity_factor) / nominal,
                        0.0,
                        0.0,
                    )
                )

        return constraints

    def __revenue_constraints(self, ensemble_member):
        """
        TODO: Description revenue constraints
        """
        constraints = []
        # TODO: this workflow is still work in progress and this part of code still needs to be
        #  finalised

        # TODO: add fixed price default from ESDL in case no price profile is defined.
        parameters = self.parameters(ensemble_member)

<<<<<<< HEAD
        # Here we compute the revenue by looping over all the revenue variables.
        for asset, variable_revenue_vars in self._asset_revenue_map.items():
            # note we need a nested loop as a asset can have multiple revenue variables
            for variable_revenue_var in variable_revenue_vars:
                carrier_name = None
                port = None
                # We find the associated carrier and port (is the full string with asset name included)
                for _id, attr in self.get_electricity_carriers().items():
                    if (
                        attr["id_number_mapping"]
                        == parameters[
                            f"{asset}.{self._asset_revenue_variable_port_map[variable_revenue_var].split('.')[-2]}.carrier_id"
                        ]
                    ):
                        carrier_name = attr["name"]
                        port = f"{self._asset_revenue_variable_port_map[variable_revenue_var]}"
                for _id, attr in self.get_gas_carriers().items():
                    if (
                        attr["id_number_mapping"]
                        == parameters[
                            f"{asset}.{self._asset_revenue_variable_port_map[variable_revenue_var].split('.')[-2]}.carrier_id"
                        ]
                    ):
                        carrier_name = attr["name"]
                        port = f"{self._asset_revenue_variable_port_map[variable_revenue_var]}"
                for _id, attr in self.get_heat_carriers().items():
                    temp = self._asset_revenue_variable_port_map[variable_revenue_var].split(".")
                    full_port = temp[1]
                    for x in temp[2:-1]:
                        full_port = full_port + "." + x
                    if attr["id_number_mapping"] == parameters[f"{asset}.{full_port}.carrier_id"]:
                        carrier_name = attr["name"]
                        port = f"{self._asset_revenue_variable_port_map[variable_revenue_var]}"
=======
        for demand in [
            *self.energy_system_components.get("gas_demand", []),
            *self.energy_system_components.get("electricity_demand", []),
        ]:

            carrier_name = None
            for _id, attr in self.get_electricity_carriers().items():
                if attr["id_number_mapping"] == parameters[f"{demand}.id_mapping_carrier"]:
                    carrier_name = attr["name"]
                    cost_multiplier = 1 / 3600.0  # priceprofile electricity is EUR/Wh
            for _id, attr in self.get_gas_carriers().items():
                if attr["id_number_mapping"] == parameters[f"{demand}.id_mapping_carrier"]:
                    carrier_name = attr["name"]
                    cost_multiplier = 1.0  # priceprofile gas is in EUR/g
            if carrier_name is not None:
                price_profile = self.get_timeseries(f"{carrier_name}.price_profile").values

                if demand in self.energy_system_components.get("gas_demand", []):
                    energy_flow = self.__state_vector_scaled(
                        f"{demand}.Gas_demand_mass_flow", ensemble_member  # g/s
                    )
>>>>>>> d533fcbb

                # This if statement should not be needed...
                if carrier_name is not None:
                    try:
                        price_profile = self.get_timeseries(f"{carrier_name}.price_profile").values
                    except KeyError:
                        price_profile = np.ones(len(self.times()))
                    energy_flow = self.__state_vector_scaled(f"{port}", ensemble_member)
                    # Here we find the sign of the flow, meaning that energy going into the asset is
                    # negative revenue.
                    energy_flow_sign = 1.0
                    if "In" in port and asset not in [
                        *self.energy_system_components.get("heat_demand", []),
                        *self.energy_system_components.get("gas_demand", []),
                        *self.energy_system_components.get("electricity_demand", []),
                    ]:
                        energy_flow_sign = -1.0
                    # For nodes/busses we do this by checking the type of port in the topology object
                    # It is a bit of a hassle as we need to find the index of the port of the node
                    # for that we find the last digit (which by definition is the port index) in the
                    # port name string.
                    if asset in self.energy_system_topology.nodes.keys():
                        port_number = int([x for x in port if x.isdigit()][-1])
                        if (
                            self.energy_system_topology.nodes[f"{asset}"][port_number][1]
                            == NodeConnectionDirection.IN
                        ):
                            energy_flow_sign = -1.0
                    if asset in self.energy_system_topology.gas_nodes.keys():
                        port_number = int([x for x in port if x.isdigit()][-1])
                        if (
                            self.energy_system_topology.gas_nodes[f"{asset}"][port_number][1]
                            == NodeConnectionDirection.IN
                        ):
                            energy_flow_sign = -1.0
                    if asset in self.energy_system_topology.busses.keys():
                        port_number = int([x for x in port if x.isdigit()][-1])
                        if (
                            self.energy_system_topology.busses[f"{asset}"][port_number][1]
                            == NodeConnectionDirection.IN
                        ):
                            energy_flow_sign = -1.0
                    variable_revenue = self.extra_variable(variable_revenue_var, ensemble_member)
                    nominal = self.variable_nominal(variable_revenue_var)

                    sum = 0.0
                    timesteps = np.diff(self.times()) / 3600.0
                    for i in range(1, len(self.times())):
                        sum += price_profile[i] * energy_flow[i] * timesteps[i - 1]

                    constraints.append(
                        ((variable_revenue - sum * energy_flow_sign) / (nominal), 0.0, 0.0)
                    )

<<<<<<< HEAD
=======
                variable_revenue_var = self._asset_revenue_map[demand]
                variable_revenue = self.extra_variable(variable_revenue_var, ensemble_member)
                nominal = self.variable_nominal(variable_revenue_var)

                sum = 0.0
                timesteps = np.diff(self.times()) * cost_multiplier
                for i in range(1, len(self.times())):
                    sum += price_profile[i] * energy_flow[i] * timesteps[i - 1]

                constraints.append(((variable_revenue - sum) / (nominal), 0.0, 0.0))

>>>>>>> d533fcbb
        return constraints

    def path_constraints(self, ensemble_member):
        """
        Here we add all the path constraints to the optimization problem. Please note that the
        path constraints are the constraints that are applied to each time-step in the problem.
        """

        constraints = super().path_constraints(ensemble_member)

        constraints.extend(
            self.__cumulative_investments_made_in_eur_path_constraints(ensemble_member)
        )

        return constraints

    def constraints(self, ensemble_member):
        """
        This function adds the normal constraints to the problem. Unlike the path constraints these
        are not applied to every time-step in the problem. Meaning that these constraints either
        consider global variables that are independent of time-step or that the relevant time-steps
        are indexed within the constraint formulation.
        """
        constraints = super().constraints(ensemble_member)

        constraints.extend(self.__variable_operational_cost_constraints(ensemble_member))
        constraints.extend(self.__fixed_operational_cost_constraints(ensemble_member))
        constraints.extend(self.__investment_cost_constraints(ensemble_member))
        constraints.extend(self.__installation_cost_constraints(ensemble_member))
        constraints.extend(self.__revenue_constraints(ensemble_member))

        if self.energy_system_options()["discounted_annualized_cost"]:
            constraints.extend(self.__annualized_capex_constraints(ensemble_member))

        return constraints

    def goal_programming_options(self):
        """
        Here we set the goal programming configuration. We use soft constraints for consecutive
        goals.
        """
        options = super().goal_programming_options()
        options["keep_soft_constraints"] = True
        return options

    def solver_options(self):
        """
        Here we define the solver options. By default we use the open-source solver cbc and casadi
        solver qpsol.
        """
        options = super().solver_options()
        options["casadi_solver"] = "qpsol"
        options["solver"] = "highs"
        return options

    def compiler_options(self):
        """
        In this function we set the compiler configuration.
        """
        options = super().compiler_options()
        options["resolve_parameter_values"] = True
        return options


def calculate_annuity_factor(discount_rate: float, years_asset_life: float) -> float:
    """
    Calculate the annuity factor, given an annual discount_rate over a specified number
    of years_asset_life. This annuity factor is used in the model to calculate the
    annual constant payments equivalent to the initial investment or installation cost.
    Parameters:
        discount_rate (float): Annual discount rate (expressed
        as a decimal, e.g., 0.05 for 5%).
        years_asset_life (flor): Asset technical life (years).
    Returns:
        float: annuity_factor.
    """

    if discount_rate < 0 or discount_rate > 1:
        raise ValueError("Discount rate must be between 0-1")

    if years_asset_life <= 0:
        raise ValueError("Asset technical life must be greather than 0")

    if discount_rate == 0:
        annuity_factor = 1 / years_asset_life
    else:
        annuity_factor = discount_rate / (1 - (1 + discount_rate) ** (-years_asset_life))
    return annuity_factor<|MERGE_RESOLUTION|>--- conflicted
+++ resolved
@@ -1428,7 +1428,6 @@
         # TODO: add fixed price default from ESDL in case no price profile is defined.
         parameters = self.parameters(ensemble_member)
 
-<<<<<<< HEAD
         # Here we compute the revenue by looping over all the revenue variables.
         for asset, variable_revenue_vars in self._asset_revenue_map.items():
             # note we need a nested loop as a asset can have multiple revenue variables
@@ -1462,29 +1461,6 @@
                     if attr["id_number_mapping"] == parameters[f"{asset}.{full_port}.carrier_id"]:
                         carrier_name = attr["name"]
                         port = f"{self._asset_revenue_variable_port_map[variable_revenue_var]}"
-=======
-        for demand in [
-            *self.energy_system_components.get("gas_demand", []),
-            *self.energy_system_components.get("electricity_demand", []),
-        ]:
-
-            carrier_name = None
-            for _id, attr in self.get_electricity_carriers().items():
-                if attr["id_number_mapping"] == parameters[f"{demand}.id_mapping_carrier"]:
-                    carrier_name = attr["name"]
-                    cost_multiplier = 1 / 3600.0  # priceprofile electricity is EUR/Wh
-            for _id, attr in self.get_gas_carriers().items():
-                if attr["id_number_mapping"] == parameters[f"{demand}.id_mapping_carrier"]:
-                    carrier_name = attr["name"]
-                    cost_multiplier = 1.0  # priceprofile gas is in EUR/g
-            if carrier_name is not None:
-                price_profile = self.get_timeseries(f"{carrier_name}.price_profile").values
-
-                if demand in self.energy_system_components.get("gas_demand", []):
-                    energy_flow = self.__state_vector_scaled(
-                        f"{demand}.Gas_demand_mass_flow", ensemble_member  # g/s
-                    )
->>>>>>> d533fcbb
 
                 # This if statement should not be needed...
                 if carrier_name is not None:
@@ -1539,20 +1515,6 @@
                         ((variable_revenue - sum * energy_flow_sign) / (nominal), 0.0, 0.0)
                     )
 
-<<<<<<< HEAD
-=======
-                variable_revenue_var = self._asset_revenue_map[demand]
-                variable_revenue = self.extra_variable(variable_revenue_var, ensemble_member)
-                nominal = self.variable_nominal(variable_revenue_var)
-
-                sum = 0.0
-                timesteps = np.diff(self.times()) * cost_multiplier
-                for i in range(1, len(self.times())):
-                    sum += price_profile[i] * energy_flow[i] * timesteps[i - 1]
-
-                constraints.append(((variable_revenue - sum) / (nominal), 0.0, 0.0))
-
->>>>>>> d533fcbb
         return constraints
 
     def path_constraints(self, ensemble_member):
