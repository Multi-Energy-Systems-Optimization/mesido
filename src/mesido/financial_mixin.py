import logging
from abc import abstractmethod

import casadi as ca

from mesido.base_component_type_mixin import BaseComponentTypeMixin
from mesido.esdl.asset_to_component_base import AssetStateEnum

import numpy as np

from rtctools.optimization.collocated_integrated_optimization_problem import (
    CollocatedIntegratedOptimizationProblem,
)
from rtctools.optimization.timeseries import Timeseries


logger = logging.getLogger("mesido")


class FinancialMixin(BaseComponentTypeMixin, CollocatedIntegratedOptimizationProblem):
    """
    The FinancialMixin is used to instantiate variables for the different cost components of the
    assets in the energy network and to set constraints to compute them based upon the usage and
    size of the assets.

    The FinancialMixin is logically dependent on the AssetSizingMixin, as for example investment
    cost depends on asset size. We used abstractmethods to make these classes independent of each
    other (one does not need to inherit the other). The TechnoEconomicMixin in now responsible to
    make sure that the methods are there to allow the FinancialMixin to call for example asset size
    variables. The main advantage is that we could now have different variations for the asset
    sizing functionality all using the same FinancialMixin.
    """

    def __init__(self, *args, **kwargs):
        """
        In this __init__ we prepare the dicts for the variables added by the HeatMixin class
        """

        # Variable for fixed operational cost
        self._asset_fixed_operational_cost_map = {}
        self.__asset_fixed_operational_cost_var = {}
        self.__asset_fixed_operational_cost_nominals = {}
        self.__asset_fixed_operational_cost_bounds = {}

        # Variable for variable operational cost
        self._asset_variable_operational_cost_map = {}
        self.__asset_variable_operational_cost_var = {}
        self.__asset_variable_operational_cost_bounds = {}
        self.__asset_variable_operational_cost_nominals = {}

        # Variable for investment cost
        self._asset_investment_cost_map = {}
        self.__asset_investment_cost_var = {}
        self.__asset_investment_cost_nominals = {}
        self.__asset_investment_cost_bounds = {}

        # Variable for installation cost
        self._asset_installation_cost_map = {}
        self.__asset_installation_cost_var = {}
        self.__asset_installation_cost_bounds = {}
        self.__asset_installation_cost_nominals = {}

        # Variable for the cumulative investment and installation cost made per asset
        self.__cumulative_investments_made_in_eur_map = {}
        self.__cumulative_investments_made_in_eur_var = {}
        self.__cumulative_investments_made_in_eur_nominals = {}
        self.__cumulative_investments_made_in_eur_bounds = {}

        # Variable for when in time an asset is realized
        self._asset_is_realized_map = {}
        self.__asset_is_realized_var = {}
        self.__asset_is_realized_bounds = {}

        # Variable for annualized capex cost
        self._annualized_capex_var_map = {}
        self.__annualized_capex_var = {}
        self.__annualized_capex_var_bounds = {}
        self.__annualized_capex_var_nominals = {}

        # Variable for realized revenue
        self._asset_revenue_map = {}
        self.__asset_revenue_var = {}
        self.__asset_revenue_nominals = {}
        self.__asset_revenue_bounds = {}

        super().__init__(*args, **kwargs)

    def pre(self):
        """
        In this pre method we fill the dicts initiated in the __init__. This means that we create
        the Casadi variables and determine the bounds, nominals and create maps for easier
        retrieving of the variables.
        """
        super().pre()

        options = self.energy_system_options()
        parameters = self.parameters(0)
        bounds = self.bounds()

        # Making the cost variables; fixed_operational_cost, variable_operational_cost,
        # installation_cost and investment_cost
        for asset_name in [
            asset_name
            for asset_name_list in self.energy_system_components.values()
            for asset_name in asset_name_list
        ]:
            if asset_name in [
                *self.energy_system_components.get("node", []),
                *self.energy_system_components.get("pump", []),
                *self.energy_system_components.get("check_valve", []),
                *self.energy_system_components.get("control_valve", []),
                *self.energy_system_components.get("electricity_node", []),
                *self.energy_system_components.get("gas_node", []),
            ]:
                continue
            elif asset_name in [*self.energy_system_components.get("ates", [])]:
                nominal_fixed_operational = self.variable_nominal(f"{asset_name}.Heat_ates")
                nominal_fixed_operational = (
                    nominal_fixed_operational
                    if isinstance(nominal_fixed_operational, float)
                    else max(nominal_fixed_operational.values)
                )
                nominal_variable_operational = nominal_fixed_operational
                nominal_investment = nominal_fixed_operational
            elif asset_name in [*self.energy_system_components.get("low_temperature_ates", [])]:
                nominal_fixed_operational = self.variable_nominal(
                    f"{asset_name}.Heat_low_temperature_ates"
                )
                nominal_fixed_operational = (
                    nominal_fixed_operational
                    if isinstance(nominal_fixed_operational, float)
                    else max(nominal_fixed_operational.values)
                )
                nominal_variable_operational = nominal_fixed_operational
                nominal_investment = nominal_fixed_operational
            elif asset_name in [*self.energy_system_components.get("heat_demand", [])]:
                nominal_fixed_operational = (
                    bounds[f"{asset_name}.Heat_demand"][1]
                    if not np.isinf(bounds[f"{asset_name}.Heat_demand"][1])
                    else bounds[f"{asset_name}.HeatIn.Heat"][1]
                )
                nominal_fixed_operational = (
                    nominal_fixed_operational
                    if isinstance(nominal_fixed_operational, float)
                    else max(nominal_fixed_operational.values)
                )
                nominal_variable_operational = nominal_fixed_operational
                nominal_investment = nominal_fixed_operational
            elif asset_name in [*self.energy_system_components.get("heat_source", [])]:
                nominal_fixed_operational = self.variable_nominal(f"{asset_name}.Heat_source")
                nominal_fixed_operational = (
                    nominal_fixed_operational
                    if isinstance(nominal_fixed_operational, float)
                    else max(nominal_fixed_operational.values)
                )
                nominal_variable_operational = nominal_fixed_operational
                nominal_investment = nominal_fixed_operational
            elif asset_name in [*self.energy_system_components.get("heat_pipe", [])]:
                nominal_fixed_operational = max(parameters[f"{asset_name}.length"], 1.0)
                nominal_fixed_operational = (
                    nominal_fixed_operational
                    if isinstance(nominal_fixed_operational, float)
                    else max(nominal_fixed_operational.values)
                )
                nominal_variable_operational = nominal_fixed_operational
                nominal_investment = nominal_fixed_operational
            elif asset_name in [*self.energy_system_components.get("electricity_cable", [])]:
                nominal_fixed_operational = max(parameters[f"{asset_name}.length"], 1.0)
                nominal_fixed_operational = (
                    nominal_fixed_operational
                    if isinstance(nominal_fixed_operational, float)
                    else max(nominal_fixed_operational.values)
                )
                nominal_variable_operational = nominal_fixed_operational
                nominal_investment = nominal_fixed_operational
            elif asset_name in [*self.energy_system_components.get("gas_pipe", [])]:
                nominal_fixed_operational = max(parameters[f"{asset_name}.length"], 1.0)
                nominal_fixed_operational = (
                    nominal_fixed_operational
                    if isinstance(nominal_fixed_operational, float)
                    else max(nominal_fixed_operational.values)
                )
                nominal_variable_operational = nominal_fixed_operational
                nominal_investment = nominal_fixed_operational
            elif asset_name in [*self.energy_system_components.get("heat_buffer", [])]:
                nominal_fixed_operational = self.variable_nominal(f"{asset_name}.Stored_heat")
                nominal_fixed_operational = (
                    nominal_fixed_operational
                    if isinstance(nominal_fixed_operational, float)
                    else max(nominal_fixed_operational.values)
                )
                nominal_variable_operational = self.variable_nominal(f"{asset_name}.Heat_buffer")
                nominal_investment = nominal_fixed_operational
            elif asset_name in [
                *self.energy_system_components.get("heat_exchanger", []),
                *self.energy_system_components.get("heat_pump", []),
            ]:
                nominal_fixed_operational = self.variable_nominal(f"{asset_name}.Secondary_heat")
                nominal_variable_operational = nominal_fixed_operational
                nominal_investment = nominal_fixed_operational
            # TODO: set the nominal values below
            elif asset_name in [*self.energy_system_components.get("gas_tank_storage", [])]:
                nominal_fixed_operational = bounds[f"{asset_name}.Stored_gas_mass"][1]
                nominal_fixed_operational = (
                    nominal_fixed_operational
                    if isinstance(nominal_fixed_operational, float)
                    else max(nominal_fixed_operational.values)
                )
                nominal_variable_operational = nominal_fixed_operational
                nominal_investment = nominal_fixed_operational
            elif asset_name in [*self.energy_system_components.get("electricity_demand", [])]:
                nominal_fixed_operational = bounds[f"{asset_name}.Electricity_demand"][1]
                nominal_fixed_operational = (
                    nominal_fixed_operational
                    if isinstance(nominal_fixed_operational, float)
                    else max(nominal_fixed_operational.values)
                )
                nominal_variable_operational = nominal_fixed_operational
                nominal_investment = nominal_fixed_operational
            elif asset_name in [*self.energy_system_components.get("electrolyzer", [])]:
                nominal_fixed_operational = bounds[f"{asset_name}.Power_consumed"][1]
                nominal_fixed_operational = (
                    nominal_fixed_operational
                    if isinstance(nominal_fixed_operational, float)
                    else max(nominal_fixed_operational.values)
                )
                nominal_variable_operational = nominal_fixed_operational
                nominal_investment = nominal_fixed_operational
            elif asset_name in [*self.energy_system_components.get("electricity_source", [])]:
                max_power = (
                    bounds[f"{asset_name}.ElectricityOut.Power"][1]
                    if (isinstance(bounds[f"{asset_name}.ElectricityOut.Power"][1], float))
                    else max(bounds[f"{asset_name}.ElectricityOut.Power"][1].values)
                )
                nominal_fixed_operational = max_power
                nominal_variable_operational = nominal_fixed_operational
                nominal_investment = nominal_fixed_operational
            elif asset_name in [*self.energy_system_components.get("electricity_storage", [])]:
                nominal_fixed_operational = bounds[f"{asset_name}.Stored_electricity"][1]
                nominal_fixed_operational = (
                    nominal_fixed_operational
                    if isinstance(nominal_fixed_operational, float)
                    else max(nominal_fixed_operational.values)
                )
                nominal_variable_operational = nominal_fixed_operational
                nominal_investment = nominal_fixed_operational
            elif asset_name in [
                *self.energy_system_components.get("gas_demand", []),
                *self.energy_system_components.get("gas_source", []),
            ]:
                if asset_name in [*self.energy_system_components.get("gas_demand", [])]:
                    nominal_fixed_operational = bounds[f"{asset_name}.Gas_demand_mass_flow"][1]
                elif asset_name in [*self.energy_system_components.get("gas_source", [])]:
                    nominal_fixed_operational = bounds[f"{asset_name}.Gas_source_mass_flow"][1]

                nominal_fixed_operational = (
                    nominal_fixed_operational
                    if isinstance(nominal_fixed_operational, float)
                    else max(nominal_fixed_operational.values)
                )
                nominal_variable_operational = nominal_fixed_operational
                nominal_investment = nominal_fixed_operational
            else:
                logger.warning(
                    f"Asset {asset_name} has type for which "
                    f"we cannot determine bounds and nominals on the costs, "
                    f"skipping it."
                )
                nominal_fixed_operational = 1.0
                nominal_variable_operational = 1.0
                nominal_investment = 1.0

            # fixed operational cost
            asset_fixed_operational_cost_var = f"{asset_name}__fixed_operational_cost"
            self._asset_fixed_operational_cost_map[asset_name] = asset_fixed_operational_cost_var
            self.__asset_fixed_operational_cost_var[asset_fixed_operational_cost_var] = ca.MX.sym(
                asset_fixed_operational_cost_var
            )
            self.__asset_fixed_operational_cost_bounds[asset_fixed_operational_cost_var] = (
                0.0,
                np.inf,
            )
            self.__asset_fixed_operational_cost_nominals[asset_fixed_operational_cost_var] = (
                max(
                    parameters[f"{asset_name}.fixed_operational_cost_coefficient"]
                    * nominal_fixed_operational,
                    1.0e2,
                )
                if nominal_fixed_operational is not None
                else 1.0e2
            )

            # variable operational cost
            variable_operational_cost_var = f"{asset_name}__variable_operational_cost"
            self._asset_variable_operational_cost_map[asset_name] = variable_operational_cost_var
            self.__asset_variable_operational_cost_var[variable_operational_cost_var] = ca.MX.sym(
                variable_operational_cost_var
            )
            self.__asset_variable_operational_cost_bounds[variable_operational_cost_var] = (
                0.0,
                np.inf,
            )
            self.__asset_variable_operational_cost_nominals[variable_operational_cost_var] = (
                max(
                    parameters[f"{asset_name}.variable_operational_cost_coefficient"]
                    * nominal_variable_operational
                    * 24.0,
                    1.0e2,
                )
                if nominal_variable_operational is not None
                else 1.0e2
            )

            # installation cost
            asset_installation_cost_var = f"{asset_name}__installation_cost"
            self._asset_installation_cost_map[asset_name] = asset_installation_cost_var
            self.__asset_installation_cost_var[asset_installation_cost_var] = ca.MX.sym(
                asset_installation_cost_var
            )
            try:
                aggr_count_max = parameters[f"{asset_name}.nr_of_doublets"]
            except KeyError:
                aggr_count_max = 1.0
            if parameters[f"{asset_name}.state"] == AssetStateEnum.DISABLED:
                aggr_count_max = 0.0
            self.__asset_installation_cost_bounds[asset_installation_cost_var] = (
                0.0,
                parameters[f"{asset_name}.installation_cost"] * aggr_count_max,
            )
            self.__asset_installation_cost_nominals[asset_installation_cost_var] = (
                parameters[f"{asset_name}.installation_cost"]
                if parameters[f"{asset_name}.installation_cost"]
                else 1.0e2
            )

            # investment cost
            asset_investment_cost_var = f"{asset_name}__investment_cost"
            self._asset_investment_cost_map[asset_name] = asset_investment_cost_var
            self.__asset_investment_cost_var[asset_investment_cost_var] = ca.MX.sym(
                asset_investment_cost_var
            )

            if asset_name in self.energy_system_components.get("heat_pipe", []):
                if asset_name in self.get_pipe_class_map().keys():
                    pipe_classes = self.get_pipe_class_map()[asset_name]
                    max_cost = (
                        2.0
                        * parameters[f"{asset_name}.length"]
                        * max([c.investment_costs for c in pipe_classes.keys()])
                    )
                else:
                    max_cost = (
                        2.0
                        * parameters[f"{asset_name}.length"]
                        * parameters[f"{asset_name}.investment_cost_coefficient"]
                    )
            elif asset_name in self.energy_system_components.get("gas_pipe", []):
                if asset_name in self.get_gas_pipe_class_map().keys():
                    pipe_classes = self.get_gas_pipe_class_map()[asset_name]
                    max_cost = (
                        2.0
                        * parameters[f"{asset_name}.length"]
                        * max([c.investment_costs for c in pipe_classes.keys()])
                    )
                else:
                    max_cost = (
                        2.0
                        * parameters[f"{asset_name}.length"]
                        * parameters[f"{asset_name}.investment_cost_coefficient"]
                    )
            elif asset_name in self.energy_system_components.get("electricity_cable", []):
                if asset_name in self.get_electricity_cable_class_map().keys():
                    cable_classes = self.get_electricity_cable_class_map()[asset_name]
                    max_cost = (
                        2.0
                        * parameters[f"{asset_name}.length"]
                        * max([c.investment_costs for c in cable_classes.keys()])
                    )
                else:
                    max_cost = (
                        2.0
                        * parameters[f"{asset_name}.length"]
                        * parameters[f"{asset_name}.investment_cost_coefficient"]
                    )
            else:
                max_cost = (
                    max(bounds[f"{asset_name}__max_size"][1].values)
                    * parameters[f"{asset_name}.investment_cost_coefficient"]
                    if isinstance(bounds[f"{asset_name}__max_size"][1], Timeseries)
                    else bounds[f"{asset_name}__max_size"][1]
                    * parameters[f"{asset_name}.investment_cost_coefficient"]
                )
            self.__asset_investment_cost_bounds[asset_investment_cost_var] = (0.0, max_cost)
            self.__asset_investment_cost_nominals[asset_investment_cost_var] = (
                max(
                    parameters[f"{asset_name}.investment_cost_coefficient"] * nominal_investment,
                    1.0e2,
                )
                if nominal_investment is not None
                else 1.0e2
            )

            # Realized revenue
            if (asset_name) in [
                *self.energy_system_components.get("electricity_demand", []),
                *self.energy_system_components.get("gas_demand", []),
            ]:

                carrier_name = None
                for _id, attr in self.get_electricity_carriers().items():
                    if attr["id_number_mapping"] == parameters[f"{asset_name}.id_mapping_carrier"]:
                        carrier_name = attr["name"]
                for _id, attr in self.get_gas_carriers().items():
                    if attr["id_number_mapping"] == parameters[f"{asset_name}.id_mapping_carrier"]:
                        carrier_name = attr["name"]
                if carrier_name is not None:
                    asset_revenue_var = f"{asset_name}__revenue"
                    self._asset_revenue_map[asset_name] = asset_revenue_var
                    self.__asset_revenue_var[asset_revenue_var] = ca.MX.sym(asset_revenue_var)
                    self.__asset_revenue_bounds[asset_revenue_var] = (
                        0.0,
                        np.inf,
                    )
                    self.__asset_revenue_nominals[asset_revenue_var] = (
                        max(
                            np.mean(self.get_timeseries(f"{carrier_name}.price_profile").values)
                            * nominal_fixed_operational,
                            1.0e2,
                        )
                        if nominal_fixed_operational is not None
                        else 1.0e2
                    )

        for asset in [
            *self.energy_system_components.get("heat_source", []),
            *self.energy_system_components.get("heat_demand", []),
            *self.energy_system_components.get("ates", []),
            *self.energy_system_components.get("low_temperature_ates", []),
            *self.energy_system_components.get("heat_buffer", []),
            *self.energy_system_components.get("heat_pipe", []),
            *self.energy_system_components.get("heat_exchanger", []),
            *self.energy_system_components.get("heat_pump", []),
        ]:
            annualized_capex_var_name = f"{asset}__annualized_capex"
            self._annualized_capex_var_map[asset] = annualized_capex_var_name
            self.__annualized_capex_var[annualized_capex_var_name] = ca.MX.sym(
                annualized_capex_var_name
            )
            self.__annualized_capex_var_bounds[annualized_capex_var_name] = (
                0.0,
                np.inf,
            )  # (lb, ub)
            installation_cost_symbol_name = self._asset_installation_cost_map[asset]
            investment_cost_symbol_name = self._asset_investment_cost_map[asset]
            self.__annualized_capex_var_nominals[annualized_capex_var_name] = self.variable_nominal(
                installation_cost_symbol_name
            ) + self.variable_nominal(investment_cost_symbol_name)

        if options["include_asset_is_realized"]:
            for asset in [
                *self.energy_system_components.get("heat_source", []),
                *self.energy_system_components.get("heat_demand", []),
                *self.energy_system_components.get("heat_pipe", []),
                *self.energy_system_components.get("ates", []),
                *self.energy_system_components.get("low_temperature_ates", []),
                *self.energy_system_components.get("heat_buffer", []),
                *self.energy_system_components.get("heat_exchanger", []),
                *self.energy_system_components.get("heat_pump", []),
            ]:
<<<<<<< HEAD
                if not options["yearly_investments"]:
                    var_name = f"{asset}__cumulative_investments_made_in_eur"
                    self.__cumulative_investments_made_in_eur_map[asset] = var_name
                    self.__cumulative_investments_made_in_eur_var[var_name] = ca.MX.sym(var_name)
                    self.__cumulative_investments_made_in_eur_nominals[var_name] = (
                        self.variable_nominal(f"{asset}__investment_cost")
                        + self.variable_nominal(f"{asset}__installation_cost")
                    )
                    self.__cumulative_investments_made_in_eur_bounds[var_name] = (0.0, np.inf)

                    # This is an integer variable between [0, max_aggregation_count] that allows the
                    # increments of the asset to become used by the optimizer. Meaning that when
                    # this variable is zero not milp can be consumed or produced by this asset.
                    # When the integer is >=1 the asset can consume and/or produce according to
                    # its increments.
                    var_name = f"{asset}__asset_is_realized"
                    self._asset_is_realized_map[asset] = var_name
                    self.__asset_is_realized_var[var_name] = ca.MX.sym(var_name)
                    try:
                        aggr_count_max = parameters[f"{asset}.nr_of_doublets"]
                    except KeyError:
                        aggr_count_max = 1.0
                    if parameters[f"{asset}.state"] == 0:
                        aggr_count_max = 0.0
                    self.__asset_is_realized_bounds[var_name] = (0.0, aggr_count_max)
                else:
                    self.__cumulative_investments_made_in_eur_map[asset] = []
                    self._asset_is_realized_map[asset] = []
                    for i in range(self._years):
                        var_name = f"{asset}__cumulative_investments_made_in_eur_year_{i}"
                        self.__cumulative_investments_made_in_eur_map[asset].append(var_name)
                        self.__cumulative_investments_made_in_eur_var[var_name] = ca.MX.sym(
                            var_name
                        )
                        self.__cumulative_investments_made_in_eur_nominals[var_name] = (
                            self.variable_nominal(f"{asset}__investment_cost")
                            + self.variable_nominal(f"{asset}__installation_cost")
                        )
                        self.__cumulative_investments_made_in_eur_bounds[var_name] = (0.0, np.inf)

                        # This is an integer variable between [0, max_aggregation_count] that allows
                        # the increments of the asset to become used by the optimizer. Meaning
                        # that when this variable is zero not milp can be consumed or produced by
                        # this asset. When the integer is >=1 the asset can consume and/or
                        # produce according to its increments.
                        var_name = f"{asset}__asset_is_realized_{i}"
                        self._asset_is_realized_map[asset].append(var_name)
                        self.__asset_is_realized_var[var_name] = ca.MX.sym(var_name)
                        try:
                            aggr_count_max = parameters[f"{asset}.nr_of_doublets"]
                        except KeyError:
                            aggr_count_max = 1.0
                        if parameters[f"{asset}.state"] == 0:
                            aggr_count_max = 0.0
                        self.__asset_is_realized_bounds[var_name] = (0.0, aggr_count_max)
=======
                var_name = f"{asset}__cumulative_investments_made_in_eur"
                self.__cumulative_investments_made_in_eur_map[asset] = var_name
                self.__cumulative_investments_made_in_eur_var[var_name] = ca.MX.sym(var_name)
                self.__cumulative_investments_made_in_eur_nominals[var_name] = (
                    self.variable_nominal(f"{asset}__investment_cost")
                    + self.variable_nominal(f"{asset}__installation_cost")
                )
                self.__cumulative_investments_made_in_eur_bounds[var_name] = (0.0, np.inf)

                # This is an integer variable between [0, max_aggregation_count] that allows the
                # increments of the asset to become used by the optimizer. Meaning that when this
                # variable is zero not milp can be consumed or produced by this asset. When the
                # integer is >=1 the asset can consume and/or produce according to its increments.
                var_name = f"{asset}__asset_is_realized"
                self.__asset_is_realized_map[asset] = var_name
                self.__asset_is_realized_var[var_name] = ca.MX.sym(var_name)
                try:
                    aggr_count_max = parameters[f"{asset}.nr_of_doublets"]
                except KeyError:
                    aggr_count_max = 1.0
                if parameters[f"{asset}.state"] == AssetStateEnum.DISABLED:
                    aggr_count_max = 0.0
                self.__asset_is_realized_bounds[var_name] = (0.0, aggr_count_max)
>>>>>>> df8e6461

    @abstractmethod
    def energy_system_options(self):
        r"""
        Returns a dictionary of milp network specific options.

        +--------------------------------------+-----------+-----------------------------+
        | ``discounted_annualized_cost ``       | ``bool``  | ``False``                   |
        +--------------------------------------+-----------+-----------------------------+
        | ``yearly_investments ``              | ``bool``  | ``False``                   |
        +--------------------------------------+-----------+-----------------------------+

        The ``discounted_annualized_cost`` option computes the annualized discounted costs for
        each asset, and defines the sum of these costs as the total cost of ownership for the
        cost minimization goal.

        The ``yearly_investments`` option computes the cumulative investments made over time (
        multiple years) and provides constraints for asset_is_realized over multiple years,
        which is required to determine when investment costs are made.
        """

        options = {}

        options["discounted_annualized_cost"] = False
        options["yearly_investments"] = False

        return options

    @abstractmethod
    def get_max_size_var(self, asset_name, ensemble_member):
        """
        This function should return the max size variable of an asset.

        Returns
        -------
        Casadi symbol for the maximum size variable
        """
        raise NotImplementedError

    @abstractmethod
    def get_aggregation_count_var(self, asset_name, ensemble_member):
        """
        This function should return the aggregation count integer variable of an asset.

        Returns
        -------
        Casadi symbol for the aggregation count variable
        """
        raise NotImplementedError

    @abstractmethod
    def get_aggregation_count_max(self, asset_name):
        """
        This function should return the aggregation count upper bound.

        Returns
        -------
        scalar or int with maximum amount of the aggregation count.
        """
        raise NotImplementedError

    @abstractmethod
    def get_pipe_investment_cost_coefficient(self, asset_name, ensemble_member):
        """
        This function should return the pipe investment cost coefficient variable.

        Returns
        -------
        Casadi symbol for the investment cost coefficient of the pipe.
        """
        raise NotImplementedError

    @abstractmethod
    def get_gas_pipe_investment_cost_coefficient(self, asset_name, ensemble_member):
        """
        This function should return the gas_pipe investment cost coefficient variable.

        Returns
        -------
        Casadi symbol for the investment cost coefficient of the pipe.
        """
        raise NotImplementedError

    @abstractmethod
    def get_electricity_cable_investment_cost_coefficient(self, asset_name, ensemble_member):
        """
        This function should return the electricity cable investment cost coefficient variable.

        Returns
        -------
        Casadi symbol for the investment cost coefficient of the cable.
        """
        raise NotImplementedError

    @abstractmethod
    def get_pipe_class_map(self):
        """
        This function should return the mapping between the pipe and all the possible pipe classes
        available for that pipe.

        Returns
        -------

        """
        return NotImplementedError

    @abstractmethod
    def get_electricity_carriers(self, type=None):
        """
        This function should return the mapping between the pipe and all the possible pipe classes
        available for that pipe.

        Returns
        -------

        """
        return NotImplementedError

    @abstractmethod
    def get_gas_pipe_class_map(self):
        """
        This function should return the mapping between the gas pipe and all the possible pipe
        classes available for that pipe.

        Returns
        -------

        """
        return NotImplementedError

    @abstractmethod
    def get_gas_carriers(self, type=None):
        """
        This function should return all the gas carriers

        Returns
        -------

        """
        return NotImplementedError

    @abstractmethod
    def get_heat_carriers(self, type=None):
        """
        This function should return all the heat carriers

        Returns
        -------

        """
        return NotImplementedError

    @abstractmethod
    def get_electricity_cable_class_map(self):
        """
        This function should return the mapping between the cable and all the possible cable classes
        available for that cable.

        Returns
        -------

        """
        return NotImplementedError

    @property
    def extra_variables(self):
        """
        In this function we add all the variables defined in the HeatMixin to the optimization
        problem. Note that these are only the normal variables not path variables.
        """
        variables = super().extra_variables.copy()
        if self.energy_system_options()["yearly_investments"]:
            variables.extend(self.__cumulative_investments_made_in_eur_var.values())
            variables.extend(self.__asset_is_realized_var.values())
        variables.extend(self.__asset_fixed_operational_cost_var.values())
        variables.extend(self.__asset_investment_cost_var.values())
        variables.extend(self.__asset_installation_cost_var.values())
        variables.extend(self.__asset_variable_operational_cost_var.values())
        variables.extend(self.__annualized_capex_var.values())
        variables.extend(self.__asset_revenue_var.values())
        return variables

    @property
    def path_variables(self):
        """
        In this function we add all the path variables defined in the HeatMixin to the
        optimization problem. Note that path_variables are variables that are created for each
        time-step.
        """
        variables = super().path_variables.copy()
        if not self.energy_system_options()["yearly_investments"]:
            variables.extend(self.__cumulative_investments_made_in_eur_var.values())
            variables.extend(self.__asset_is_realized_var.values())
        return variables

    def variable_is_discrete(self, variable):
        """
        All variables that only can take integer values should be added to this function.
        """
        if variable in self.__asset_is_realized_var:
            return True
        else:
            return super().variable_is_discrete(variable)

    def variable_nominal(self, variable):
        """
        In this function we add all the nominals for the variables defined/added in the HeatMixin.
        """
        if variable in self.__asset_fixed_operational_cost_nominals:
            return self.__asset_fixed_operational_cost_nominals[variable]
        elif variable in self.__asset_investment_cost_nominals:
            return self.__asset_investment_cost_nominals[variable]
        elif variable in self.__asset_variable_operational_cost_nominals:
            return self.__asset_variable_operational_cost_nominals[variable]
        elif variable in self.__asset_installation_cost_nominals:
            return self.__asset_installation_cost_nominals[variable]
        elif variable in self.__cumulative_investments_made_in_eur_nominals:
            return self.__cumulative_investments_made_in_eur_nominals[variable]
        elif variable in self.__annualized_capex_var_nominals:
            return self.__annualized_capex_var_nominals[variable]
        elif variable in self.__asset_revenue_nominals:
            return self.__asset_revenue_nominals[variable]
        else:
            return super().variable_nominal(variable)

    def bounds(self):
        """
        In this function we add the bounds to the problem for all the variables defined/added in
        the HeatMixin.
        """
        bounds = super().bounds()
        bounds.update(self.__asset_fixed_operational_cost_bounds)
        bounds.update(self.__asset_investment_cost_bounds)
        bounds.update(self.__asset_installation_cost_bounds)
        bounds.update(self.__asset_variable_operational_cost_bounds)
        bounds.update(self.__asset_is_realized_bounds)
        bounds.update(self.__cumulative_investments_made_in_eur_bounds)
        bounds.update(self.__annualized_capex_var_bounds)
        bounds.update(self.__asset_revenue_bounds)
        return bounds

    @staticmethod
    def __get_abs_max_bounds(*bounds):
        """
        This function returns the absolute maximum of the bounds given. Note that bounds can also be
        a timeseries.
        """
        max_ = 0.0

        for b in bounds:
            if isinstance(b, np.ndarray):
                max_ = max(max_, max(abs(b)))
            elif isinstance(b, Timeseries):
                max_ = max(max_, max(abs(b.values)))
            else:
                max_ = max(max_, abs(b))

        return max_

    def __state_vector_scaled(self, variable, ensemble_member):
        """
        This functions returns the casadi symbols scaled with their nominal for the entire time
        horizon.
        """
        canonical, sign = self.alias_relation.canonical_signed(variable)
        return (
            self.state_vector(canonical, ensemble_member) * self.variable_nominal(canonical) * sign
        )

    def __investment_cost_constraints(self, ensemble_member):
        """
        This function adds constraints to set the investment cost variable. The investment cost
        scales with the maximum size of the asset. This leaves two cases for the constraint. 1) The
        asset size is fixed (state==1): in this case the investment cost is set based on the upper
        bound of the size. 2) The asset size is optimized (state==2): in this case the investment
        cost is set based upon the __max_size variable.

        Specifically for demands we have a case where we set the investment cost based on the
        maximum demand as often the size of the demand is not seperately specified.

        For pipes the investment cost is set based on the pipe class and the length.
        """
        constraints = []

        parameters = self.parameters(ensemble_member)

        for asset_name in [
            asset_name
            for asset_name_list in self.energy_system_components.values()
            for asset_name in asset_name_list
        ]:
            if asset_name in [
                *self.energy_system_components.get("node", []),
                *self.energy_system_components.get("pump", []),
                *self.energy_system_components.get("check_valve", []),
                *self.energy_system_components.get("electricity_node", []),
                *self.energy_system_components.get("gas_node", []),
                *self.energy_system_components.get("gas_tank_storage", []),
            ]:
                # TODO: add support for joints?
                continue

            investment_cost_var = self._asset_investment_cost_map[asset_name]
            investment_costs = self.extra_variable(investment_cost_var, ensemble_member)
            investment_cost_coefficient = parameters[f"{asset_name}.investment_cost_coefficient"]
            nominal = self.variable_nominal(investment_cost_var)

            if asset_name in [*self.energy_system_components.get("heat_pipe", [])]:
                # We do the pipe seperately as their coefficients are specified per meter.
                investment_cost_coefficient = self.get_pipe_investment_cost_coefficient(
                    asset_name, ensemble_member
                )
                asset_size = parameters[f"{asset_name}.length"]
            elif asset_name in [*self.energy_system_components.get("gas_pipe", [])]:
                # We do the pipe seperately as their coefficients are specified per meter.
                investment_cost_coefficient = self.get_gas_pipe_investment_cost_coefficient(
                    asset_name, ensemble_member
                )
                asset_size = parameters[f"{asset_name}.length"]
            elif asset_name in [*self.energy_system_components.get("electricity_cable", [])]:
                # We do the pipe seperately as their coefficients are specified per meter.
                investment_cost_coefficient = (
                    self.get_electricity_cable_investment_cost_coefficient(
                        asset_name, ensemble_member
                    )
                )
                asset_size = parameters[f"{asset_name}.length"]
            else:
                asset_size = self.get_max_size_var(asset_name, ensemble_member)

            constraints.append(
                (
                    (investment_costs - asset_size * investment_cost_coefficient) / nominal,
                    0.0,
                    0.0,
                )
            )

        return constraints

    def __fixed_operational_cost_constraints(self, ensemble_member):
        """
        This function adds the constraints to set the fixed operational cost. The fixed operational
        cost are the cost made independently of the operation of the asset. We assume that these
        cost scale with the maximum size of the asset.
        """
        constraints = []

        parameters = self.parameters(ensemble_member)

        for asset_name in [
            asset_name
            for asset_name_list in self.energy_system_components.values()
            for asset_name in asset_name_list
        ]:
            if asset_name in [
                *self.energy_system_components.get("node", []),
                *self.energy_system_components.get("heat_pipe", []),
                *self.energy_system_components.get("electricity_cable", []),
                *self.energy_system_components.get("electricity_node", []),
                *self.energy_system_components.get("gas_pipe", []),
                *self.energy_system_components.get("gas_node", []),
                *self.energy_system_components.get("pump", []),
                *self.energy_system_components.get("check_valve", []),
            ]:
                # currently no support for joints
                continue
            fixed_operational_cost_var = self._asset_fixed_operational_cost_map[asset_name]
            fixed_operational_cost = self.extra_variable(
                fixed_operational_cost_var, ensemble_member
            )
            asset_size = self.get_max_size_var(asset_name, ensemble_member)
            fixed_operational_cost_coefficient = parameters[
                f"{asset_name}.fixed_operational_cost_coefficient"
            ]

            nominal = self.variable_nominal(fixed_operational_cost_var)

            constraints.append(
                (
                    (fixed_operational_cost - asset_size * fixed_operational_cost_coefficient)
                    / nominal,
                    0.0,
                    0.0,
                )
            )

        return constraints

    def __variable_operational_cost_constraints(self, ensemble_member):
        """
        This function adds the constraints for setting the variable operational cost. These are the
        cost that depend on the operation of the asset. At this moment we only support the variable
        operational cost for sources where they scale with the thermal energy production.
        """
        constraints = []

        parameters = self.parameters(ensemble_member)

        for asset in [
            *self.energy_system_components.get("ates", []),
            *self.energy_system_components.get("low_temperature_ates", []),
            *self.energy_system_components.get("heat_buffer", []),
            *self.energy_system_components.get("pump", []),
            *self.energy_system_components.get("heat_exchanger", []),
        ]:
            variable_operational_cost_var = self._asset_variable_operational_cost_map[asset]
            variable_operational_cost = self.extra_variable(
                variable_operational_cost_var, ensemble_member
            )
            nominal = self.variable_nominal(variable_operational_cost_var)

            pump_power = self.__state_vector_scaled(f"{asset}.Pump_power", ensemble_member)
            eff = parameters[f"{asset}.pump_efficiency"]

            # We assume that only one electricity carrier is specified, to compute the cost with.
            # Otherwise we need to link the electricity carrier somehow to the source and pump asset
            # which is lots of extra effort for the user.
            assert len(self.get_electricity_carriers().keys()) <= 1

            if len(self.get_electricity_carriers().keys()) == 1:
                price_profile = self.get_timeseries(
                    f"{list(self.get_electricity_carriers().values())[0]['name']}.price_profile"
                )
            else:
                price_profile = Timeseries(self.times(), np.zeros(len(self.times())))

            timesteps = np.diff(self.times()) / 3600.0

            sum = 0.0
            for i in range(1, len(self.times())):
                sum += price_profile.values[i] * pump_power[i] * timesteps[i - 1] / eff

            constraints.append(((variable_operational_cost - sum) / nominal, 0.0, 0.0))

        for s in self.energy_system_components.get("heat_source", []):
            heat_source = self.__state_vector_scaled(f"{s}.Heat_source", ensemble_member)
            variable_operational_cost_var = self._asset_variable_operational_cost_map[s]
            variable_operational_cost = self.extra_variable(
                variable_operational_cost_var, ensemble_member
            )
            nominal = self.variable_nominal(variable_operational_cost_var)
            variable_operational_cost_coefficient = parameters[
                f"{s}.variable_operational_cost_coefficient"
            ]
            timesteps = np.diff(self.times()) / 3600.0

            pump_power = self.__state_vector_scaled(f"{s}.Pump_power", ensemble_member)
            eff = parameters[f"{s}.pump_efficiency"]

            # We assume that only one electricity carrier is specified, to compute the cost with.
            # Otherwise we need to link the electricity carrier somehow to the source and pump asset
            # which is lots of extra effort for the user.
            assert len(self.get_electricity_carriers().keys()) <= 1

            if len(self.get_electricity_carriers().keys()) == 1:
                try:
                    price_profile = self.get_timeseries(
                        f"{list(self.get_electricity_carriers().values())[0]['name']}.price_profile"
                    )
                except KeyError:
                    price_profile = Timeseries(self.times(), np.zeros(len(self.times())))
            else:
                price_profile = Timeseries(self.times(), np.zeros(len(self.times())))

            # ToDo: Currently the variable operational cost unit for gas boiler is euro/Wh_gas
            # but this can be changed to euro/Nm3
            denominator = 1.0
            if s in self.energy_system_components.get(
                "air_water_heat_pump", []
            ) or s in self.energy_system_components.get("air_water_heat_pump_elec", []):
                denominator = parameters[f"{s}.cop"]
            if s in self.energy_system_components.get("gas_boiler", []):
                denominator = parameters[f"{s}.efficiency"]
            sum = 0.0
            for i in range(1, len(self.times())):
                sum += (
                    variable_operational_cost_coefficient
                    * heat_source[i]
                    * timesteps[i - 1]
                    / denominator
                )
                sum += price_profile.values[i] * pump_power[i] * timesteps[i - 1] / eff

            constraints.append(((variable_operational_cost - sum) / nominal, 0.0, 0.0))

        for hp in [
            *self.energy_system_components.get("heat_pump", []),
        ]:
            elec_consumption = self.__state_vector_scaled(f"{hp}.Power_elec", ensemble_member)
            variable_operational_cost_var = self._asset_variable_operational_cost_map[hp]
            variable_operational_cost = self.extra_variable(
                variable_operational_cost_var, ensemble_member
            )
            nominal = self.variable_nominal(variable_operational_cost_var)
            variable_operational_cost_coefficient = parameters[
                f"{hp}.variable_operational_cost_coefficient"
            ]
            timesteps = np.diff(self.times()) / 3600
            pump_power = self.__state_vector_scaled(f"{hp}.Pump_power", ensemble_member)
            eff = parameters[f"{hp}.pump_efficiency"]

            # We assume that only one electricity carrier is specified, to compute the cost with.
            # Otherwise we need to link the electricity carrier somehow to the source and pump asset
            # which is lots of extra effort for the user.
            assert len(self.get_electricity_carriers().keys()) <= 1

            if len(self.get_electricity_carriers().keys()) == 1:
                price_profile = self.get_timeseries(
                    f"{list(self.get_electricity_carriers().values())[0]['name']}.price_profile"
                )
            else:
                price_profile = Timeseries(self.times(), np.zeros(len(self.times())))

            sum = 0.0
            for i in range(1, len(self.times())):
                sum += (
                    variable_operational_cost_coefficient * elec_consumption[i] * timesteps[i - 1]
                )
                sum += price_profile.values[i] * pump_power[i] * timesteps[i - 1] / eff
                if hp not in self.energy_system_components.get("heat_pump_elec", []):
                    # assuming that if heatpump has electricity port, the cost for the electricity
                    # are already made by the electricity producer and transport
                    sum += price_profile.values[i] * elec_consumption[i] * timesteps[i - 1]

            constraints.append(((variable_operational_cost - sum) / nominal, 0.0, 0.0))

        for _ in self.energy_system_components.get("heat_buffer", []):
            pass

        for demand in self.energy_system_components.get("gas_demand", []):
            gas_mass_flow = self.__state_vector_scaled(
                f"{demand}.Gas_demand_mass_flow", ensemble_member  # g/s
            )

            variable_operational_cost_var = self._asset_variable_operational_cost_map[demand]
            variable_operational_cost = self.extra_variable(
                variable_operational_cost_var, ensemble_member
            )
            nominal = self.variable_nominal(variable_operational_cost_var)
            variable_operational_cost_coefficient = parameters[
                f"{demand}.variable_operational_cost_coefficient"
            ]

            sum = 0.0
            timesteps = np.diff(self.times()) / 3600.0
            for i in range(1, len(self.times())):
                sum += variable_operational_cost_coefficient * gas_mass_flow[i] * timesteps[i - 1]

            constraints.append(((variable_operational_cost - sum) / nominal, 0.0, 0.0))

        for gs in self.energy_system_components.get("gas_source", []):
            gas_produced_g_s = self.__state_vector_scaled(
                f"{gs}.Gas_source_mass_flow", ensemble_member
            )
            variable_operational_cost_var = self._asset_variable_operational_cost_map[gs]
            variable_operational_cost = self.extra_variable(
                variable_operational_cost_var, ensemble_member
            )
            nominal = self.variable_nominal(variable_operational_cost_var)
            variable_operational_cost_coefficient = parameters[  # euro / g
                f"{gs}.variable_operational_cost_coefficient"
            ]
            timesteps = np.diff(self.times())
            sum = 0.0
            for i in range(1, len(self.times())):
                sum += (
                    variable_operational_cost_coefficient * gas_produced_g_s[i] * timesteps[i - 1]
                )  # [euro/g] * [g/s] * [s]
            constraints.append(((variable_operational_cost - sum) / nominal, 0.0, 0.0))

        for es in self.energy_system_components.get("electricity_source", []):
            elec_produced_w = self.__state_vector_scaled(
                f"{es}.Electricity_source", ensemble_member
            )
            variable_operational_cost_var = self._asset_variable_operational_cost_map[es]
            variable_operational_cost = self.extra_variable(
                variable_operational_cost_var, ensemble_member
            )
            nominal = self.variable_nominal(variable_operational_cost_var)
            variable_operational_cost_coefficient = parameters[  # euro / Wh
                f"{es}.variable_operational_cost_coefficient"
            ]
            timesteps = np.diff(self.times()) / 3600.0  # convert dt from [s] to [hr]
            sum = 0.0
            for i in range(1, len(self.times())):
                sum += (
                    variable_operational_cost_coefficient * elec_produced_w[i] * timesteps[i - 1]
                )  # [euro/Wh] * [W] * [hr]
            constraints.append(((variable_operational_cost - sum) / nominal, 0.0, 0.0))

        # for a in self.heat_network_components.get("ates", []):
        # TODO: needs to be replaced with the positive or abs value of this, see varOPEX,
        #  then ates varopex also needs to be added to the mnimize_tco_goal
        # heat_ates = self.__state_vector_scaled(f"{a}.Heat_ates", ensemble_member)
        # variable_operational_cost_var = self._asset_variable_operational_cost_map[a]
        # variable_operational_cost = self.extra_variable(
        #     variable_operational_cost_var, ensemble_member
        # )
        # nominal = self.variable_nominal(variable_operational_cost_var)
        # variable_operational_cost_coefficient = parameters[
        #     f"{a}.variable_operational_cost_coefficient"
        # ]
        # timesteps = np.diff(self.times()) / 3600.0
        #
        # sum = 0.0
        #
        # for i in range(1, len(self.times())):
        #     varOPEX_dt = (variable_operational_cost_coefficient * heat_ates[i]
        #     * timesteps[i - 1])
        #     constraints.append(((varOPEX-varOPEX_dt)/nominal,0.0, np,inf))
        #     #varOPEX would be a variable>0 for everyt timestep
        #     sum += varOPEX
        # constraints.append(((variable_operational_cost - sum) / (nominal), 0.0, 0.0))

        for electrolyzer in self.energy_system_components.get("electrolyzer", []):
            power_consumer = self.__state_vector_scaled(
                f"{electrolyzer}.Gas_mass_flow_out", ensemble_member
            )

            variable_operational_cost_var = self._asset_variable_operational_cost_map[electrolyzer]
            variable_operational_cost = self.extra_variable(
                variable_operational_cost_var, ensemble_member
            )
            nominal = self.variable_nominal(variable_operational_cost_var)
            variable_operational_cost_coefficient = parameters[
                f"{electrolyzer}.variable_operational_cost_coefficient"
            ]

            sum = 0.0
            timesteps = np.diff(self.times()) / 3600.0
            for i in range(1, len(self.times())):
                sum += (
                    variable_operational_cost_coefficient
                    * power_consumer[i]
                    * timesteps[i - 1]  # gas_mass_flow unit is g/s
                )

            constraints.append(((variable_operational_cost - sum) / nominal, 0.0, 0.0))

        # for a in self.heat_network_components.get("ates", []):
        # TODO: needs to be replaced with the positive or abs value of this, see varOPEX,
        #  then ates varopex also needs to be added to the mnimize_tco_goal
        # heat_ates = self.__state_vector_scaled(f"{a}.Heat_ates", ensemble_member)
        # variable_operational_cost_var = self._asset_variable_operational_cost_map[a]
        # variable_operational_cost = self.extra_variable(
        #     variable_operational_cost_var, ensemble_member
        # )
        # nominal = self.variable_nominal(variable_operational_cost_var)
        # variable_operational_cost_coefficient = parameters[
        #     f"{a}.variable_operational_cost_coefficient"
        # ]
        # timesteps = np.diff(self.times()) / 3600.0
        #
        # sum = 0.0
        #
        # for i in range(1, len(self.times())):
        #     varOPEX_dt = (variable_operational_cost_coefficient * heat_ates[i]
        #     * timesteps[i - 1])
        #     constraints.append(((varOPEX-varOPEX_dt)/nominal,0.0, np,inf))
        #     #varOPEX would be a variable>0 for everyt timestep
        #     sum += varOPEX
        # constraints.append(((variable_operational_cost - sum) / (nominal), 0.0, 0.0))

        return constraints

    def __installation_cost_constraints(self, ensemble_member):
        """
        This function adds the constraints for setting the installation cost variable. The
        installation cost is the cost element that comes with the placing of the asset
        independently of the size of the asset. Therefore, the installation cost is set with the
        _aggregation_count variable.
        """
        constraints = []

        parameters = self.parameters(ensemble_member)

        for asset_name in [
            asset_name
            for asset_name_list in self.energy_system_components.values()
            for asset_name in asset_name_list
        ]:
            if asset_name in [
                *self.energy_system_components.get("node", []),
                *self.energy_system_components.get("pump", []),
                *self.energy_system_components.get("check_valve", []),
                *self.energy_system_components.get("electricity_cable", []),
                *self.energy_system_components.get("electricity_node", []),
                *self.energy_system_components.get("gas_pipe", []),
                *self.energy_system_components.get("gas_node", []),
            ]:
                # no support for joints right now
                continue
            installation_cost_sym = self.extra_variable(
                self._asset_installation_cost_map[asset_name]
            )
            nominal = self.variable_nominal(self._asset_installation_cost_map[asset_name])
            installation_cost = parameters[f"{asset_name}.installation_cost"]
            aggregation_count_sym = self.get_aggregation_count_var(asset_name, ensemble_member)
            constraints.append(
                (
                    (installation_cost_sym - aggregation_count_sym * installation_cost) / nominal,
                    0.0,
                    0.0,
                )
            )

        return constraints

    def __cumulative_investments_made_in_eur_path_constraints(self, ensemble_member):
        r"""
        These constraints are linking the cummulitive investments made to the possiblity of
        utilizing an asset. The investments made are sufficient for that asset to be realized it
        becomes available.

        Meaning that an asset requires 1million euro investment to be realized
        and the investments made at timestep i are sufficient the asset also is realized (becomes
        available) in that same timestep.
        """
        constraints = []
        options = self.energy_system_options()
        if options["include_asset_is_realized"] and not options["yearly_investments"]:
            for asset in [
                *self.energy_system_components.get("heat_demand", []),
                *self.energy_system_components.get("heat_source", []),
                *self.energy_system_components.get("heat_pipe", []),
                *self.energy_system_components.get("ates", []),
                *self.energy_system_components.get("low_temperature_ates", []),
                *self.energy_system_components.get("heat_buffer", []),
                *self.energy_system_components.get("heat_exchanger", []),
                *self.energy_system_components.get("heat_pump", []),
            ]:
                var_name = self.__cumulative_investments_made_in_eur_map[asset]
                cumulative_investments_made = self.state(var_name)
                nominal = self.variable_nominal(var_name)
                var_name = self._asset_is_realized_map[asset]
                asset_is_realized = self.state(var_name)
                installation_cost_sym = self.variable(self._asset_installation_cost_map[asset])
                investment_cost_sym = self.variable(self._asset_investment_cost_map[asset])
                # TODO: add insulation class cost to the investments made.
                # if asset in self.heat_network_components.get("demand", []):
                #     for insulation_class in self.__get_insulation_classes(asset):
                #         insulation_class_active
                #         insulation_class_cost
                #         investment_cost_sym += insulation_class_active * insulation_class_cost
                big_m = (
                    1.5
                    * max(
                        self.bounds()[f"{asset}__investment_cost"][1]
                        + self.bounds()[f"{asset}__installation_cost"][1],
                        1.0,
                    )
                    / max(self.get_aggregation_count_max(asset), 1.0)
                )

                # Asset can be realized once the investments made equal the installation and
                # investment cost
                capex_sym = 0.0
                if self.variable_nominal(self._asset_installation_cost_map[asset]) > 1.0e2:
                    capex_sym = capex_sym + installation_cost_sym
                if self.variable_nominal(self._asset_investment_cost_map[asset]) > 1.0e2:
                    capex_sym = capex_sym + investment_cost_sym

                constraints.append(
                    (
                        (
                            cumulative_investments_made
                            - capex_sym
                            + (1.0 - asset_is_realized) * big_m
                        )
                        / nominal,
                        0.0,
                        np.inf,
                    )
                )

                # Once the asset is utilized the asset must be realized
                heat_flow = self.state(f"{asset}.Heat_flow")
                if not np.isinf(self.bounds()[f"{asset}.Heat_flow"][1]):
                    big_m = (
                        1.5
                        * self.bounds()[f"{asset}.Heat_flow"][1]
                        / max(self.get_aggregation_count_max(asset), 1.0)
                    )
                else:
                    try:
                        big_m = (
                            1.5
                            * max(
                                self.bounds()[f"{asset}.HeatOut.Heat"][1],
                                self.bounds()[f"{asset}.HeatIn.Heat"][1],
                            )
                            / max(self.get_aggregation_count_max(asset), 1.0)
                        )
                    except KeyError:
                        big_m = (
                            1.5
                            * max(
                                self.bounds()[f"{asset}.Primary.HeatOut.Heat"][1],
                                self.bounds()[f"{asset}.Primary.HeatIn.Heat"][1],
                            )
                            / max(self.get_aggregation_count_max(asset), 1.0)
                        )
                constraints.append(((heat_flow + asset_is_realized * big_m) / big_m, 0.0, np.inf))
                constraints.append(((heat_flow - asset_is_realized * big_m) / big_m, -np.inf, 0.0))

        return constraints

    def __cumulative_investments_made_in_eur_constraints(self, ensemble_member):
        r"""
        These constraints are linking the cummulitive investments made to the possiblity of
        utilizing an asset. The investments made are sufficient for that asset to be realized it
        becomes available.

        Meaning that an asset requires 1million euro investment to be realized
        and the investments made at timestep i are sufficient the asset also is realized (becomes
        available) in that same timestep.
        """
        constraints = []
        options = self.energy_system_options()
        if options["include_asset_is_realized"] and options["yearly_investments"]:
            for asset in [
                *self.energy_system_components.get("heat_demand", []),
                *self.energy_system_components.get("heat_source", []),
                *self.energy_system_components.get("heat_pipe", []),
                *self.energy_system_components.get("ates", []),
                *self.energy_system_components.get("low_temperature_ates", []),
                *self.energy_system_components.get("heat_buffer", []),
                *self.energy_system_components.get("heat_exchanger", []),
                *self.energy_system_components.get("heat_pump", []),
            ]:
                for i in range(self._years):
                    time_start = i * 3600 * 8760
                    time_end = (i + 1) * 3600 * 8760
                    var_name = self.__cumulative_investments_made_in_eur_map[asset][i]
                    cumulative_investments_made = self.extra_variable(var_name)
                    nominal = self.variable_nominal(var_name)
                    var_name = self._asset_is_realized_map[asset][i]
                    asset_is_realized = self.extra_variable(var_name)
                    installation_cost_sym = self.extra_variable(
                        self._asset_installation_cost_map[asset]
                    )
                    investment_cost_sym = self.extra_variable(
                        self._asset_investment_cost_map[asset]
                    )

                    big_m = (
                        1.5
                        * max(
                            self.bounds()[f"{asset}__investment_cost"][1]
                            + self.bounds()[f"{asset}__installation_cost"][1],
                            1.0,
                        )
                        / max(self.get_aggregation_count_max(asset), 1.0)
                    )

                    # Asset can be realized once the investments made equal the installation and
                    # investment cost
                    capex_sym = 0.0
                    if self.variable_nominal(self._asset_installation_cost_map[asset]) > 1.0e2:
                        capex_sym = capex_sym + installation_cost_sym
                    if self.variable_nominal(self._asset_investment_cost_map[asset]) > 1.0e2:
                        capex_sym = capex_sym + investment_cost_sym

                    constraints.append(
                        (
                            (
                                cumulative_investments_made
                                - capex_sym
                                + (1.0 - asset_is_realized) * big_m
                            )
                            / nominal,
                            0.0,
                            np.inf,
                        )
                    )
                    constraints.append(
                        (
                            (
                                cumulative_investments_made
                                - capex_sym
                                - (1.0 - asset_is_realized) * big_m
                            )
                            / nominal,
                            -np.inf,
                            0.0,
                        )
                    )

                    # Once the asset is utilized the asset must be realized
                    heat_flow = self.states_in(f"{asset}.Heat_flow", time_start, time_end)[:-1]
                    if not np.isinf(self.bounds()[f"{asset}.Heat_flow"][1]):
                        big_m = (
                            1.5
                            * self.bounds()[f"{asset}.Heat_flow"][1]
                            / max(self.get_aggregation_count_max(asset), 1.0)
                        )
                    else:
                        try:
                            big_m = (
                                1.5
                                * max(
                                    self.bounds()[f"{asset}.HeatOut.Heat"][1],
                                    self.bounds()[f"{asset}.HeatIn.Heat"][1],
                                )
                                / max(self.get_aggregation_count_max(asset), 1.0)
                            )
                        except KeyError:
                            big_m = (
                                1.5
                                * max(
                                    self.bounds()[f"{asset}.Primary.HeatOut.Heat"][1],
                                    self.bounds()[f"{asset}.Primary.HeatIn.Heat"][1],
                                )
                                / max(self.get_aggregation_count_max(asset), 1.0)
                            )
                    constraints.append(
                        ((heat_flow + asset_is_realized * big_m) / big_m, 0.0, np.inf)
                    )
                    constraints.append(
                        ((heat_flow - asset_is_realized * big_m) / big_m, -np.inf, 0.0)
                    )

        return constraints

    def __annualized_capex_constraints(self, ensemble_member):
        """
        Calculate the annualized capital expenditure (CAPEX) constraints for different categories
        of assets in a milp network, taking into account the initial investment cost, the technical
        life of the asset, and the discount rate.
        The discount rate is used to calculate the periodic annual equivalent cost of the asset's
        capital investment over its technical life using the annuity formula.
        The discount rate reflects the time value of money and the risk associated with the
        investment. A higher discount rate will result in a lower present value of the annuity and
        a higher periodic payment, while a lower discount rate will result in a higher present
        value of the annuity and a lower periodic payment.

                Args:
                    ensemble_member: The ensemble member used to get parameters for the calculation.

                Returns:
                    A list of constraints for each asset.
        """
        constraints = []

        asset_categories = [
            "heat_source",
            "ates",
            "low_temperature_ates",
            "heat_buffer",
            "heat_pipe",
            "heat_exchanger",
            "heat_pump",
        ]

        parameters = super().parameters(ensemble_member)

        for category in asset_categories:
            for asset_name in self.energy_system_components.get(category, []):
                asset_life_years = parameters[f"{asset_name}.technical_life"]
                # Input is assumed as as annual percentage
                discount_percentage = parameters[f"{asset_name}.discount_rate"]
                if np.isnan(asset_life_years) or np.isnan(discount_percentage):
                    logger.warning(
                        f"Annualized cost cannot be computed for \
                              {asset_name} since technical_life \
                                or discount_rate are not set."
                    )
                    continue

                symbol_name = self._annualized_capex_var_map[asset_name]
                symbol = self.extra_variable(symbol_name)

                investment_cost_symbol_name = self._asset_investment_cost_map[asset_name]
                investment_cost_symbol = self.extra_variable(
                    investment_cost_symbol_name, ensemble_member
                )

                installation_cost_symbol_name = self._asset_installation_cost_map[asset_name]
                installation_cost_symbol = self.extra_variable(
                    installation_cost_symbol_name, ensemble_member
                )

                investment_and_installation_cost = investment_cost_symbol + installation_cost_symbol

                nominal = self.variable_nominal(symbol_name)
                discount_rate = discount_percentage / 100

                annuity_factor = calculate_annuity_factor(discount_rate, asset_life_years)

                constraints.append(
                    (
                        (symbol - investment_and_installation_cost * annuity_factor) / nominal,
                        0.0,
                        0.0,
                    )
                )

        return constraints

    def __revenue_constraints(self, ensemble_member):
        """
        TODO: Description revenue constraints
        """
        constraints = []
        # TODO: this workflow is still work in progress and this part of code still needs to be
        #  finalised

        # TODO: add fixed price default from ESDL in case no price profile is defined.
        parameters = self.parameters(ensemble_member)

        for demand in [
            *self.energy_system_components.get("gas_demand", []),
            *self.energy_system_components.get("electricity_demand", []),
        ]:

            carrier_name = None
            for _id, attr in self.get_electricity_carriers().items():
                if attr["id_number_mapping"] == parameters[f"{demand}.id_mapping_carrier"]:
                    carrier_name = attr["name"]
                    cost_multiplier = 1 / 3600.0  # priceprofile electricity is EUR/Wh
            for _id, attr in self.get_gas_carriers().items():
                if attr["id_number_mapping"] == parameters[f"{demand}.id_mapping_carrier"]:
                    carrier_name = attr["name"]
                    cost_multiplier = 1.0  # priceprofile gas is in EUR/g
            if carrier_name is not None:
                price_profile = self.get_timeseries(f"{carrier_name}.price_profile").values

                if demand in self.energy_system_components.get("gas_demand", []):
                    energy_flow = self.__state_vector_scaled(
                        f"{demand}.Gas_demand_mass_flow", ensemble_member  # g/s
                    )

                elif demand in self.energy_system_components.get("electricity_demand", []):
                    energy_flow = self.__state_vector_scaled(
                        f"{demand}.Electricity_demand", ensemble_member
                    )

                variable_revenue_var = self._asset_revenue_map[demand]
                variable_revenue = self.extra_variable(variable_revenue_var, ensemble_member)
                nominal = self.variable_nominal(variable_revenue_var)

                sum = 0.0
                timesteps = np.diff(self.times()) * cost_multiplier
                for i in range(1, len(self.times())):
                    sum += price_profile[i] * energy_flow[i] * timesteps[i - 1]

                constraints.append(((variable_revenue - sum) / (nominal), 0.0, 0.0))

        return constraints

    def path_constraints(self, ensemble_member):
        """
        Here we add all the path constraints to the optimization problem. Please note that the
        path constraints are the constraints that are applied to each time-step in the problem.
        """

        constraints = super().path_constraints(ensemble_member)

        constraints.extend(
            self.__cumulative_investments_made_in_eur_path_constraints(ensemble_member)
        )

        return constraints

    def constraints(self, ensemble_member):
        """
        This function adds the normal constraints to the problem. Unlike the path constraints these
        are not applied to every time-step in the problem. Meaning that these constraints either
        consider global variables that are independent of time-step or that the relevant time-steps
        are indexed within the constraint formulation.
        """
        constraints = super().constraints(ensemble_member)

        constraints.extend(self.__variable_operational_cost_constraints(ensemble_member))
        constraints.extend(self.__fixed_operational_cost_constraints(ensemble_member))
        constraints.extend(self.__investment_cost_constraints(ensemble_member))
        constraints.extend(self.__installation_cost_constraints(ensemble_member))
        constraints.extend(self.__revenue_constraints(ensemble_member))

        if self.energy_system_options()["discounted_annualized_cost"]:
            constraints.extend(self.__annualized_capex_constraints(ensemble_member))

        constraints.extend(self.__cumulative_investments_made_in_eur_constraints(ensemble_member))

        return constraints

    def goal_programming_options(self):
        """
        Here we set the goal programming configuration. We use soft constraints for consecutive
        goals.
        """
        options = super().goal_programming_options()
        options["keep_soft_constraints"] = True
        return options

    def solver_options(self):
        """
        Here we define the solver options. By default we use the open-source solver cbc and casadi
        solver qpsol.
        """
        options = super().solver_options()
        options["casadi_solver"] = "qpsol"
        options["solver"] = "highs"
        return options

    def compiler_options(self):
        """
        In this function we set the compiler configuration.
        """
        options = super().compiler_options()
        options["resolve_parameter_values"] = True
        return options


def calculate_annuity_factor(discount_rate: float, years_asset_life: float) -> float:
    """
    Calculate the annuity factor, given an annual discount_rate over a specified number
    of years_asset_life. This annuity factor is used in the model to calculate the
    annual constant payments equivalent to the initial investment or installation cost.
    Parameters:
        discount_rate (float): Annual discount rate (expressed
        as a decimal, e.g., 0.05 for 5%).
        years_asset_life (flor): Asset technical life (years).
    Returns:
        float: annuity_factor.
    """

    if discount_rate < 0 or discount_rate > 1:
        raise ValueError("Discount rate must be between 0-1")

    if years_asset_life <= 0:
        raise ValueError("Asset technical life must be greather than 0")

    if discount_rate == 0:
        annuity_factor = 1 / years_asset_life
    else:
        annuity_factor = discount_rate / (1 - (1 + discount_rate) ** (-years_asset_life))
    return annuity_factor<|MERGE_RESOLUTION|>--- conflicted
+++ resolved
@@ -467,7 +467,6 @@
                 *self.energy_system_components.get("heat_exchanger", []),
                 *self.energy_system_components.get("heat_pump", []),
             ]:
-<<<<<<< HEAD
                 if not options["yearly_investments"]:
                     var_name = f"{asset}__cumulative_investments_made_in_eur"
                     self.__cumulative_investments_made_in_eur_map[asset] = var_name
@@ -490,7 +489,7 @@
                         aggr_count_max = parameters[f"{asset}.nr_of_doublets"]
                     except KeyError:
                         aggr_count_max = 1.0
-                    if parameters[f"{asset}.state"] == 0:
+                    if parameters[f"{asset}.state"] == AssetStateEnum.DISABLED:
                         aggr_count_max = 0.0
                     self.__asset_is_realized_bounds[var_name] = (0.0, aggr_count_max)
                 else:
@@ -520,34 +519,9 @@
                             aggr_count_max = parameters[f"{asset}.nr_of_doublets"]
                         except KeyError:
                             aggr_count_max = 1.0
-                        if parameters[f"{asset}.state"] == 0:
+                        if parameters[f"{asset}.state"] == AssetStateEnum.DISABLED:
                             aggr_count_max = 0.0
                         self.__asset_is_realized_bounds[var_name] = (0.0, aggr_count_max)
-=======
-                var_name = f"{asset}__cumulative_investments_made_in_eur"
-                self.__cumulative_investments_made_in_eur_map[asset] = var_name
-                self.__cumulative_investments_made_in_eur_var[var_name] = ca.MX.sym(var_name)
-                self.__cumulative_investments_made_in_eur_nominals[var_name] = (
-                    self.variable_nominal(f"{asset}__investment_cost")
-                    + self.variable_nominal(f"{asset}__installation_cost")
-                )
-                self.__cumulative_investments_made_in_eur_bounds[var_name] = (0.0, np.inf)
-
-                # This is an integer variable between [0, max_aggregation_count] that allows the
-                # increments of the asset to become used by the optimizer. Meaning that when this
-                # variable is zero not milp can be consumed or produced by this asset. When the
-                # integer is >=1 the asset can consume and/or produce according to its increments.
-                var_name = f"{asset}__asset_is_realized"
-                self.__asset_is_realized_map[asset] = var_name
-                self.__asset_is_realized_var[var_name] = ca.MX.sym(var_name)
-                try:
-                    aggr_count_max = parameters[f"{asset}.nr_of_doublets"]
-                except KeyError:
-                    aggr_count_max = 1.0
-                if parameters[f"{asset}.state"] == AssetStateEnum.DISABLED:
-                    aggr_count_max = 0.0
-                self.__asset_is_realized_bounds[var_name] = (0.0, aggr_count_max)
->>>>>>> df8e6461
 
     @abstractmethod
     def energy_system_options(self):
