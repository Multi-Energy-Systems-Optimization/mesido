--- conflicted
+++ resolved
@@ -489,11 +489,7 @@
                         aggr_count_max = parameters[f"{asset}.nr_of_doublets"]
                     except KeyError:
                         aggr_count_max = 1.0
-<<<<<<< HEAD
-                    if parameters[f"{asset}.state"] == 0:
-=======
                     if parameters[f"{asset}.state"] == AssetStateEnum.DISABLED:
->>>>>>> 5f12ba56
                         aggr_count_max = 0.0
                     self.__asset_is_realized_bounds[var_name] = (0.0, aggr_count_max)
                 else:
@@ -523,11 +519,7 @@
                             aggr_count_max = parameters[f"{asset}.nr_of_doublets"]
                         except KeyError:
                             aggr_count_max = 1.0
-<<<<<<< HEAD
-                        if parameters[f"{asset}.state"] == 0:
-=======
                         if parameters[f"{asset}.state"] == AssetStateEnum.DISABLED:
->>>>>>> 5f12ba56
                             aggr_count_max = 0.0
                         self.__asset_is_realized_bounds[var_name] = (0.0, aggr_count_max)
 
@@ -1338,17 +1330,7 @@
 
         return constraints
 
-<<<<<<< HEAD
-    def __cumulative_investments_made_in_eur_constraints(self, ensemble_member):
-        r"""
-        These constraints are linking the cummulitive investments made to the possiblity of
-        utilizing an asset. The investments made are sufficient for that asset to be realized it
-        becomes available.
-
-        Meaning that an asset requires 1million euro investment to be realized
-        and the investments made at timestep i are sufficient the asset also is realized (becomes
-        available) in that same timestep.
-=======
+
     def __cumulative_capex_made_in_eur_constraints(self, ensemble_member):
         """
         These constraints are linking the cumulative capex made to the possibility of
@@ -1358,7 +1340,6 @@
         Meaning that an asset requires 1million euro investment to be realized
         and the investments made upto and including timestep i are sufficient the asset also is
         realized (becomes available) in that same timestep.
->>>>>>> 5f12ba56
         """
         constraints = []
         options = self.energy_system_options()
@@ -1625,11 +1606,7 @@
         if self.energy_system_options()["discounted_annualized_cost"]:
             constraints.extend(self.__annualized_capex_constraints(ensemble_member))
 
-<<<<<<< HEAD
-        constraints.extend(self.__cumulative_investments_made_in_eur_constraints(ensemble_member))
-=======
         constraints.extend(self.__cumulative_capex_made_in_eur_constraints(ensemble_member))
->>>>>>> 5f12ba56
 
         return constraints
 
