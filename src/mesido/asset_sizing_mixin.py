--- conflicted
+++ resolved
@@ -2013,22 +2013,6 @@
                     )
                 )
 
-<<<<<<< HEAD
-        for ac in self.energy_system_components.get("airco", []):
-            max_var_types.add("airco")
-            max_var = self._asset_max_size_map[ac]
-            max_heat = self.extra_variable(max_var, ensemble_member)
-            heat_airco = self.__state_vector_scaled(f"{ac}.Heat_airco", ensemble_member)
-            constraint_nominal = self.variable_nominal(f"{ac}.Heat_airco")
-
-            constraints.append(
-                (
-                    (np_ones * max_heat - heat_airco) / constraint_nominal,
-                    0.0,
-                    np.inf,
-                )
-            )
-=======
             # Constraint the aggregation_count to 0.0 when asset is not placed. And also ensure the
             # max_size_var is a factor of single_doublet_power
             if s in [*self.energy_system_components.get("geothermal", [])]:
@@ -2041,7 +2025,21 @@
                         np.inf,
                     )
                 )
->>>>>>> 44c93bd2
+
+        for ac in self.energy_system_components.get("airco", []):
+            max_var_types.add("airco")
+            max_var = self._asset_max_size_map[ac]
+            max_heat = self.extra_variable(max_var, ensemble_member)
+            heat_airco = self.__state_vector_scaled(f"{ac}.Heat_airco", ensemble_member)
+            constraint_nominal = self.variable_nominal(f"{ac}.Heat_airco")
+
+            constraints.append(
+                (
+                    (np_ones * max_heat - heat_airco) / constraint_nominal,
+                    0.0,
+                    np.inf,
+                )
+            )
 
         for hx in [
             *self.energy_system_components.get("heat_exchanger", []),
