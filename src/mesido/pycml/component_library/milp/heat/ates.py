from mesido.pycml import Variable
from mesido.pycml.pycml_mixin import add_variables_documentation_automatically

from ._ates_base_asset import _ATESBaseAsset


@add_variables_documentation_automatically
class ATES(_ATESBaseAsset):
    """
    An Ates is a storage component that is used to model heat storage underground. Typically, this
    is done by storing hot water in an underground aquifier. We model this with an energy storage
    where the energy loss is modelled as a fraction of the Stored energy for each time-step.

    Like all storage assets we enforce that they must be connected as a demand. The heat to
    discharge constraints are set in the HeatPhysicsMixin, where we use a big_m formulation to
    enforce the correct constraints depending on whether the ates is charging or discharging.

    Please note that:
    The user is responsible to implement the cyclic behaviour in their workflow constraints.
    Meaning that the heat stored at the 1st and last time step should be equal. Furthermore, due
    to the implicit solving note that the energy out of the ATES should be 0 for the 1st time step.

    Variables created:
        {add_variable_names_for_documentation_here}

    Parameters:
        name : The name of the asset. \n
        modifiers : Dictionary with asset information.
    """

    def __init__(self, name, **modifiers):
        super().__init__(name, **modifiers)

        max_temp_change = self.T_supply / (3600 * 24)  # loses full temperature in a day
        nom_temp_change = max_temp_change / 100  # loses full temperature in 100 days.
        self.add_variable(Variable, "Temperature_ates", nominal=self.T_return)
        self.add_variable(
            Variable, "Temperature_loss", min=0, max=max_temp_change, nominal=nom_temp_change
        )
        self.add_variable(
            Variable,
            "Temperature_change_charging",
            min=0,
            max=max_temp_change,
            nominal=nom_temp_change,
        )

        self.add_equation(
            (
                (
                    self.der(self.Temperature_ates)
                    - self.Temperature_change_charging
                    + self.Temperature_loss
                )
                / nom_temp_change
            )
<<<<<<< HEAD
=======
        )

        self.add_equation(
            (self.HeatIn.Heat - (self.HeatOut.Heat + self.Heat_ates)) / self.Heat_nominal
        )
        self.add_equation((self.Heat_flow - self.Heat_ates) / self.Heat_nominal)

        self.add_variable(
            Variable,
            "Heat_flow_charging",
            min=0.0,
            max=self.Heat_flow.max,
            nominal=self.Heat_flow.nominal,
        )

        self.add_variable(
            Variable,
            "Heat_flow_discharging",
            min=0.0,
            max=abs(self.Heat_flow.min),
            nominal=self.Heat_flow.nominal,
        )

        self.add_equation(
            (self.Heat_flow - (self.Heat_flow_charging - self.Heat_flow_discharging))
            / self.Heat_nominal
>>>>>>> 44c93bd2
        )<|MERGE_RESOLUTION|>--- conflicted
+++ resolved
@@ -54,33 +54,4 @@
                 )
                 / nom_temp_change
             )
-<<<<<<< HEAD
-=======
         )
-
-        self.add_equation(
-            (self.HeatIn.Heat - (self.HeatOut.Heat + self.Heat_ates)) / self.Heat_nominal
-        )
-        self.add_equation((self.Heat_flow - self.Heat_ates) / self.Heat_nominal)
-
-        self.add_variable(
-            Variable,
-            "Heat_flow_charging",
-            min=0.0,
-            max=self.Heat_flow.max,
-            nominal=self.Heat_flow.nominal,
-        )
-
-        self.add_variable(
-            Variable,
-            "Heat_flow_discharging",
-            min=0.0,
-            max=abs(self.Heat_flow.min),
-            nominal=self.Heat_flow.nominal,
-        )
-
-        self.add_equation(
-            (self.Heat_flow - (self.Heat_flow_charging - self.Heat_flow_discharging))
-            / self.Heat_nominal
->>>>>>> 44c93bd2
-        )