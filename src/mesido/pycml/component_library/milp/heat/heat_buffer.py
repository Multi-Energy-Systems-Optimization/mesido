import math

from mesido.pycml import Variable
from mesido.pycml.component_library.milp.heat._storage_component import _StorageComponent
from mesido.pycml.pycml_mixin import add_variables_documentation_automatically

from numpy import nan


@add_variables_documentation_automatically
class HeatBuffer(_StorageComponent):
    """
    The buffer component is to model milp storage in a tank. This means that we model a tank of hot
    water being filled and radiating milp away (heat loss) over the hot surfaces. We assume that the
    hot surfaces are those in contact with hot water.

    Like all storage assets we enforce that they must be connected as a demand. The heat to
    discharge constraints are set in the HeatPhysicsMixin, where we use a big_m formulation to
    enforce the correct constraints depending on whether the buffer is charging or discharging.

    Variables created:
        {add_variable_names_for_documentation_here}

    Parameters:
        name : The name of the asset. \n
        modifiers : Dictionary with asset information.

    """

    def __init__(self, name, **modifiers):
        super().__init__(name, **modifiers)

        self.component_type = "heat_buffer"

        self.heat_transfer_coeff = 1.0
        self.height = 5.0
        self.radius = 10.0
        self.volume = math.pi * self.radius**2 * self.height
        self.heat_loss_coeff = 2 * self.heat_transfer_coeff / (self.radius * self.rho * self.cp)
        # The hot/cold tank can have a lower bound on its volume.
        # Meaning that they might always be, for e.g., 5% full.
        self.min_fraction_tank_volume = 0.05
        self._typical_fill_time = 3600.0

        # Initial values
        self.init_V_hot_tank = nan
        self.init_Heat = nan

        # Minimum/maximum values
        self.min_stored_heat = (
            self.volume * self.min_fraction_tank_volume * self.dT * self.cp * self.rho
        )
        self.max_stored_heat = (
            self.volume * (1 - self.min_fraction_tank_volume) * self.dT * self.cp * self.rho
        )
        self._nominal_stored_heat = self.Heat_nominal * self._typical_fill_time

        # Stored_heat is the heat that is contained in the buffer.
        # Heat_buffer is the amount of heat added to or extracted from the buffer
        # per timestep.
        # HeatHot (resp. HeatCold) is the amount of heat added or extracted from
        # the hot (resp. cold) line.
        # As by construction the cold line should have zero heat, we fix HeatCold to zero.
        # Thus Heat_buffer = HeatHot = der(Stored_heat).
        # We connect a buffer as an demand, meaning that flow and Heat_buffer are positive under
        # charging and negative under discharge
        self.add_variable(Variable, "Heat_buffer", nominal=self.Heat_nominal)
        # Assume the storage fills in about an hour at typical rate
        self.add_variable(
            Variable,
            "Stored_heat",
            min=self.min_stored_heat,
            max=self.max_stored_heat,
            nominal=self._nominal_stored_heat,
        )
        # For nicer constraint coefficient scaling, we shift a bit more error into
        # the state vector entry of `Heat_loss`. In other words, with a factor of
        # 10.0, we aim for a state vector entry of ~0.1 (instead of 1.0)
        self._heat_loss_error_to_state_factor = 10.0
        self._nominal_heat_loss = (
            self._nominal_stored_heat * self.heat_loss_coeff * self._heat_loss_error_to_state_factor
        )

        self.add_variable(Variable, "Heat_loss", min=0.0, nominal=self._nominal_heat_loss)

        self._heat_loss_eq_nominal_buf = (self.Heat_nominal * self._nominal_heat_loss) ** 0.5

        # Heat stored in the buffer
        self.add_equation(
            (self.der(self.Stored_heat) - self.Heat_buffer + self.Heat_loss)
            / self._heat_loss_eq_nominal_buf
        )
        self.add_equation(
            (self.Heat_loss - self.Stored_heat * self.heat_loss_coeff) / self._nominal_heat_loss
        )
<<<<<<< HEAD

        self.add_equation((self.Heat_flow - self.Heat_buffer) / self.Heat_nominal)
=======
        self.add_equation(
            (self.Heat_buffer - (self.HeatIn.Heat - self.HeatOut.Heat)) / self.Heat_nominal
        )
        self.add_equation((self.Heat_flow - self.Heat_buffer) / self.Heat_nominal)

        self.add_variable(
            Variable,
            "Heat_flow_charging",
            min=0.0,
            max=self.Heat_flow.max,
            nominal=self.Heat_flow.nominal,
        )

        self.add_variable(
            Variable,
            "Heat_flow_discharging",
            min=0.0,
            max=abs(self.Heat_flow.min),
            nominal=self.Heat_flow.nominal,
        )

        self.add_equation(
            (self.Heat_flow - (self.Heat_flow_charging - self.Heat_flow_discharging))
            / self.Heat_nominal
        )
>>>>>>> 44c93bd2
<|MERGE_RESOLUTION|>--- conflicted
+++ resolved
@@ -93,33 +93,5 @@
         self.add_equation(
             (self.Heat_loss - self.Stored_heat * self.heat_loss_coeff) / self._nominal_heat_loss
         )
-<<<<<<< HEAD
 
-        self.add_equation((self.Heat_flow - self.Heat_buffer) / self.Heat_nominal)
-=======
-        self.add_equation(
-            (self.Heat_buffer - (self.HeatIn.Heat - self.HeatOut.Heat)) / self.Heat_nominal
-        )
-        self.add_equation((self.Heat_flow - self.Heat_buffer) / self.Heat_nominal)
-
-        self.add_variable(
-            Variable,
-            "Heat_flow_charging",
-            min=0.0,
-            max=self.Heat_flow.max,
-            nominal=self.Heat_flow.nominal,
-        )
-
-        self.add_variable(
-            Variable,
-            "Heat_flow_discharging",
-            min=0.0,
-            max=abs(self.Heat_flow.min),
-            nominal=self.Heat_flow.nominal,
-        )
-
-        self.add_equation(
-            (self.Heat_flow - (self.Heat_flow_charging - self.Heat_flow_discharging))
-            / self.Heat_nominal
-        )
->>>>>>> 44c93bd2
+        self.add_equation((self.Heat_flow - self.Heat_buffer) / self.Heat_nominal)