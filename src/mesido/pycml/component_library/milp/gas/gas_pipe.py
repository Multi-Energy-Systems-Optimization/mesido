<<<<<<< HEAD
from mesido.pycml import DiscreteVariable, Variable
=======
from mesido.pycml import Variable
from mesido.pycml.pycml_mixin import add_variables_documentation_automatically
>>>>>>> 7959d66c

from numpy import nan, pi

from .gas_base import GasTwoPort
from .._internal import BaseAsset


@add_variables_documentation_automatically
class GasPipe(GasTwoPort, BaseAsset):
    """
    The gas_pipe component is used to model head loss through the pipe. At the moment we only have
    a placeholder linear head loss formulation in place.

    Variables created:
        {add_variable_names_for_documentation_here}

    Parameters:
        name : The name of the asset. \n
        modifiers : Dictionary with asset information.
    """

    def __init__(self, name, **modifiers):
        super().__init__(name, **modifiers)

        self.component_type = "gas_pipe"
        self.disconnectable = False

        self.v_max = 15.0
        self.density = 2.5e3  # [g/m3]
        self.rho = self.density
        self.diameter = nan
        self.area = 0.25 * pi * self.diameter**2
        self.Q_nominal = self.v_max / 2.0 * self.area
        self.pressure = 16.0e5
        self.id_mapping_carrier = -1

        self.nominal_head = 30.0
        self.length = nan
        self.r = 1.0e-6 * self.length  # TODO: temporary value
        self.nominal_head_loss = (self.Q_nominal * self.r * self.nominal_head) ** 0.5

        self.add_variable(Variable, "dH")
        self.add_variable(Variable, "Q", nominal=self.Q_nominal)

        self.add_variable(DiscreteVariable, "__gas_flow_direct_var", min=0.0, max=1.0)

        # Flow should be preserved
        self.add_equation(((self.GasIn.Q - self.GasOut.Q) / self.Q_nominal))
        self.add_equation(((self.Q - self.GasOut.Q) / self.Q_nominal))
        self.add_equation(((self.GasIn.Q - self.GasIn.mass_flow / self.density) / self.Q_nominal))

        # Flow should be preserved
        self.add_equation(
            ((self.GasIn.mass_flow - self.GasOut.mass_flow) / (self.Q_nominal * self.density))
        )

        # Hydraulic power
        # TODO replace value
        # rho * ff * length * area / 2 / diameter * velocity**3
        self.add_variable(
            Variable, "Hydraulic_power", min=0.0, nominal=self.GasIn.Hydraulic_power.nominal
        )  # [W]

        self.add_equation(
            (self.Hydraulic_power - (self.GasIn.Hydraulic_power - self.GasOut.Hydraulic_power))
            / self.GasIn.Hydraulic_power.nominal
        )<|MERGE_RESOLUTION|>--- conflicted
+++ resolved
@@ -1,9 +1,5 @@
-<<<<<<< HEAD
 from mesido.pycml import DiscreteVariable, Variable
-=======
-from mesido.pycml import Variable
 from mesido.pycml.pycml_mixin import add_variables_documentation_automatically
->>>>>>> 7959d66c
 
 from numpy import nan, pi
 
