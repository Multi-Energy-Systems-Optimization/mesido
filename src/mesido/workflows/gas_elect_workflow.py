import logging
import os

from mesido.esdl.esdl_additional_vars_mixin import ESDLAdditionalVarsMixin
from mesido.esdl.esdl_mixin import ESDLMixin
from mesido.head_loss_class import HeadLossOption
from mesido.techno_economic_mixin import TechnoEconomicMixin
from mesido.workflows.goals.minimize_tco_goal import MinimizeTCO
from mesido.workflows.io.write_output import ScenarioOutput
from mesido.workflows.utils.helpers import main_decorator

import numpy as np

from rtctools.optimization.collocated_integrated_optimization_problem import (
    CollocatedIntegratedOptimizationProblem,
)
from rtctools.optimization.goal_programming_mixin import Goal
from rtctools.optimization.linearized_order_goal_programming_mixin import (
    LinearizedOrderGoalProgrammingMixin,
)
from rtctools.optimization.single_pass_goal_programming_mixin import (
    CachingQPSol,
    SinglePassGoalProgrammingMixin,
)
from rtctools.util import run_optimization_problem

logger = logging.getLogger("WarmingUP-MPC")
logger.setLevel(logging.INFO)


class TargetHeatGoal(Goal):
    priority = 1

    order = 2

    def __init__(self, state, target):
        self.state = state

        self.target_min = target
        self.target_max = target
        try:
            self.function_range = (-1.0e6, max(2.0 * max(target.values), 1.0e6))
            self.function_nominal = max(np.median(target.values), 1.0e6)
        except Exception:
            self.function_range = (-1.0e6, max(2.0 * target, 1.0e6))
            self.function_nominal = max(target, 1.0e6)

    def function(self, optimization_problem, ensemble_member):
        return optimization_problem.state(self.state)


<<<<<<< HEAD
# class MinimizeSourcesHeatGoal(Goal):
#     """
#     A minimization goal for source milp production. We use order 1 here as we want to minimize milp
#     over the full horizon and not per time-step.
#     """

#     priority = 3

#     order = 1

#     def __init__(self, source: str):
#         """
#         The constructor of the goal.

#         Parameters
#         ----------
#         source : string of the source name that is going to be minimized
#         """
#         self.source = source

#     def function(
#         self, optimization_problem: CollocatedIntegratedOptimizationProblem, ensemble_member: int
#     ) -> ca.MX:
#         """
#         This function returns the state variable to which should to be matched to the target
#         specified in the __init__.

#         Parameters
#         ----------
#         optimization_problem : The optimization class containing the variables'.
#         ensemble_member : the ensemble member.

#         Returns
#         -------
#         The Heat_source state of the optimization problem.
#         """
#         return optimization_problem.state(f"{self.source}.Gas_source_mass_flow")

class SolverCPLEX:
    def solver_options(self):
        options = super().solver_options()
        options["casadi_solver"] = self._qpsol
        options["solver"] = "cplex"
        cplex_options = options["cplex"] = {}
        cplex_options["CPX_PARAM_EPGAP"] = 0.00001

        options["highs"] = None

        return options

=======
>>>>>>> 7c570e6f
class GasElectProblem(
    ScenarioOutput,
    ESDLAdditionalVarsMixin,
    TechnoEconomicMixin,
    LinearizedOrderGoalProgrammingMixin,
    SinglePassGoalProgrammingMixin,
    ESDLMixin,
    CollocatedIntegratedOptimizationProblem,
):
    def __init__(self, *args, **kwargs):
        super().__init__(*args, **kwargs)

        self._number_of_years = 1.0

        # variables for solver settings
        self._qpsol = CachingQPSol()

        self._save_json = True

    def energy_system_options(self):
        options = super().energy_system_options()
        options["neglect_pipe_heat_losses"] = True
        options["include_electric_cable_power_loss"] = False
        # TODO: determine why no heat pump (case with heat pumps & boilers) is used when pwer
        # losses are included
        # options["include_electric_cable_power_loss"] = True

        # Setting when started with head loss inclusions
        self.gas_network_settings["minimum_velocity"] = 0.0
        self.gas_network_settings["maximum_velocity"] = 15.0

        # TODO: resolve scaling and potential other issues preventing HIGHS to optimize the system
        # when LINEARIZED_N_LINES_EQUALITY head loss setting is used
        # self.gas_network_settings["n_linearization_lines"] = 3
        # self.gas_network_settings["minimize_head_losses"] = False
        # self.gas_network_settings["head_loss_option"] = HeadLossOption.LINEARIZED_N_LINES_EQUALITY

        self.gas_network_settings["minimize_head_losses"] = True
        self.gas_network_settings["head_loss_option"] = HeadLossOption.LINEARIZED_ONE_LINE_EQUALITY

        return options

    def solver_options(self):
        options = super().solver_options()
        options["casadi_solver"] = self._qpsol
        options["solver"] = "highs"
        highs_options = options["highs"] = {}
        highs_options["mip_abs_gap"] = 1.0e-6

        return options

    def pre(self):
        super().pre()

        self._qpsol = CachingQPSol()

        # Convert gas demand Nm3/h (data in timeseries source file) to heat demand in watts
        # Assumumption:
        #   - gas heating value (LCV value) = 31.68 * 10^6 (J/m3) at 1bar, 273.15K
        #   - gas boiler efficiency 80%
        # TODO: setup a standard way for gas usage and automate the link to heating value & boiler
        # efficiency (if needed)
        for demand in self.energy_system_components["heat_demand"]:
            target = self.get_timeseries(f"{demand}.target_heat_demand")

            # Manually set heating demand values
            boiler_efficiency = 0.8
            gas_heating_value_joule_m3 = 31.68 * 10**6
            for ii in range(len(target.values)):
                target.values[ii] *= gas_heating_value_joule_m3 * boiler_efficiency

            self.io.set_timeseries(
                f"{demand}.target_heat_demand",
                self.io._DataStore__timeseries_datetimes,
                target.values,
                0,
            )

    def parameters(self, ensemble_member):
        parameters = super().parameters(ensemble_member)
        parameters["number_of_years"] = self._number_of_years
        return parameters

    def path_goals(self):
        goals = super().path_goals().copy()
        bounds = self.bounds()

        for demand in self.energy_system_components["heat_demand"]:
            target = self.get_timeseries(f"{demand}.target_heat_demand")
            if bounds[f"{demand}.HeatIn.Heat"][1] < max(target.values):
                logger.warning(
                    f"{demand} has a flow limit, {bounds[f'{demand}.HeatIn.Heat'][1]}, "
                    f"lower that wat is required for the maximum demand {max(target.values)}"
                )
            # TODO: update this caclulation to bounds[f"{demand}.HeatIn.Heat"][1]/ dT * Tsup & move
            # to potential_errors variable
            state = f"{demand}.Heat_demand"

            goals.append(TargetHeatGoal(state, target))

        return goals

    def goals(self):
        goals = super().goals().copy()
        goals.append(MinimizeTCO(priority=2, number_of_years=self._number_of_years))

        return goals

    # Do not delete. Temporary code to deactivate the heat pumps. Use for manual test/checking
    # def path_constraints(self, ensemble_member):
    #     constraints = super().path_constraints(ensemble_member)

    #     for eb in self.energy_system_components.get("air_water_heat_pump_elec", []):
    #         power_consumed = self.state(f"{eb}.Power_consumed")
    #         constraints.append((power_consumed, 0.0, 0.0))

    #     return constraints

    def post(self):
        if os.path.exists(self.output_folder) and self._save_json:
            self._write_json_output()


@main_decorator
def main(runinfo_path, log_level):
    logger.info("Gas and electricity workflow")

    kwargs = {
        "write_result_db_profiles": False,
        "influxdb_host": "localhost",
        "influxdb_port": 8086,
        "influxdb_username": None,
        "influxdb_password": None,
        "influxdb_ssl": False,
        "influxdb_verify_ssl": False,
    }

    _ = run_optimization_problem(
        GasElectProblem,
        esdl_run_info_path=runinfo_path,
        log_level=log_level,
        **kwargs,
    )<|MERGE_RESOLUTION|>--- conflicted
+++ resolved
@@ -49,7 +49,6 @@
         return optimization_problem.state(self.state)
 
 
-<<<<<<< HEAD
 # class MinimizeSourcesHeatGoal(Goal):
 #     """
 #     A minimization goal for source milp production. We use order 1 here as we want to minimize milp
@@ -100,8 +99,6 @@
 
         return options
 
-=======
->>>>>>> 7c570e6f
 class GasElectProblem(
     ScenarioOutput,
     ESDLAdditionalVarsMixin,
