--- conflicted
+++ resolved
@@ -124,12 +124,6 @@
 
         # Setting when started with head loss inclusions
         self.gas_network_settings["minimum_velocity"] = 0.0
-<<<<<<< HEAD
-        self.gas_network_settings["n_linearization_lines"] = 4
-        self.gas_network_settings["maximum_velocity"] = 1.0
-        self.gas_network_settings["minimize_head_losses"] = False
-        self.gas_network_settings["head_loss_option"] = HeadLossOption.LINEARIZED_N_LINES_EQUALITY #HeadLossOption.LINEARIZED_ONE_LINE_EQUALITY # HeadLossOption.LINEARIZED_N_LINES_EQUALITY
-=======
         self.gas_network_settings["maximum_velocity"] = 15.0 # 30.0
 
         # self.gas_network_settings["n_linearization_lines"] = 3
@@ -138,8 +132,6 @@
 
         self.gas_network_settings["minimize_head_losses"] = True
         self.gas_network_settings["head_loss_option"] = HeadLossOption.LINEARIZED_ONE_LINE_EQUALITY
-
->>>>>>> e6c21922
 
         return options
 
