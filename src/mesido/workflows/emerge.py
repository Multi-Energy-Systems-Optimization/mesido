--- conflicted
+++ resolved
@@ -196,14 +196,9 @@
         super().post()
 
         # Optimized ESDL
-<<<<<<< HEAD
-        # TODO: this code still has be to updated to cater for other network types
-        # self._write_updated_esdl(self._ESDLMixin__energy_system_handler.energy_system)
-=======
         self._write_updated_esdl(
             self._ESDLMixin__energy_system_handler.energy_system, add_kpis=False
         )
->>>>>>> bd300ba4
 
         self._save_json = False
 
