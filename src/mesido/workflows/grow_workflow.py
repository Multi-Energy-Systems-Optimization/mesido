import locale
import logging
import os
import sys
import time

from mesido.esdl.esdl_additional_vars_mixin import ESDLAdditionalVarsMixin
from mesido.esdl.esdl_mixin import ESDLMixin
from mesido.head_loss_class import HeadLossOption
from mesido.potential_errors import MesidoAssetIssueType, get_potential_errors
from mesido.techno_economic_mixin import TechnoEconomicMixin
from mesido.workflows.goals.minimize_tco_goal import MinimizeTCO
from mesido.workflows.io.write_output import ScenarioOutput
from mesido.workflows.utils.adapt_profiles import (
    adapt_hourly_year_profile_to_day_averaged_with_hourly_peak_day,
)
from mesido.workflows.utils.helpers import main_decorator, run_optimization_problem_solver

import numpy as np

from rtctools._internal.alias_tools import AliasDict
from rtctools.optimization.collocated_integrated_optimization_problem import (
    CollocatedIntegratedOptimizationProblem,
)
from rtctools.optimization.goal_programming_mixin_base import Goal
from rtctools.optimization.linearized_order_goal_programming_mixin import (
    LinearizedOrderGoalProgrammingMixin,
)
from rtctools.optimization.single_pass_goal_programming_mixin import (
    CachingQPSol,
    SinglePassGoalProgrammingMixin,
)


DB_HOST = "172.17.0.2"
DB_PORT = 8086
DB_NAME = "Warmtenetten"
DB_USER = "admin"
DB_PASSWORD = "admin"

logger = logging.getLogger("WarmingUP-MPC")
logger.setLevel(logging.INFO)

locale.setlocale(locale.LC_ALL, "")

ns = {"fews": "http://www.wldelft.nl/fews", "pi": "http://www.wldelft.nl/fews/PI"}

WATT_TO_MEGA_WATT = 1.0e6
WATT_TO_KILO_WATT = 1.0e3


class TargetHeatGoal(Goal):
    priority = 1

    order = 2

    def __init__(self, state, target):
        self.state = state

        self.target_min = target
        self.target_max = target
        try:
            self.function_range = (-1.0e6, max(2.0 * max(target.values), 1.0e6))
            self.function_nominal = max(np.median(target.values), 1.0e6)
        except Exception:
            self.function_range = (-1.0e6, max(2.0 * target, 1.0e6))
            self.function_nominal = max(target, 1.0e6)

    def function(self, optimization_problem, ensemble_member):
        return optimization_problem.state(self.state)


class SolverHIGHS:
    def solver_options(self):
        options = super().solver_options()
        options["casadi_solver"] = self._qpsol
        options["solver"] = "highs"
        highs_options = options["highs"] = {}
        if hasattr(self, "_stage"):
            if self._stage == 1:
                highs_options["mip_rel_gap"] = 0.005
            else:
                highs_options["mip_rel_gap"] = 0.02
        else:
            highs_options["mip_rel_gap"] = 0.02

        options["gurobi"] = None
        options["cplex"] = None

        return options


class SolverGurobi:
    def solver_options(self):
        options = super().solver_options()
        options["casadi_solver"] = self._qpsol
        options["solver"] = "gurobi"
        gurobi_options = options["gurobi"] = {}
        if hasattr(self, "_stage"):
            if self._stage == 1:
                gurobi_options["MIPgap"] = 0.005
            else:
                gurobi_options["MIPgap"] = 0.02
        gurobi_options["MIPgap"] = 0.02
        gurobi_options["threads"] = 4
        gurobi_options["LPWarmStart"] = 2

        options["highs"] = None

        return options


class SolverCPLEX:
    def solver_options(self):
        options = super().solver_options()
        options["casadi_solver"] = self._qpsol
        options["solver"] = "cplex"
        cplex_options = options["cplex"] = {}
        if hasattr(self, "_stage"):
            if self._stage == 1:
                cplex_options["CPX_PARAM_EPGAP"] = 0.005
            else:
                cplex_options["CPX_PARAM_EPGAP"] = 0.02
        cplex_options["CPX_PARAM_EPGAP"] = 0.02

        options["highs"] = None

        return options


class EndScenarioSizing(
    SolverHIGHS,
    ScenarioOutput,
    ESDLAdditionalVarsMixin,
    TechnoEconomicMixin,
    LinearizedOrderGoalProgrammingMixin,
    SinglePassGoalProgrammingMixin,
    ESDLMixin,
    CollocatedIntegratedOptimizationProblem,
):
    """
    This class is the base class to run all the other EndScenarioSizing classes from.

    HIGHS is now the standard solver and gurobi only to be used when called specifically.

    Goal priorities are:
    1. Demand matching (e.g. minimize (heat demand - heat consumed))
    2. minimize TCO = Capex + Opex*lifetime
    """

    def __init__(self, *args, **kwargs):
        super().__init__(*args, **kwargs)

        # default setting to cater for ~ 10kW heat, DN800 pipe at dT = 40 degrees Celcuis
        self.heat_network_settings["minimum_velocity"] = 1.0e-4

        self.heat_network_settings["maximum_velocity"] = 3.0
        self.heat_network_settings["head_loss_option"] = HeadLossOption.NO_HEADLOSS

        self._override_hn_options = {}

        self._number_of_years = 30.0

        self.__indx_max_peak = None
        self.__day_steps = 5

        # self._override_pipe_classes = {}

        # variables for solver settings
        self._qpsol = None

        self._hot_start = False

        # Store (time taken, success, objective values, solver stats) per priority
        self._priorities_output = []
        self.__priority = None
        self.__priority_timer = None

        self.__heat_demand_bounds = dict()
        self.__heat_demand_nominal = dict()

        self._save_json = False

    def parameters(self, ensemble_member):
        parameters = super().parameters(ensemble_member)
        parameters["peak_day_index"] = self.__indx_max_peak
        parameters["time_step_days"] = self.__day_steps
        parameters["number_of_years"] = self._number_of_years
        return parameters

    def pre(self):
        self._qpsol = CachingQPSol()

        super().pre()

    def read(self):
        """
        Reads the yearly profile with hourly time steps and adapt to a daily averaged profile
        except for the day with the peak demand.
        """
        super().read()

        # Error checking:
        # - installed capacity/power of a heating/cooling demand is sufficient for the specified
        #   demand profile
        # - asset used for a heating demand
        potential_error_type = [
            MesidoAssetIssueType.HEAT_DEMAND_POWER,
            MesidoAssetIssueType.COLD_DEMAND_POWER,
            MesidoAssetIssueType.HEAT_DEMAND_TYPE,
        ]
<<<<<<< HEAD
        is_potential_error = get_potential_errors().have_issues_for(potential_error_type)
=======
        # TODO: Once pyhton 3.11 is used, use the following: Group multiple exceptions (as it is
        # possible multiple exceptions at once are true here):
        # https://www.geeksforgeeks.org/exception-groups-in-python/
>>>>>>> c80a5403
        for etype in potential_error_type:
            if POTENTIAL_ERRORS.have_issues_for(etype):
                if etype is not MesidoAssetIssueType.HEAT_DEMAND_TYPE:
                    get_potential_errors().convert_to_exception(
                        etype,
                        "Asset insufficient installed capacity: please increase the installed power"
                        " or reduce the demand profile peak value of the demand(s) listed.",
                    )
                else:
                    get_potential_errors().convert_to_exception(
                        etype,
                        "Incorrect asset type: please update.",
                    )
        # end error checking

        (
            self.__indx_max_peak,
            self.__heat_demand_nominal,
            _,
        ) = adapt_hourly_year_profile_to_day_averaged_with_hourly_peak_day(self, self.__day_steps)

        logger.info("HeatProblem read")

    def bounds(self):
        bounds = super().bounds()
        bounds.update(self.__heat_demand_bounds)
        return bounds

    def variable_nominal(self, variable):
        try:
            return self.__heat_demand_nominal[variable]
        except KeyError:
            return super().variable_nominal(variable)

    def energy_system_options(self):
        # TODO: make empty placeholder in HeatProblem we don't know yet how to put the global
        #  constraints in the ESDL e.g. min max pressure
        options = super().energy_system_options()
        options["maximum_temperature_der"] = np.inf
        options["heat_loss_disconnected_pipe"] = True
        return options

    def path_goals(self):
        goals = super().path_goals().copy()
        bounds = self.bounds()

        for demand in self.energy_system_components["heat_demand"]:
            target = self.get_timeseries(f"{demand}.target_heat_demand")
            if bounds[f"{demand}.HeatIn.Heat"][1] < max(target.values):
                logger.warning(
                    f"{demand} has a flow limit, {bounds[f'{demand}.HeatIn.Heat'][1]}, "
                    f"lower that wat is required for the maximum demand {max(target.values)}"
                )
            # TODO: update this caclulation to bounds[f"{demand}.HeatIn.Heat"][1]/ dT * Tsup & move
            # to potential_errors variable
            state = f"{demand}.Heat_demand"

            goals.append(TargetHeatGoal(state, target))
        return goals

    def goals(self):
        goals = super().goals().copy()
        # We do a minization of TCO consisting of CAPEX and OPEX over 25 years
        # CAPEX is based upon the boolean placement variables and the optimized maximum sizes
        # Note that CAPEX for geothermal and ATES is also dependent on the amount of doublets
        # In practice this means that the CAPEX is mainly driven by the peak day problem
        # The OPEX is based on the Source strategy which is computed on the __daily_avg variables
        # The OPEX thus is based on an avg strategy and discrepancies due to fluctuations intra-day
        # are possible.
        # The idea behind the two timelines is that the optimizer can make the OPEX vs CAPEX
        # trade-offs

        goals.append(MinimizeTCO(priority=2, number_of_years=self._number_of_years))

        return goals

    def constraints(self, ensemble_member):
        constraints = super().constraints(ensemble_member)

        for a in self.energy_system_components.get("ates", []):
            stored_heat = self.state_vector(f"{a}.Stored_heat")
            constraints.append(((stored_heat[-1] - stored_heat[0]), 0.0, np.inf))
            ates_temperature = self.state_vector(f"{a}.Temperature_ates")
            constraints.append(((ates_temperature[-1] - ates_temperature[0]), 0.0, np.inf))

        for b in self.energy_system_components.get("heat_buffer", {}):
            vars = self.state_vector(f"{b}.Heat_buffer")
            symbol_stored_heat = self.state_vector(f"{b}.Stored_heat")
            constraints.append((symbol_stored_heat[self.__indx_max_peak], 0.0, 0.0))
            for i in range(len(self.times())):
                if i < self.__indx_max_peak or i > (self.__indx_max_peak + 23):
                    constraints.append((vars[i], 0.0, 0.0))

        return constraints

    def history(self, ensemble_member):
        return AliasDict(self.alias_relation)

    def __state_vector_scaled(self, variable, ensemble_member):
        canonical, sign = self.alias_relation.canonical_signed(variable)
        return (
            self.state_vector(canonical, ensemble_member) * self.variable_nominal(canonical) * sign
        )

    def solver_options(self):
        options = super().solver_options()
        if options["solver"] == "highs":
            highs_options = options["highs"]
            if self.__priority == 1:
                highs_options["time_limit"] = 600
            else:
                highs_options["time_limit"] = 100000
        return options

    def solver_success(self, solver_stats, log_solver_failure_as_error):
        success, log_level = super().solver_success(solver_stats, log_solver_failure_as_error)

        # Allow time-outs for CPLEX and CBC
        if (
            solver_stats["return_status"] == "time limit exceeded"
            or solver_stats["return_status"] == "stopped - on maxnodes, maxsols, maxtime"
        ):
            if self.objective_value > 1e10:
                # Quick check on the objective value. If no solution was
                # found, this is typically something like 1E50.
                return success, log_level

            return True, logging.INFO
        else:
            return success, log_level

    def priority_started(self, priority):
        goals_print = set()
        for goal in [*self.path_goals(), *self.goals()]:
            if goal.priority == priority:
                goals_print.update([str(type(goal))])
        logger.info(f"{goals_print}")
        self.__priority = priority
        self.__priority_timer = time.time()

        super().priority_started(priority)

    def priority_completed(self, priority):
        super().priority_completed(priority)

        self._hot_start = True

        time_taken = time.time() - self.__priority_timer
        self._priorities_output.append(
            (
                priority,
                time_taken,
                True,
                self.objective_value,
                self.solver_stats,
            )
        )
        if priority == 1 and self.objective_value > 1e-6:
            raise RuntimeError("The heating demand is not matched")

    def post(self):
        # In case the solver fails, we do not get in priority_completed(). We
        # append this last priority's statistics here in post().
        # TODO: check if we still need this small part of code below
        success, _ = self.solver_success(self.solver_stats, False)
        if not success:
            time_taken = time.time() - self.__priority_timer
            self._priorities_output.append(
                (
                    self.__priority,
                    time_taken,
                    False,
                    self.objective_value,
                    self.solver_stats,
                )
            )

        super().post()
        results = self.extract_results()
        parameters = self.parameters(0)
        # bounds = self.bounds()
        # Optimized ESDL
        # Assume there are either no stages (write updated ESDL) or a maximum of 2 stages
        # (only write final results when the stage number is the final stage)
        # TODO: once database testing has been added, check that the results have only been written
        # once.
        try:
            if self._stage == 0:
                logger.error(
                    f"The stage number is: {self._stage} and it is excpected that the"
                    " stage numbering starts at 1 instead"
                )
                sys.exit(1)
            if self._total_stages == self._stage:  # When staging does exists
                self._write_updated_esdl(self._ESDLMixin__energy_system_handler.energy_system)
            elif self._total_stages < self._stage:
                logger.error(
                    f"The stage number: {self._stage} is higher then the total stages"
                    " expected: {self._total_stages}. Assuming the stage numbering starts at 1"
                )
                sys.exit(1)

        except AttributeError:
            # Staging does not exist
            self._write_updated_esdl(self._ESDLMixin__energy_system_handler.energy_system)
        except Exception:
            logger.error("Unkown error occured when evaluating self._stage for _write_updated_esdl")
            sys.exit(1)

        for d in self.energy_system_components.get("heat_demand", []):
            realized_demand = results[f"{d}.Heat_demand"]
            target = self.get_timeseries(f"{d}.target_heat_demand").values
            timesteps = np.diff(self.get_timeseries(f"{d}.target_heat_demand").times)
            parameters[f"{d}.target_heat_demand"] = target.tolist()
            delta_energy = np.sum((realized_demand - target)[1:] * timesteps / 1.0e9)
            if delta_energy >= 1.0:
                logger.warning(f"For demand {d} the target is not matched by {delta_energy} GJ")

        if os.path.exists(self.output_folder) and self._save_json:
            self._write_json_output()


class EndScenarioSizingHIGHS(EndScenarioSizing):
    """
    HIGHS is now the standard solver and gurobi only to be used when called specifically.
    Currently, the classes in HIGHS are maintained such that the same 'old' function calling can be
    used for the code running in NWN.
    """

    pass


class EndScenarioSizingDiscounted(EndScenarioSizing):
    """
    The discounted annualized is utilised as the objective function.
    The change of the objective function is done by changing the option 'discounted_annulized_cost'
    to True

    Goal priorities are:
    1. Match heat demand with target
    2. minimize TCO = Anualized capex (function of technical lifetime of individual assets) +
    Opex*timehorizon
    """

    def energy_system_options(self):
        options = super().energy_system_options()

        options["discounted_annualized_cost"] = True

        return options


class EndScenarioSizingHeadLoss(EndScenarioSizing):
    """
    EndScenarioSizing optimisation including the linearised inequality DarcyWeisbach Head loss
    relations

    The minimize_head_losses setting can be set to False as the pumping costs can be included in
    the TCO, it does require a price profile to be added to the electricity carrier, else it should
     be set to True.
    """

    def __init__(self, *args, **kwargs):
        super().__init__(*args, **kwargs)

        self.heat_network_settings["head_loss_option"] = (
            HeadLossOption.LINEARIZED_N_LINES_WEAK_INEQUALITY
        )
        self.heat_network_settings["minimize_head_losses"] = True


class EndScenarioSizingHeadLossDiscounted(EndScenarioSizingHeadLoss, EndScenarioSizingDiscounted):
    pass


class SettingsStaged:
    """
    Additional settings to be used when a staged approach should be implemented.
    Staged approach currently entails 2 stages:
    1. optimisation without heat losses and thus a much smaller MIPgap (in solver options) is used
    to ensure the bounds set for the second stage are not limiting the optimal solution
    2. optimisation including heat losses with updated boolean bounds (smaller range) of asset
    sizes and flow directions.
    """

    _stage = 0  # current stage that is being used
    _total_stages = 0  # total number of stages to be used

    def __init__(
        self,
        stage=None,
        total_stages=None,
        boolean_bounds: list = None,
        priorities_output: list = None,
        *args,
        **kwargs,
    ):
        super().__init__(*args, **kwargs)

        self._stage = stage
        self._total_stages = total_stages
        self.__boolean_bounds = boolean_bounds

        if self._stage == 1:
            self.heat_network_settings["minimum_velocity"] = 0.0
            self.heat_network_settings["head_loss_option"] = HeadLossOption.NO_HEADLOSS
            self.heat_network_settings["minimize_head_losses"] = False

        if self._stage == 2 and priorities_output:
            self._priorities_output = priorities_output

    def energy_system_options(self):
        options = super().energy_system_options()
        if self._stage == 1:
            options["neglect_pipe_heat_losses"] = True
            self.heat_network_settings["minimum_velocity"] = 0.0

        return options

    def bounds(self):
        bounds = super().bounds()

        if self._stage == 2:
            bounds.update(self.__boolean_bounds)

        return bounds


class EndScenarioSizingStaged(SettingsStaged, EndScenarioSizing):
    pass


class EndScenarioSizingDiscountedStaged(SettingsStaged, EndScenarioSizingDiscounted):
    pass


class EndScenarioSizingHeadLossStaged(SettingsStaged, EndScenarioSizingHeadLoss):
    pass


class EndScenarioSizingHeadLossDiscountedStaged(
    SettingsStaged, EndScenarioSizingHeadLossDiscounted
):
    pass


def run_end_scenario_sizing_no_heat_losses(
    end_scenario_problem_class,
    solver_class=SolverHIGHS,
    **kwargs,
):
    """
    This function is used to run end_scenario_sizing problem without milp losses. This is a
    simplification from the fully staged approach allowing users to more quickly iterate over
    results.

    Parameters
    ----------
    end_scenario_problem_class : The end scenario problem class.
    solver_class: The solver and its settings to be used to solve the problem.
    staged_pipe_optimization : Boolean to toggle between the staged or non-staged approach

    Returns
    -------

    """
    import time

    assert issubclass(
        end_scenario_problem_class, SettingsStaged
    ), "A staged problem class is required as input for the sizing without heat_losses"

    start_time = time.time()
    solution = run_optimization_problem_solver(
        end_scenario_problem_class,
        solver_class=solver_class,
        stage=1,
        total_stages=1,
        **kwargs,
    )

    print("Execution time: " + time.strftime("%M:%S", time.gmtime(time.time() - start_time)))

    return solution


def run_end_scenario_sizing(
    end_scenario_problem_class,
    solver_class=None,
    staged_pipe_optimization=True,
    **kwargs,
):
    """
    This function is used to run end_scenario_sizing problem. There are a few variations of the
    same basic class. The main functionality this function adds is the staged approach, where
    we first solve without heat_losses, to then solve the same problem with milp losses but
    constraining the problem to only allow for the earlier found pipe classes and one size up.

    This staged approach is done to speed up the problem, as the problem without milp losses is
    much faster as it avoids inequality big_m constraints for the milp to discharge on pipes. The
    one size up possibility is to avoid infeasibilities in compensating for the milp losses.

    Parameters
    ----------
    end_scenario_problem_class : The end scenario problem class.
    solver_class: The solver and its settings to be used to solve the problem.
    staged_pipe_optimization : Boolean to toggle between the staged or non-staged approach

    Returns
    -------

    """
    import time

    boolean_bounds = {}
    priorities_output = []

    start_time = time.time()
    if staged_pipe_optimization and issubclass(end_scenario_problem_class, SettingsStaged):
        solution = run_optimization_problem_solver(
            end_scenario_problem_class,
            solver_class=solver_class,
            stage=1,
            total_stages=2,
            **kwargs,
        )
        # Error checking
        solver_success, _ = solution.solver_success(solution.solver_stats, False)
        if not solver_success:
            if (
                solution.solver_stats["return_status"] == "Time limit reached"
                and solution.objective_value > 1e-6
                and solution._stage == 1
            ):
                logger.error("Optimization maximum allowed time limit reached for stage_1, goal_1")
                exit(1)
            else:
                logger.error("Unsuccessful: unexpected error for stage_1, goal_1")
                exit(1)

        results = solution.extract_results()
        parameters = solution.parameters(0)
        bounds = solution.bounds()

        # We give bounds for stage 2 by allowing one DN sizes larger than what was found in the
        # stage 1 optimization.
        pc_map = solution.get_pipe_class_map()
        for pipe_classes in pc_map.values():
            v_prev = 0.0
            first_pipe_class = True
            for var_name in pipe_classes.values():
                v = results[var_name][0]
                if first_pipe_class and abs(v) == 1.0:
                    boolean_bounds[var_name] = (abs(v), abs(v))
                elif abs(v) == 1.0:
                    boolean_bounds[var_name] = (0.0, abs(v))
                elif v_prev == 1.0:
                    boolean_bounds[var_name] = (0.0, 1.0)
                else:
                    boolean_bounds[var_name] = (abs(v), abs(v))
                v_prev = v
                first_pipe_class = False

        for asset in [
            *solution.energy_system_components.get("heat_source", []),
            *solution.energy_system_components.get("heat_buffer", []),
        ]:
            var_name = f"{asset}_aggregation_count"
            round_lb = round(results[var_name][0])
            ub = solution.bounds()[var_name][1]
            if round_lb >= 1 and (round_lb <= ub):
                boolean_bounds[var_name] = (round_lb, ub)
            elif round_lb > ub:
                logger.error(
                    f"{var_name}: The lower bound value {round_lb} > the upper bound {ub} value"
                )
                exit(1)

        t = solution.times()
        from rtctools.optimization.timeseries import Timeseries

        for p in solution.energy_system_components.get("heat_pipe", []):
            if p in solution.hot_pipes and parameters[f"{p}.area"] > 0.0:
                lb = []
                ub = []
                bounds_pipe = bounds[f"{p}__flow_direct_var"]
                for i in range(len(t)):
                    r = results[f"{p}__flow_direct_var"][i]
                    # bound to roughly represent 4km of milp losses in pipes
                    lb.append(
                        r
                        if abs(results[f"{p}.Q"][i] / parameters[f"{p}.area"]) > 2.5e-2
                        else bounds_pipe[0]
                    )
                    ub.append(
                        r
                        if abs(results[f"{p}.Q"][i] / parameters[f"{p}.area"]) > 2.5e-2
                        else bounds_pipe[1]
                    )

                boolean_bounds[f"{p}__flow_direct_var"] = (Timeseries(t, lb), Timeseries(t, ub))
                try:
                    r = results[f"{p}__is_disconnected"]
                    boolean_bounds[f"{p}__is_disconnected"] = (Timeseries(t, r), Timeseries(t, r))
                except KeyError:
                    pass
        priorities_output = solution._priorities_output

    solution = run_optimization_problem_solver(
        end_scenario_problem_class,
        solver_class=solver_class,
        stage=2,
        total_stages=2,
        boolean_bounds=boolean_bounds,
        priorities_output=priorities_output,
        **kwargs,
    )

    print("Execution time: " + time.strftime("%M:%S", time.gmtime(time.time() - start_time)))

    return solution


@main_decorator
def main(runinfo_path, log_level):
    logger.info("Run Scenario Sizing")

    kwargs = {
        "write_result_db_profiles": False,
        "influxdb_host": "localhost",
        "influxdb_port": 8086,
        "influxdb_username": None,
        "influxdb_password": None,
        "influxdb_ssl": False,
        "influxdb_verify_ssl": False,
    }
    # Temp comment for now
    # omotes-poc-test.hesi.energy
    # port 8086
    # user write-user
    # password nwn_write_test

    _ = run_optimization_problem_solver(
        EndScenarioSizing,
        solver_class=SolverHIGHS,
        esdl_run_info_path=runinfo_path,
        log_level=log_level,
        **kwargs,
    )


if __name__ == "__main__":
    main()<|MERGE_RESOLUTION|>--- conflicted
+++ resolved
@@ -209,15 +209,12 @@
             MesidoAssetIssueType.COLD_DEMAND_POWER,
             MesidoAssetIssueType.HEAT_DEMAND_TYPE,
         ]
-<<<<<<< HEAD
-        is_potential_error = get_potential_errors().have_issues_for(potential_error_type)
-=======
+
         # TODO: Once pyhton 3.11 is used, use the following: Group multiple exceptions (as it is
         # possible multiple exceptions at once are true here):
         # https://www.geeksforgeeks.org/exception-groups-in-python/
->>>>>>> c80a5403
         for etype in potential_error_type:
-            if POTENTIAL_ERRORS.have_issues_for(etype):
+            if get_potential_errors.have_issues_for(etype):
                 if etype is not MesidoAssetIssueType.HEAT_DEMAND_TYPE:
                     get_potential_errors().convert_to_exception(
                         etype,
