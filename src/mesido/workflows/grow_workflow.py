--- conflicted
+++ resolved
@@ -149,13 +149,8 @@
     2. minimize TCO = Capex + Opex*lifetime
     """
 
-<<<<<<< HEAD
-    def __init__(self, error_type_check=HEAT_NETWORK_ERRORS, *args, **kwargs):
-=======
     def __init__(self, *args, **kwargs):
->>>>>>> 8db3bf4a
         reset_potential_errors()  # This needed to clear the Singleton which is persistent
-        super().__init__(*args, **kwargs)
 
         super().__init__(*args, **kwargs)
 
@@ -171,8 +166,6 @@
 
         self.__indx_max_peak = None
         self.__day_steps = 5
-
-        self._error_type_check = error_type_check
 
         # self._override_pipe_classes = {}
 
@@ -210,7 +203,7 @@
         """
         super().read()
 
-        potential_error_to_error(self._error_type_check)
+        potential_error_to_error(HEAT_NETWORK_ERRORS)
 
         (
             self.__indx_max_peak,
