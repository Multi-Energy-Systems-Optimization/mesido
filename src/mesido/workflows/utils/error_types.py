from enum import Enum

from mesido.potential_errors import MesidoAssetIssueType, get_potential_errors

# Convert potentials errors to errors for the following networks/definitions
HEAT_NETWORK_ERRORS = "heat_network"
HEAT_AND_COOL_NETWORK_ERRORS = "heat_and_cool_network"
CUSTOM_ERRORS = "custom_errors"  # an example of custom stuff that can be added in the future


def mesido_issue_type_gen_message(issue_type: MesidoAssetIssueType) -> str:
    """
    Get general message per issue type.

    Returns
    -------
    String message
    """
    type_and_general_meassage = {
        MesidoAssetIssueType.HEAT_PRODUCER_POWER: "Asset insufficient installed capacity: please"
        " increase the installed power or reduce the profile constraint peak value of the"
        " producer(s) listed.",
        MesidoAssetIssueType.HEAT_DEMAND_POWER: "Asset insufficient installed capacity: please"
        " increase the installed power or reduce the demand profile peak value of the demand(s)"
        " listed.",
        MesidoAssetIssueType.COLD_DEMAND_POWER: "Asset insufficient installed capacity: please"
        " increase the installed power or reduce the demand profile peak value of the demand(s)"
        " listed.",
        MesidoAssetIssueType.HEAT_DEMAND_TYPE: "Incorrect asset type: please update.",
        MesidoAssetIssueType.ASSET_PROFILE_CAPABILITY: "Profile assigment not allowed.",
        MesidoAssetIssueType.HEAT_EXCHANGER_TEMPERATURES: "Temperatures at heat exchanger set "
        "incorrectly.",
<<<<<<< HEAD
        MesidoAssetIssueType.HEAT_EXCHANGER_POWER: "The capacity of the heat exchanger is not "
        "defined",
=======
        MesidoAssetIssueType.HEAT_DEMAND_STATE: "Heating Demand state set to OPTIONAL",
>>>>>>> e89f9ccb
    }

    return type_and_general_meassage[issue_type]


def potential_error_to_error(network_check_type: Enum) -> None:
    """
    Convert potential errors to errors for the define error types

    """

    errors_on_types = {
        HEAT_NETWORK_ERRORS: [
            MesidoAssetIssueType.HEAT_PRODUCER_POWER,
            MesidoAssetIssueType.HEAT_DEMAND_POWER,
            MesidoAssetIssueType.COLD_DEMAND_POWER,
            MesidoAssetIssueType.HEAT_DEMAND_TYPE,
            MesidoAssetIssueType.ASSET_PROFILE_CAPABILITY,
            MesidoAssetIssueType.HEAT_EXCHANGER_TEMPERATURES,
<<<<<<< HEAD
            MesidoAssetIssueType.HEAT_EXCHANGER_POWER,
=======
            MesidoAssetIssueType.HEAT_DEMAND_STATE,
>>>>>>> e89f9ccb
        ],
        HEAT_AND_COOL_NETWORK_ERRORS: [
            MesidoAssetIssueType.HEAT_DEMAND_POWER,
            MesidoAssetIssueType.COLD_DEMAND_POWER,
            MesidoAssetIssueType.HEAT_DEMAND_TYPE,
            MesidoAssetIssueType.ASSET_PROFILE_CAPABILITY,
            MesidoAssetIssueType.HEAT_EXCHANGER_TEMPERATURES,
            MesidoAssetIssueType.HEAT_DEMAND_STATE,
        ],
        # Example of extra error types / groups that can be added. This one is not used yet.
        CUSTOM_ERRORS: [MesidoAssetIssueType.ASSET_PROFILE_CAPABILITY],
    }

    # Error checking:
    # - installed capacity/power of a heating/cooling demand is sufficient for the specified
    #   demand profile
    # - asset used for a heating demand
    # - profile assigment capability
    # TODO: Once pyhton 3.11 is used, use the following: Group multiple exceptions (as it is
    # possible multiple exceptions at once are true here):
    # https://www.geeksforgeeks.org/exception-groups-in-python/
    for etype in errors_on_types[network_check_type]:
        if get_potential_errors().have_issues_for(etype):
            get_potential_errors().convert_to_exception(etype, mesido_issue_type_gen_message(etype))<|MERGE_RESOLUTION|>--- conflicted
+++ resolved
@@ -30,12 +30,9 @@
         MesidoAssetIssueType.ASSET_PROFILE_CAPABILITY: "Profile assigment not allowed.",
         MesidoAssetIssueType.HEAT_EXCHANGER_TEMPERATURES: "Temperatures at heat exchanger set "
         "incorrectly.",
-<<<<<<< HEAD
         MesidoAssetIssueType.HEAT_EXCHANGER_POWER: "The capacity of the heat exchanger is not "
         "defined",
-=======
         MesidoAssetIssueType.HEAT_DEMAND_STATE: "Heating Demand state set to OPTIONAL",
->>>>>>> e89f9ccb
     }
 
     return type_and_general_meassage[issue_type]
@@ -55,11 +52,8 @@
             MesidoAssetIssueType.HEAT_DEMAND_TYPE,
             MesidoAssetIssueType.ASSET_PROFILE_CAPABILITY,
             MesidoAssetIssueType.HEAT_EXCHANGER_TEMPERATURES,
-<<<<<<< HEAD
             MesidoAssetIssueType.HEAT_EXCHANGER_POWER,
-=======
             MesidoAssetIssueType.HEAT_DEMAND_STATE,
->>>>>>> e89f9ccb
         ],
         HEAT_AND_COOL_NETWORK_ERRORS: [
             MesidoAssetIssueType.HEAT_DEMAND_POWER,
