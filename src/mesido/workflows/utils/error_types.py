--- conflicted
+++ resolved
@@ -26,12 +26,9 @@
         " listed.",
         MesidoAssetIssueType.HEAT_DEMAND_TYPE: "Incorrect asset type: please update.",
         MesidoAssetIssueType.ASSET_PROFILE_CAPABILITY: "Profile assigment not allowed.",
-<<<<<<< HEAD
         MesidoAssetIssueType.ASSET_COST_INFORMATION: "Incorrect cost information.",
-=======
         MesidoAssetIssueType.HEAT_EXCHANGER_TEMPERATURES: "Temperatures at heat exchanger set "
         "incorrectly.",
->>>>>>> c718f08f
     }
 
     return type_and_general_meassage[issue_type]
@@ -49,11 +46,8 @@
             MesidoAssetIssueType.COLD_DEMAND_POWER,
             MesidoAssetIssueType.HEAT_DEMAND_TYPE,
             MesidoAssetIssueType.ASSET_PROFILE_CAPABILITY,
-<<<<<<< HEAD
             MesidoAssetIssueType.ASSET_COST_INFORMATION,
-=======
             MesidoAssetIssueType.HEAT_EXCHANGER_TEMPERATURES,
->>>>>>> c718f08f
         ],
         HEAT_AND_COOL_NETWORK_ERRORS: [
             MesidoAssetIssueType.HEAT_DEMAND_POWER,
