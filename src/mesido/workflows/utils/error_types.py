from enum import Enum

from mesido.potential_errors import MesidoAssetIssueType, get_potential_errors

from strenum import StrEnum


# Convert potentials errors to errors for the following networks/definitions
<<<<<<< HEAD
class NetworkErrors(StrEnum):
    """
    Enumeration for network type errors.
    """
    HEAT_NETWORK_ERRORS = "heat_network"
    HEAT_AND_COOL_NETWORK_ERRORS = "heat_and_cool_network"
    CUSTOM_ERRORS = "custom_errors"  # an example of custom stuff that can be added in the future
=======
HEAT_NETWORK_ERRORS = "heat_network"
HEAT_AND_COOL_NETWORK_ERRORS = "heat_and_cool_network"
CUSTOM_ERRORS = "custom_errors"  # an example of custom stuff that can be added in the future
NO_POTENTIAL_ERRORS_CHECK = "no_potential_errors"
>>>>>>> 44c93bd2


def mesido_issue_type_gen_message(issue_type: MesidoAssetIssueType) -> str:
    """
    Get general message per issue type.

    Returns
    -------
    String message
    """
    type_and_general_meassage = {
        MesidoAssetIssueType.HEAT_PRODUCER_POWER: "Asset insufficient installed capacity: please"
        " increase the installed power or reduce the profile constraint peak value of the"
        " producer(s) listed by choosing a different profile or a different multiplier.",
        MesidoAssetIssueType.HEAT_DEMAND_POWER: "Asset insufficient installed capacity: please"
        " increase the installed power or reduce the demand profile peak value of the demand(s)"
        " listed.",
        MesidoAssetIssueType.COLD_DEMAND_POWER: "Asset insufficient installed capacity: please"
        " increase the installed power or reduce the demand profile peak value of the demand(s)"
        " listed.",
        MesidoAssetIssueType.HEAT_DEMAND_TYPE: "Incorrect asset type: please update.",
        MesidoAssetIssueType.ASSET_PROFILE_CAPABILITY: "Profile assignment not allowed.",
        MesidoAssetIssueType.ASSET_PROFILE_AVAILABILITY: "Profile is not available in the "
        "database.",
        MesidoAssetIssueType.ASSET_COST_ATTRIBUTE_INCORRECT: "Incorrect cost information.",
        MesidoAssetIssueType.ASSET_COST_ATTRIBUTE_MISSING: "Required cost attribute is missing.",
        MesidoAssetIssueType.HEAT_EXCHANGER_TEMPERATURES: "Temperatures at heat exchanger set "
        "incorrectly.",
<<<<<<< HEAD
        MesidoAssetIssueType.COLD_ASSET_TYPE_NOT_SUPPORTED: "Unsupported assets are being used.",
        MesidoAssetIssueType.ELECT_ASSET_TYPE_NOT_SUPPORTED: "Unsupported assets are being used.",
=======
        MesidoAssetIssueType.HEAT_EXCHANGER_POWER: "The capacity of the heat exchanger is not "
        "defined",
        MesidoAssetIssueType.HEAT_DEMAND_STATE: "Heating Demand state set to OPTIONAL",
        MesidoAssetIssueType.ASSET_PROFILE_MULTIPLIER: "Incorrect asset profile multiplier",
>>>>>>> 44c93bd2
    }

    return type_and_general_meassage[issue_type]


def potential_error_to_error(network_check_type: Enum) -> None:
    """
    Convert potential errors to errors for the define error types

    """

    errors_on_types = {
        NetworkErrors.HEAT_NETWORK_ERRORS: [
            MesidoAssetIssueType.HEAT_PRODUCER_POWER,
            MesidoAssetIssueType.HEAT_DEMAND_POWER,
            MesidoAssetIssueType.COLD_DEMAND_POWER,
            MesidoAssetIssueType.HEAT_DEMAND_TYPE,
            MesidoAssetIssueType.ASSET_PROFILE_CAPABILITY,
            MesidoAssetIssueType.ASSET_PROFILE_AVAILABILITY,
            # NOTE: ASSET_COST_ATTRIBUTE_INCORRECT and ASSET_COST_ATTRIBUTE_MISSING
            # are temporarily excluded from HEAT_NETWORK_ERRORS to generate warnings
            # instead of errors, while still performing validation checks
            MesidoAssetIssueType.HEAT_EXCHANGER_TEMPERATURES,
<<<<<<< HEAD
            MesidoAssetIssueType.COLD_ASSET_TYPE_NOT_SUPPORTED,
            MesidoAssetIssueType.ELECT_ASSET_TYPE_NOT_SUPPORTED,
=======
            MesidoAssetIssueType.HEAT_EXCHANGER_POWER,
            MesidoAssetIssueType.HEAT_DEMAND_STATE,
            MesidoAssetIssueType.ASSET_PROFILE_MULTIPLIER,
>>>>>>> 44c93bd2
        ],
        NetworkErrors.HEAT_AND_COOL_NETWORK_ERRORS: [
            MesidoAssetIssueType.HEAT_DEMAND_POWER,
            MesidoAssetIssueType.COLD_DEMAND_POWER,
            MesidoAssetIssueType.HEAT_DEMAND_TYPE,
            MesidoAssetIssueType.ASSET_PROFILE_CAPABILITY,
            MesidoAssetIssueType.ASSET_PROFILE_AVAILABILITY,
            MesidoAssetIssueType.HEAT_EXCHANGER_TEMPERATURES,
            MesidoAssetIssueType.HEAT_DEMAND_STATE,
            MesidoAssetIssueType.ASSET_PROFILE_MULTIPLIER,
        ],
        # Example of extra error types / groups that can be added. This one is not used yet.
<<<<<<< HEAD
        NetworkErrors.CUSTOM_ERRORS: [MesidoAssetIssueType.ASSET_PROFILE_CAPABILITY],
=======
        CUSTOM_ERRORS: [MesidoAssetIssueType.ASSET_PROFILE_CAPABILITY],
        NO_POTENTIAL_ERRORS_CHECK: [],
>>>>>>> 44c93bd2
    }

    # Error checking:
    # - installed capacity/power of a heating/cooling demand is sufficient for the specified
    #   demand profile
    # - asset used for a heating demand
    # - profile assignment capability
    # TODO: Once pyhton 3.11 is used, use the following: Group multiple exceptions (as it is
    # possible multiple exceptions at once are true here):
    # https://www.geeksforgeeks.org/exception-groups-in-python/
    for etype in errors_on_types[network_check_type]:
        if get_potential_errors().have_issues_for(etype):
            get_potential_errors().convert_to_exception(etype, mesido_issue_type_gen_message(etype))<|MERGE_RESOLUTION|>--- conflicted
+++ resolved
@@ -6,7 +6,6 @@
 
 
 # Convert potentials errors to errors for the following networks/definitions
-<<<<<<< HEAD
 class NetworkErrors(StrEnum):
     """
     Enumeration for network type errors.
@@ -14,12 +13,7 @@
     HEAT_NETWORK_ERRORS = "heat_network"
     HEAT_AND_COOL_NETWORK_ERRORS = "heat_and_cool_network"
     CUSTOM_ERRORS = "custom_errors"  # an example of custom stuff that can be added in the future
-=======
-HEAT_NETWORK_ERRORS = "heat_network"
-HEAT_AND_COOL_NETWORK_ERRORS = "heat_and_cool_network"
-CUSTOM_ERRORS = "custom_errors"  # an example of custom stuff that can be added in the future
-NO_POTENTIAL_ERRORS_CHECK = "no_potential_errors"
->>>>>>> 44c93bd2
+    NO_POTENTIAL_ERRORS_CHECK = "no_potential_errors"
 
 
 def mesido_issue_type_gen_message(issue_type: MesidoAssetIssueType) -> str:
@@ -48,15 +42,12 @@
         MesidoAssetIssueType.ASSET_COST_ATTRIBUTE_MISSING: "Required cost attribute is missing.",
         MesidoAssetIssueType.HEAT_EXCHANGER_TEMPERATURES: "Temperatures at heat exchanger set "
         "incorrectly.",
-<<<<<<< HEAD
-        MesidoAssetIssueType.COLD_ASSET_TYPE_NOT_SUPPORTED: "Unsupported assets are being used.",
-        MesidoAssetIssueType.ELECT_ASSET_TYPE_NOT_SUPPORTED: "Unsupported assets are being used.",
-=======
         MesidoAssetIssueType.HEAT_EXCHANGER_POWER: "The capacity of the heat exchanger is not "
         "defined",
         MesidoAssetIssueType.HEAT_DEMAND_STATE: "Heating Demand state set to OPTIONAL",
         MesidoAssetIssueType.ASSET_PROFILE_MULTIPLIER: "Incorrect asset profile multiplier",
->>>>>>> 44c93bd2
+        MesidoAssetIssueType.COLD_ASSET_TYPE_NOT_SUPPORTED: "Unsupported assets are being used.",
+        MesidoAssetIssueType.ELECT_ASSET_TYPE_NOT_SUPPORTED: "Unsupported assets are being used.",
     }
 
     return type_and_general_meassage[issue_type]
@@ -80,14 +71,11 @@
             # are temporarily excluded from HEAT_NETWORK_ERRORS to generate warnings
             # instead of errors, while still performing validation checks
             MesidoAssetIssueType.HEAT_EXCHANGER_TEMPERATURES,
-<<<<<<< HEAD
-            MesidoAssetIssueType.COLD_ASSET_TYPE_NOT_SUPPORTED,
-            MesidoAssetIssueType.ELECT_ASSET_TYPE_NOT_SUPPORTED,
-=======
             MesidoAssetIssueType.HEAT_EXCHANGER_POWER,
             MesidoAssetIssueType.HEAT_DEMAND_STATE,
             MesidoAssetIssueType.ASSET_PROFILE_MULTIPLIER,
->>>>>>> 44c93bd2
+            MesidoAssetIssueType.COLD_ASSET_TYPE_NOT_SUPPORTED,
+            MesidoAssetIssueType.ELECT_ASSET_TYPE_NOT_SUPPORTED,
         ],
         NetworkErrors.HEAT_AND_COOL_NETWORK_ERRORS: [
             MesidoAssetIssueType.HEAT_DEMAND_POWER,
@@ -100,12 +88,8 @@
             MesidoAssetIssueType.ASSET_PROFILE_MULTIPLIER,
         ],
         # Example of extra error types / groups that can be added. This one is not used yet.
-<<<<<<< HEAD
         NetworkErrors.CUSTOM_ERRORS: [MesidoAssetIssueType.ASSET_PROFILE_CAPABILITY],
-=======
-        CUSTOM_ERRORS: [MesidoAssetIssueType.ASSET_PROFILE_CAPABILITY],
-        NO_POTENTIAL_ERRORS_CHECK: [],
->>>>>>> 44c93bd2
+        NetworkErrors.NO_POTENTIAL_ERRORS_CHECK: [],
     }
 
     # Error checking:
