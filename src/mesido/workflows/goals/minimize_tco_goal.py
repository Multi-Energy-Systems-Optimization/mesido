--- conflicted
+++ resolved
@@ -106,7 +106,7 @@
         asset_types: Set[str],
         cost_type_map: Dict[str, float],
         options: Dict[str, Any],
-        ensemble_member: int
+        ensemble_member: int,
     ) -> MX:
         """
         Calculate the cost for given asset types using a specified cost map.
@@ -144,7 +144,6 @@
                 if factor < 1.0:
                     factor = 1.0
                 extra_var = optimization_problem.extra_variable(cost_type_map[asset])
-<<<<<<< HEAD
 
                 # For the GROW workflow, we do not add any costs for the asset HeatingDemand in the
                 # TCO minimization calculation since this is not sized. Thus, we need to exclude
@@ -153,9 +152,7 @@
 
                 asset_state = optimization_problem.parameters(ensemble_member)[f"{asset}.state"]
 
-                if not (
-                    (asset_type == "heat_demand") and (asset_state == 1.0)
-                ):
+                if not ((asset_type == "heat_demand") and (asset_state == 1.0)):
                     if options["discounted_annualized_cost"]:
                         # We only want the operational cost for a single year when we use
                         # annualized CAPEX.
@@ -165,17 +162,6 @@
                     else:
                         # These are the CAPEX cost under non-annualized condition
                         obj += extra_var
-=======
-                if options["discounted_annualized_cost"]:
-                    # We only want the operational cost for a single year when we use
-                    # annualized CAPEX.
-                    obj += extra_var
-                elif "operational" in cost_type:
-                    obj += extra_var * self.number_of_years
-                else:
-                    # These are the CAPEX cost under non-annualized condition
-                    obj += extra_var * factor
->>>>>>> 119cace6
         return obj
 
     def function(self, optimization_problem: TechnoEconomicMixin, ensemble_member) -> MX:
@@ -215,7 +201,7 @@
                 self.asset_type_maps[cost_type],
                 cost_type_maps[cost_type],
                 options,
-                ensemble_member
+                ensemble_member,
             )
 
         return obj