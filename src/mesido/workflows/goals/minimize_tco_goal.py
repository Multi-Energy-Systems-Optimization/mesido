--- conflicted
+++ resolved
@@ -153,7 +153,6 @@
 
                 asset_state = optimization_problem.parameters(ensemble_member)[f"{asset}.state"]
 
-<<<<<<< HEAD
                 if "operational" in cost_type:
                     if not (
                         (asset_type == "heat_demand") and (asset_state == AssetStateEnum.ENABLED)
@@ -168,19 +167,7 @@
                     if not asset_state == AssetStateEnum.ENABLED:
                         # The capex of enabled assets should not be a part of the objective
                         # function as it cannot be influenced.
-                        obj += extra_var
-=======
-                if not ((asset_type == "heat_demand") and (asset_state == AssetStateEnum.ENABLED)):
-                    if options["discounted_annualized_cost"]:
-                        # We only want the operational cost for a single year when we use
-                        # annualized CAPEX.
-                        obj += extra_var
-                    elif "operational" in cost_type:
-                        obj += extra_var * self.number_of_years
-                    else:
-                        # These are the CAPEX cost under non-annualized condition
                         obj += extra_var * factor
->>>>>>> 1fddd318
         return obj
 
     def function(self, optimization_problem: TechnoEconomicMixin, ensemble_member) -> MX:
