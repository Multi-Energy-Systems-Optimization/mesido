--- conflicted
+++ resolved
@@ -145,17 +145,6 @@
                 if factor < 1.0:
                     factor = 1.0
                 extra_var = optimization_problem.extra_variable(cost_type_map[asset])
-<<<<<<< HEAD
-                if options["discounted_annualized_cost"]:
-                    # We only want the operational cost for a single year when we use
-                    # annualized CAPEX.
-                    obj += extra_var
-                elif "operational" in cost_type:
-                    obj += extra_var * self.number_of_years
-                else:
-                    # These are the CAPEX cost under non-annualized condition
-                    obj += extra_var * factor
-=======
 
                 # For the GROW workflow, we do not add any costs for the asset HeatingDemand in the
                 # TCO minimization calculation since this is not sized. Thus, we need to exclude
@@ -173,8 +162,7 @@
                         obj += extra_var * self.number_of_years
                     else:
                         # These are the CAPEX cost under non-annualized condition
-                        obj += extra_var
->>>>>>> a7fd9b32
+                        obj += extra_var * factor
         return obj
 
     def function(self, optimization_problem: TechnoEconomicMixin, ensemble_member) -> MX:
