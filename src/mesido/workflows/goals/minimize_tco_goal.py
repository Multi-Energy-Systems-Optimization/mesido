from typing import Any, Dict, Optional, Set

from casadi import MX

from mesido.esdl.asset_to_component_base import AssetStateEnum
from mesido.techno_economic_mixin import TechnoEconomicMixin

from rtctools.optimization.goal_programming_mixin_base import Goal


class MinimizeTCO(Goal):
    """
    Minimize the Total Cost of Ownership (TCO) for a milp network.

    This goal aims to minimize the sum of operational, fixed operational,
    investment, and installation costs over a specified
    number of years.
    """

    order = 1

    def __init__(
        self,
        priority: int = 2,
        number_of_years: float = 25.0,
        custom_asset_type_maps: Optional[Dict[str, Set[str]]] = None,
    ):
        """
        Initialize the MinimizeTCO goal.

        Args:
            priority (int): The priority of this goal.
            number_of_years (float): The number of years over which to calculate the costs.
        """
        self.priority = priority
        self.number_of_years = number_of_years
        self.function_nominal = 1.0e6

        default_asset_type_maps = {
            "operational": {
                "heat_source",
                "ates",
                "low_temperature_ates",
                "heat_pump",
                "pump",
                "heat_exchanger",
                "heat_buffer",
                "gas_source",  # TODO still to add other costs for this asset_type
                "electricity_source",  # TODO still to add other costs for this asset_type
                "airco",
            },
            "fixed_operational": {
                "heat_source",
                "ates",
                "low_temperature_ates",
                "heat_buffer",
                "heat_pump",
                "heat_exchanger",
                "pump",
<<<<<<< HEAD
                "airco",
=======
                "heat_demand",
>>>>>>> 44c93bd2
            },
            "investment": {
                "heat_source",
                "ates",
                "low_temperature_ates",
                "heat_buffer",
                "heat_demand",
                "cold_demand",
                "heat_exchanger",
                "heat_pump",
                "heat_pipe",
                "gas_pipe",
                "electricity_cable",
                "pump",
                "airco",
            },
            "installation": {
                "heat_source",
                "ates",
                "low_temperature_ates",
                "heat_buffer",
                "heat_demand",
                "cold_demand",
                "heat_exchanger",
                "heat_pump",
                "heat_pipe",
                "gas_pipe",
                "electricity_cable",
                "pump",
                "airco",
            },
            "annualized": {
                "heat_source",
                "ates",
                "low_temperature_ates",
                "heat_buffer",
                "heat_demand",
                "cold_demand",
                "heat_exchanger",
                "heat_pump",
                "heat_pipe",
                "gas_pipe",
                "electricity_cable",
                "pump",
                "airco",
            },
        }

        self.asset_type_maps = (
            custom_asset_type_maps
            if custom_asset_type_maps is not None
            else default_asset_type_maps
        )

    def _calculate_cost(
        self,
        optimization_problem: TechnoEconomicMixin,
        cost_type,
        asset_types: Set[str],
        cost_type_map: Dict[str, float],
        options: Dict[str, Any],
        ensemble_member: int,
    ) -> MX:
        """
        Calculate the cost for given asset types using a specified cost map.
        When `discounted_annualized_cost` option is True, the discounted annualized costs
        are computed in the objective function, and the techinical life of each asset
        is considered in the computation of the annualized _annualized_capex_var.
        If `discounted_annualized_cost` is not defined or False, the operational and
        fixed operational costs are multiplied by the number_of_years.



        Args:
            optimization_problem (TechnoEconomicMixin): The optimization problem instance.
            cost_type (str): The type of cost to calculate ("operational",
                            "fixed_operational", "investment", "installation")
            asset_types (Set[str]): Set of asset types to consider for cost calculation.
            cost_type_map (Dict[str, Any]): Mapping of assets to their respective costs.
            options (Dict[str, Any]): Options dictionary from energy_system_options
            ensemble_member (int): The current ensemble member being considered in the optimization.

        Returns:
            MX object: CasADi expression with total cost for the given asset types.
        """
        obj = 0.0
        for asset_type in asset_types:
            for asset in optimization_problem.energy_system_components.get(asset_type, []):
                technical_lifetime = optimization_problem.parameters(0)[f"{asset}.technical_life"]
                # FIXME: This is a temporary fix till in the esdl_heat_model the generic_modifiers
                # PR is approved.
                if not technical_lifetime > 0.0 and (
                    "gas" in asset_type or "electricity" in asset_type
                ):
                    technical_lifetime = self.number_of_years
                factor = self.number_of_years / technical_lifetime
                if factor < 1.0:
                    factor = 1.0
                extra_var = optimization_problem.extra_variable(cost_type_map[asset])

                # For the GROW workflow, we do not add any costs for the asset HeatingDemand in the
                # TCO minimization calculation since this is not sized. Thus, we need to exclude
                # this from optimization objective function. Though the HeatingDemand costs are
                # added to the TCO while post-processing.

                asset_state = optimization_problem.parameters(ensemble_member)[f"{asset}.state"]

                if "operational" in cost_type:
                    if not (
                        asset_type == "heat_demand" and (asset_state == AssetStateEnum.ENABLED)
                    ):
                        if options["discounted_annualized_cost"]:
                            # We only want the operational cost for a single year when we use
                            # annualized CAPEX.
                            obj += extra_var
                        else:
                            obj += extra_var * self.number_of_years
                else:
                    if asset_state == AssetStateEnum.OPTIONAL:
                        # The capex of enabled assets should not be a part of the objective
                        # function as it cannot be influenced.
                        if options["discounted_annualized_cost"]:
                            # Annualized CAPEX is used.
                            obj += extra_var
                        else:
                            obj += extra_var * factor
        return obj

    def function(self, optimization_problem: TechnoEconomicMixin, ensemble_member) -> MX:
        """
        Calculate the objective function value for the optimization problem.

        This method sums up the various costs associated with the milp network assets.

        Args:
            optimization_problem (TechnoEconomicMixin): The optimization problem instance.
            ensemble_member: The current ensemble member being considered in the optimization.

        Returns:
            MX object: CasADi expression with the total cost objective function value.
        """

        options = optimization_problem.energy_system_options()

        cost_type_maps = {
            "operational": optimization_problem._asset_variable_operational_cost_map,
            "fixed_operational": optimization_problem._asset_fixed_operational_cost_map,
            "investment": optimization_problem._asset_investment_cost_map,
            "installation": optimization_problem._asset_installation_cost_map,
            "annualized": optimization_problem._annualized_capex_var_map,
        }

        if options["discounted_annualized_cost"]:
            cost_type_list = ["operational", "fixed_operational", "annualized"]
        else:
            cost_type_list = ["operational", "fixed_operational", "investment", "installation"]

        obj = 0.0
        for cost_type in cost_type_list:
            obj += self._calculate_cost(
                optimization_problem,
                cost_type,
                self.asset_type_maps[cost_type],
                cost_type_maps[cost_type],
                options,
                ensemble_member,
            )

        return obj<|MERGE_RESOLUTION|>--- conflicted
+++ resolved
@@ -57,11 +57,8 @@
                 "heat_pump",
                 "heat_exchanger",
                 "pump",
-<<<<<<< HEAD
-                "airco",
-=======
-                "heat_demand",
->>>>>>> 44c93bd2
+                "airco",
+                "heat_demand",
             },
             "investment": {
                 "heat_source",
