import os

from esdl import esdl
from esdl.esdl_handler import EnergySystemHandler

import matplotlib.patches as mpatches
from matplotlib import pyplot as plt

from mesido.post_processing.post_processing_utils import extract_data_results_alias

import numpy as np


class RollOutPost:
    """
    This class contains the basic functions to plot the results of:
     - the placement of assets geospatially and over time
     - the allocation of assets over time.
    """

    def __init__(self, **kwargs):
        self.output_folder = kwargs.get("output_folder")
        self.input_folder = kwargs.get("input_folder", self.output_folder)
        self.model_folder = kwargs.get("model_folder", self.output_folder)
        self.figure_folder = kwargs.get("figure_folder")
        self.esdl_file_name = kwargs.get("esdl_file_name", "ESDL_file.esdl")

        self.results, raw_data = extract_data_results_alias(self.output_folder)
        self.parameters = raw_data["parameters"]
        self.bounds = raw_data["bounds"]

        self.times = np.asarray(self.parameters["times"])
        self.years = int((self.times[-1] - self.times[0]) / 8760 / 3600)
<<<<<<< HEAD
=======
        self._horizon = 30  # total years that are represented by the self.years
>>>>>>> 72561c1e

        self.esh = EnergySystemHandler()
        self.esh.load_file(os.path.join(self.model_folder, self.esdl_file_name))

    def all_plots(self):
        """
        This function runs all plotting function available for rollout and saves them to the
        output folder.
        """

        self.plot_asset_allocation()
        self.plot_geograph_time()
        self.plot_financials()

    def plot_asset_allocation(self):
        """
        This function plots the allocation of assets (demands, pipes, storages, sources)
        over time and is saved the output folder.
        """
        results = self.results
        ates_assets = self.esh.get_all_instances_of_type(esdl.ATES)
<<<<<<< HEAD
        for ates in ates_assets:
            print(results[f"{ates.name}.Stored_heat"])
=======
>>>>>>> 72561c1e

        figure, ax = plt.subplots()
        times = np.asarray(self.parameters["times"])
        times = times - times[0]
<<<<<<< HEAD
        # times = self.times()
        for ates in ates_assets:
            # stored_heat = [results.get(f"{ates}.Stored_heat", 0) for t in range(times)]
            plt.plot(
                times / 3600 / 24,
                np.array(results[f"{ates.name}.Stored_heat"]) / 1e9,
                label=str(ates.name),
=======
        for ates in ates_assets:
            plt.plot(
                times / 3600 / 24, results[f"{ates.name}.Stored_heat"] / 1e9, label=str(ates.name)
>>>>>>> 72561c1e
            )

        plt.xlabel("Time [days]")
        plt.ylabel("Stored Heat [GJ]")
        plt.title("Heat Storage vs Time")
        plt.legend()
        plt.xticks(range(0, int(times[-1] / 3600 / 24) + 1, 20), minor=True)
        coarse_ticks = [0, 365, 730, 1095]
        plt.xticks(coarse_ticks, [str(t) for t in coarse_ticks])
        plt.grid()
        plt.tight_layout()
        savefig = os.path.join(self.figure_folder, "heat_storage_vs_time.png")
        plt.savefig(savefig)
        plt.close()

        figure, ax = plt.subplots()
        heat_sources = self.esh.get_all_instances_of_type(esdl.HeatProducer)
        for heatsource in heat_sources:
<<<<<<< HEAD
            # stored_heat = [results.get(f"{ates}.Stored_heat", 0) for t in range(times)]
            plt.plot(
                times / 3600 / 24,
                np.array(results[f"{heatsource.name}.Heat_source"]) / 1e6,
=======
            plt.plot(
                times / 3600 / 24,
                results[f"{heatsource.name}.Heat_source"] / 1e6,
>>>>>>> 72561c1e
                label=str(heatsource),
            )

        plt.xlabel("Time [days]")
        plt.ylabel("Heat produced [MW]")
        plt.title("Heat [produced] vs Time")
        plt.legend()
        plt.xticks(range(0, int(times[-1] / 3600 / 24) + 1, 20), minor=True)
        coarse_ticks = [0, 365, 730, 1095]
        plt.xticks(coarse_ticks, [str(t) for t in coarse_ticks])
        plt.grid()
        plt.tight_layout()
        savefig = os.path.join(self.figure_folder, "heat_produced_vs_time.png")
        plt.savefig(savefig)
        plt.close()

        figure, ax = plt.subplots()
        for ates_asset in ates_assets:
            ates = ates_asset.name
<<<<<<< HEAD
            # stored_heat = [results.get(f"{ates}.Stored_heat", 0) for t in range(times)]
=======
>>>>>>> 72561c1e
            plt.plot(
                times / 3600 / 24,
                np.array(results[f"{ates}.Heat_ates"]) / 1e6,
                label=str(ates) + " Heat_ates",
            )
            plt.plot(
                times / 3600 / 24,
                np.array(results[f"{ates}.Heat_loss"]) / 1e6,
                label=str(ates) + " Heat_loss",
            )
            plt.plot(
                times / 3600 / 24,
                np.array(results[f"{ates}.Storage_yearly_change"]) / 1e6,
                label=str(ates) + " Storage_yearly_change",
            )

        plt.xlabel("Time [days]")
        plt.ylabel("Heat [MW]")
        plt.title("Heat  vs Time")
        plt.legend()
        plt.xticks(range(0, int(times[-1] / 3600 / 24) + 1, 20), minor=True)
        coarse_ticks = [0, 365, 730, 1095]
        plt.xticks(coarse_ticks, [str(t) for t in coarse_ticks])
        plt.grid()
        plt.tight_layout()
        savefig = os.path.join(self.figure_folder, "heat_ates_vs_time.png")
        plt.savefig(savefig)
        plt.close()

        total_pipe_length = 0.0
        for pipe in self.esh.get_all_instances_of_type(esdl.Pipe):
            total_pipe_length += pipe.length
        print(total_pipe_length)

    def plot_geograph_time(self):
        """
        This function plots the placements of assets (demands, pipes, storages, sources)
        geographically over time and is saved in the output folder.
        """

        plt.figure()
        color = ["b", "g", "r", "c", "m", "k", "y", "orange", "lime", "teal"]

        legend_years = []
<<<<<<< HEAD
        problem_horizon = 30  # years
        times = self.times
        problem_years = int((times[-1] - times[0]) / 8760 / 3600)
        yearstep = int(problem_horizon / problem_years)
=======
        times = self.times
        problem_years = int((times[-1] - times[0]) / 8760 / 3600)
        yearstep = int(self._horizon / problem_years)
>>>>>>> 72561c1e
        for i in range(problem_years):
            legend_years.append(
                mpatches.Patch(color=color[i], label=f"year {i * yearstep} {(i + 1) * yearstep}")
            )

        plt.legend(handles=legend_years)
        lat0 = 0.0  # 52.045
        lon0 = 0.0  # 4.315
        for asset in self.esh.get_all_instances_of_type(esdl.EnergyAsset):
            if isinstance(asset, esdl.Pipe):
                name = asset.name
                if name.endswith("_ret"):
                    continue
                line_x = []
                line_y = []
                for point in asset.geometry.point:
                    line_x.append((point.lon - lon0))
                    line_y.append((point.lat - lat0))
                is_placed_list = [
                    self.results[f"{name}__asset_is_realized_{i}"] for i in range(problem_years)
                ]
                if 1 in is_placed_list:
                    idx = np.round(is_placed_list.index(1))
                    plot_size = np.round(asset.innerDiameter * 20)
                    plt.plot(line_x, line_y, color[int(idx)], linewidth=plot_size)
            elif isinstance(asset, esdl.HeatingDemand):
                point = asset.geometry
                line_x = [point.lon - lon0]
                line_y = [point.lat - lat0]
                is_placed_list = [
                    self.results[f"{asset.name}__asset_is_realized_{i}"]
                    for i in range(problem_years)
                ]
                if 1 in is_placed_list:
                    idx = np.round(is_placed_list.index(1))
                    plot_size = np.round(max(self.results[f"{asset.name}.Heat_demand"]) / 1.0e6 * 2)
                    plt.plot(line_x, line_y, "o", color=color[int(idx)], markersize=plot_size)
            elif isinstance(asset, esdl.HeatProducer):
                point = asset.geometry
<<<<<<< HEAD
=======
                line_x = [point.lon - lon0]
                line_y = [point.lat - lat0]
                is_placed_list = [
                    self.results[f"{asset.name}__asset_is_realized_{i}"]
                    for i in range(problem_years)
                ]
                if 1 in is_placed_list:
                    idx = np.round(is_placed_list.index(1))
                    plot_size = np.round(max(self.results[f"{asset.name}.Heat_flow"]) / 1.0e6)
                    plt.plot(line_x, line_y, "s", color=color[int(idx)], markersize=plot_size)
            elif isinstance(asset, esdl.ATES):
                point = asset.geometry
>>>>>>> 72561c1e
                line_x = [point.lon - lon0]
                line_y = [point.lat - lat0]
                is_placed_list = [
                    self.results[f"{asset.name}__asset_is_realized_{i}"]
                    for i in range(problem_years)
                ]
                if 1 in is_placed_list:
                    idx = np.round(is_placed_list.index(1))
                    plot_size = np.round(max(self.results[f"{asset.name}.Heat_flow"]) / 1.0e6)
<<<<<<< HEAD
                    plt.plot(line_x, line_y, "s", color=color[int(idx)], markersize=plot_size)
            elif isinstance(asset, esdl.ATES):
=======
                    plt.plot(line_x, line_y, ">", color=color[int(idx)], markersize=plot_size)
            elif isinstance(asset, esdl.HeatStorage):
>>>>>>> 72561c1e
                point = asset.geometry
                line_x = [point.lon - lon0]
                line_y = [point.lat - lat0]
                is_placed_list = [
                    self.results[f"{asset.name}__asset_is_realized_{i}"]
                    for i in range(problem_years)
                ]
                if 1 in is_placed_list:
                    idx = np.round(is_placed_list.index(1))
                    plot_size = np.round(max(self.results[f"{asset.name}.Heat_flow"]) / 1.0e6)
                    plt.plot(line_x, line_y, ">", color=color[int(idx)], markersize=plot_size)
<<<<<<< HEAD
            elif isinstance(asset, esdl.HeatStorage):
                point = asset.geometry
                line_x = [point.lon - lon0]
                line_y = [point.lat - lat0]
                is_placed_list = [
                    self.results[f"{asset.name}__asset_is_realized_{i}"]
                    for i in range(problem_years)
                ]
                if 1 in is_placed_list:
                    idx = np.round(is_placed_list.index(1))
                    plot_size = np.round(max(self.results[f"{asset.name}.Heat_flow"]) / 1.0e6)
                    plt.plot(line_x, line_y, ">", color=color[int(idx)], markersize=plot_size)
=======
>>>>>>> 72561c1e
            else:
                print(f"Asset {asset.name} is not placed on map")

        savefig = os.path.join(self.figure_folder, "geospatial_time_asset_placement.png")
<<<<<<< HEAD
        plt.savefig(savefig)
        plt.show()

    def plot_financials(self):
        parameters = self.parameters
        bounds = self.bounds
        # fixed opex
        fixed_opex_type = {}
        variable_opex_type = {}
        capex_cumulative_type = {}
        dt = np.diff(self.times)
        steps_per_year = int(len(self.times) / self.years)
        capex_year_totals = [0 for _ in range(self.years)]
        opex_year_totals = [0 for _ in range(self.years)]
        for asset in self.esh.get_all_instances_of_type(esdl.EnergyAsset):
            if asset in [
                *self.esh.get_all_instances_of_type(esdl.HeatingDemand),
                *self.esh.get_all_instances_of_type(esdl.HeatProducer),
                *self.esh.get_all_instances_of_type(esdl.HeatStorage),
                *self.esh.get_all_instances_of_type(esdl.Pipe),
            ]:
                asset_name = asset.name
                asset_type = str(type(asset))
                is_placed = self.get_asset_is__realized_symbols(asset_name)
                cumulative_capex_var = self.get_cumulative_capex_symbols(asset_name)
                fixed_operational_cost_coeff = parameters[
                    f"{asset_name}.fixed_operational_cost_coefficient"
                ]
                variable_operational_cost_coeff = parameters[
                    f"{asset_name}.variable_operational_cost_coefficient"
                ]
                # fixed_operational_cost =
                # optimization_problem._asset_fixed_operational_cost_map.get(
                #     asset_name)
                heat_flow_var = self.results[f"{asset_name}.Heat_flow"]
                max_power = 0.0
                if not isinstance(asset, esdl.Pipe):
                    max_power = bounds[f"{asset_name}__max_size"][1]
                    if max_power == 0:
                        raise RuntimeError(
                            f"Could not determine the max power of asset {asset_name}"
                        )
                # TODO: this can later be replaced by creating a new variable
                # {asset}_fix_operational_cost_{year} set equal to is_placed[i] *
                # _asset_fixed_operational_cost_map_var using bigm constraints.

                var_opex_costs = (
                    np.array(heat_flow_var[1:]) * variable_operational_cost_coeff * dt / 3600
                )
                if asset_type not in variable_opex_type.keys():
                    variable_opex_type[asset_type] = var_opex_costs
                else:
                    variable_opex_type[asset_type] += var_opex_costs

                for i in range(self.years):
                    if asset_type not in fixed_opex_type.keys():
                        fixed_opex_type[asset_type] = []
                    fixed_opex_costs = is_placed[i] * fixed_operational_cost_coeff * max_power
                    if len(fixed_opex_type[asset_type]) == i + 1:
                        fixed_opex_type[asset_type][i] += fixed_opex_costs
                    else:
                        fixed_opex_type[asset_type].append(fixed_opex_costs)

                    if asset_type not in capex_cumulative_type.keys():
                        capex_cumulative_type[asset_type] = []
                    cumulative_capex_costs = cumulative_capex_var[i]
                    if len(capex_cumulative_type[asset_type]) == i + 1:
                        capex_cumulative_type[asset_type][i] += cumulative_capex_costs
                    else:
                        capex_cumulative_type[asset_type].append(cumulative_capex_costs)

                    capex_year_totals[i] += cumulative_capex_costs
                    opex_year_totals[i] += fixed_opex_costs + sum(
                        var_opex_costs[i * steps_per_year : (i + 1) * steps_per_year]
                    )

        years = [i * 30 / self.years for i in range(self.years)]

        capex_year_totals = np.asarray(capex_year_totals)
        opex_year_totals = np.asarray(opex_year_totals)
        cumulative_opex_totals = np.cumsum(opex_year_totals * 30 / self.years)

        plt.figure()
        plt.plot(years, capex_year_totals + cumulative_opex_totals, label="costs")
        # plt.plot(years, revenue, label="revenue all connected")
        plt.plot(years, capex_year_totals, alpha=0.2, label="capex")
        plt.plot(years, cumulative_opex_totals, alpha=0.2, label="cumulative opex")
        plt.xlabel("time [years]")
        plt.ylabel("M€")
        plt.grid()
        plt.title("CAPEX, OPEX and revenue")
        plt.legend()
        savefig = os.path.join(self.figure_folder, "financial.png")
        plt.savefig(savefig)
        plt.show()

=======
        plt.savefig(savefig)
        plt.show()

    def plot_financials(self):
        parameters = self.parameters
        bounds = self.bounds
        fixed_opex_type = {}
        variable_opex_type = {}
        capex_cumulative_type = {}
        dt = np.diff(self.times)
        steps_per_year = int(len(self.times) / self.years)
        capex_year_totals = [0 for _ in range(self.years)]
        opex_year_totals = [0 for _ in range(self.years)]
        for asset in self.esh.get_all_instances_of_type(esdl.EnergyAsset):
            if asset in [
                *self.esh.get_all_instances_of_type(esdl.HeatingDemand),
                *self.esh.get_all_instances_of_type(esdl.HeatProducer),
                *self.esh.get_all_instances_of_type(esdl.HeatStorage),
                *self.esh.get_all_instances_of_type(esdl.Pipe),
            ]:
                asset_name = asset.name
                asset_type = str(type(asset))
                is_placed = self.get_asset_is__realized_symbols(asset_name)
                cumulative_capex_var = self.get_cumulative_capex_symbols(asset_name)
                fixed_operational_cost_coeff = parameters[
                    f"{asset_name}.fixed_operational_cost_coefficient"
                ]
                variable_operational_cost_coeff = parameters[
                    f"{asset_name}.variable_operational_cost_coefficient"
                ]
                # fixed_operational_cost =
                # optimization_problem._asset_fixed_operational_cost_map.get(
                #     asset_name)
                heat_flow_var = self.results[f"{asset_name}.Heat_flow"]
                max_power = 0.0
                if not isinstance(asset, esdl.Pipe):
                    max_power = bounds[f"{asset_name}__max_size"][1]
                    if max_power == 0:
                        raise RuntimeError(
                            f"Could not determine the max power of asset {asset_name}"
                        )
                # TODO: this can later be replaced by creating a new variable
                # {asset}_fix_operational_cost_{year} set equal to is_placed[i] *
                # _asset_fixed_operational_cost_map_var using bigm constraints.

                var_opex_costs = heat_flow_var[1:] * variable_operational_cost_coeff * dt / 3600
                if asset_type not in variable_opex_type.keys():
                    variable_opex_type[asset_type] = var_opex_costs
                else:
                    variable_opex_type[asset_type] += var_opex_costs

                for i in range(self.years):
                    if asset_type not in fixed_opex_type.keys():
                        fixed_opex_type[asset_type] = []
                    fixed_opex_costs = is_placed[i] * fixed_operational_cost_coeff * max_power
                    if len(fixed_opex_type[asset_type]) == i + 1:
                        fixed_opex_type[asset_type][i] += fixed_opex_costs
                    else:
                        fixed_opex_type[asset_type].append(fixed_opex_costs)

                    if asset_type not in capex_cumulative_type.keys():
                        capex_cumulative_type[asset_type] = []
                    cumulative_capex_costs = cumulative_capex_var[i]
                    if len(capex_cumulative_type[asset_type]) == i + 1:
                        capex_cumulative_type[asset_type][i] += cumulative_capex_costs
                    else:
                        capex_cumulative_type[asset_type].append(cumulative_capex_costs)

                    capex_year_totals[i] += cumulative_capex_costs
                    opex_year_totals[i] += fixed_opex_costs + sum(
                        var_opex_costs[i * steps_per_year : (i + 1) * steps_per_year]
                    )

        years = [i * self._horizon / self.years for i in range(self.years)]

        capex_year_totals = np.asarray(capex_year_totals)
        opex_year_totals = np.asarray(opex_year_totals)
        cumulative_opex_totals = np.cumsum(opex_year_totals * 30 / self.years)

        plt.figure()
        plt.plot(years, capex_year_totals + cumulative_opex_totals, label="costs")
        # plt.plot(years, revenue, label="revenue all connected")
        plt.plot(years, capex_year_totals, alpha=0.2, label="capex")
        plt.plot(years, cumulative_opex_totals, alpha=0.2, label="cumulative opex")
        plt.xlabel("time [years]")
        plt.ylabel("M€")
        plt.grid()
        plt.title("CAPEX, OPEX and revenue")
        plt.legend()
        savefig = os.path.join(self.figure_folder, "financial.png")
        plt.savefig(savefig)
        plt.show()

    # DO NOT DELETE: potential future use of post processing
>>>>>>> 72561c1e
    # def animate_init():
    #     line.set_data([], [])
    #     return (line,)
    #
    # def animate_fig(i):
    #     lat0 = 0.0  # 52.045
    #     lon0 = 0.0  # 4.315
    #     for id, asset in esdl_assets.items():
    #         if asset.asset_type == "Pipe":
    #             name = asset.name
    #             if "_ret" in name:
    #                 continue
    #             line_x = []
    #             line_y = []
    #             for point in asset.attributes["geometry"].point:
    #                 line_x.append((point.lon - lon0))
    #                 line_y.append((point.lat - lat0))
    #             is_placed_list = [results[f"{name}__is_placed_{i}"] for i in range(10)]
    #             if 1 in is_placed_list:
    #                 idx = np.round(is_placed_list.index(1))
    #                 if idx == i - 1:
    #                     plot_size = np.round(asset.attributes["innerDiameter"] * 20)
    #                     plt.plot(line_x, line_y, color[int(idx)], linewidth=plot_size)
    #                     # line.set_data(line_x, line_y)#, color[int(idx)], linewidth=plot_size)
    #         if asset.asset_type == "HeatingDemand":
    #             b = asset
    #             point = asset.attributes["geometry"]
    #             line_x = [(point.lon - lon0)]
    #             line_y = [(point.lat - lat0)]
    #             is_placed_list = [results[f"{asset.name}__is_placed_{i}"] for i in range(10)]
    #             if 1 in is_placed_list:
    #                 idx = np.round(is_placed_list.index(1))
    #                 if idx == i - 1:
    #                     plot_size =
<<<<<<< HEAD
    #                         np.round(max(results[f"{asset.name}.Heat_demand"]) / 1.0e6 * 3)
=======
    #                     np.round(max(results[f"{asset.name}.Heat_demand"]) / 1.0e6 * 3)
>>>>>>> 72561c1e
    #                     plt.plot(line_x, line_y, "o", color=color[int(idx)], markersize=plot_size)
    #                     # line.set_data(line_x, line_y)
    #         if (
    #             asset.asset_type == "HeatProducer"
    #             or asset.asset_type == "ResidualHeatSource"
    #             or asset.asset_type == "GeothermalSource"
    #         ):
    #             point = asset.attributes["geometry"]
    #             line_x = [(point.lon - lon0)]
    #             line_y = [(point.lat - lat0)]
    #             is_placed_list = [results[f"{asset.name}__is_placed_{i}"] for i in range(10)]
    #             if 1 in is_placed_list:
    #                 idx = np.round(is_placed_list.index(1))
    #                 if idx == i - 1:
    #                     plt.plot(line_x, line_y, "s", color=color[int(idx)])
    #                     # line.set_data(line_x, line_y)
    #         if asset.asset_type == "ATES":
    #             point = asset.attributes["geometry"]
    #             line_x = [(point.lon - lon0)]
    #             line_y = [(point.lat - lat0)]
    #             is_placed_list = [results[f"{asset.name}__is_placed_{i}"] for i in range(10)]
    #             if 1 in is_placed_list:
    #                 idx = np.round(is_placed_list.index(1))
    #                 if idx == i - 1:
    #                     plt.plot(line_x, line_y, ">", color=color[int(idx)])
    #                     # line.set_data(line_x,line_y)
    #     return (line,)

    def get_asset_is__realized_symbols(self, asset_name):
        var_names = [f"{asset_name}__asset_is_realized_{y}" for y in range(self.years)]
        return [self.results[var_n] for var_n in var_names]

    def get_cumulative_capex_symbols(self, asset_name):
        var_names = [
            f"{asset_name}__cumulative_investments_made_in_eur_year_{y}" for y in range(self.years)
        ]
<<<<<<< HEAD
        return [self.results[var_n] for var_n in var_names]


if __name__ == "__main__":
    kwargs = {
        "output_folder": r"C:\git\mesido\examples\municipality" r"\test2",
        "esdl_file_name": "GROW_withATES_Prod_install_full_GrowOptimized_costsupdated.esdl",
        "figure_folder": r"C:\git\mesido\examples\municipality\test2" r"\figures",
    }
    rolloutpost = RollOutPost(**kwargs)
    rolloutpost.all_plots()

=======
        return [self.results[var_n] for var_n in var_names]

>>>>>>> 72561c1e
<|MERGE_RESOLUTION|>--- conflicted
+++ resolved
@@ -1,570 +1,402 @@
-import os
-
-from esdl import esdl
-from esdl.esdl_handler import EnergySystemHandler
-
-import matplotlib.patches as mpatches
-from matplotlib import pyplot as plt
-
-from mesido.post_processing.post_processing_utils import extract_data_results_alias
-
-import numpy as np
-
-
-class RollOutPost:
-    """
-    This class contains the basic functions to plot the results of:
-     - the placement of assets geospatially and over time
-     - the allocation of assets over time.
-    """
-
-    def __init__(self, **kwargs):
-        self.output_folder = kwargs.get("output_folder")
-        self.input_folder = kwargs.get("input_folder", self.output_folder)
-        self.model_folder = kwargs.get("model_folder", self.output_folder)
-        self.figure_folder = kwargs.get("figure_folder")
-        self.esdl_file_name = kwargs.get("esdl_file_name", "ESDL_file.esdl")
-
-        self.results, raw_data = extract_data_results_alias(self.output_folder)
-        self.parameters = raw_data["parameters"]
-        self.bounds = raw_data["bounds"]
-
-        self.times = np.asarray(self.parameters["times"])
-        self.years = int((self.times[-1] - self.times[0]) / 8760 / 3600)
-<<<<<<< HEAD
-=======
-        self._horizon = 30  # total years that are represented by the self.years
->>>>>>> 72561c1e
-
-        self.esh = EnergySystemHandler()
-        self.esh.load_file(os.path.join(self.model_folder, self.esdl_file_name))
-
-    def all_plots(self):
-        """
-        This function runs all plotting function available for rollout and saves them to the
-        output folder.
-        """
-
-        self.plot_asset_allocation()
-        self.plot_geograph_time()
-        self.plot_financials()
-
-    def plot_asset_allocation(self):
-        """
-        This function plots the allocation of assets (demands, pipes, storages, sources)
-        over time and is saved the output folder.
-        """
-        results = self.results
-        ates_assets = self.esh.get_all_instances_of_type(esdl.ATES)
-<<<<<<< HEAD
-        for ates in ates_assets:
-            print(results[f"{ates.name}.Stored_heat"])
-=======
->>>>>>> 72561c1e
-
-        figure, ax = plt.subplots()
-        times = np.asarray(self.parameters["times"])
-        times = times - times[0]
-<<<<<<< HEAD
-        # times = self.times()
-        for ates in ates_assets:
-            # stored_heat = [results.get(f"{ates}.Stored_heat", 0) for t in range(times)]
-            plt.plot(
-                times / 3600 / 24,
-                np.array(results[f"{ates.name}.Stored_heat"]) / 1e9,
-                label=str(ates.name),
-=======
-        for ates in ates_assets:
-            plt.plot(
-                times / 3600 / 24, results[f"{ates.name}.Stored_heat"] / 1e9, label=str(ates.name)
->>>>>>> 72561c1e
-            )
-
-        plt.xlabel("Time [days]")
-        plt.ylabel("Stored Heat [GJ]")
-        plt.title("Heat Storage vs Time")
-        plt.legend()
-        plt.xticks(range(0, int(times[-1] / 3600 / 24) + 1, 20), minor=True)
-        coarse_ticks = [0, 365, 730, 1095]
-        plt.xticks(coarse_ticks, [str(t) for t in coarse_ticks])
-        plt.grid()
-        plt.tight_layout()
-        savefig = os.path.join(self.figure_folder, "heat_storage_vs_time.png")
-        plt.savefig(savefig)
-        plt.close()
-
-        figure, ax = plt.subplots()
-        heat_sources = self.esh.get_all_instances_of_type(esdl.HeatProducer)
-        for heatsource in heat_sources:
-<<<<<<< HEAD
-            # stored_heat = [results.get(f"{ates}.Stored_heat", 0) for t in range(times)]
-            plt.plot(
-                times / 3600 / 24,
-                np.array(results[f"{heatsource.name}.Heat_source"]) / 1e6,
-=======
-            plt.plot(
-                times / 3600 / 24,
-                results[f"{heatsource.name}.Heat_source"] / 1e6,
->>>>>>> 72561c1e
-                label=str(heatsource),
-            )
-
-        plt.xlabel("Time [days]")
-        plt.ylabel("Heat produced [MW]")
-        plt.title("Heat [produced] vs Time")
-        plt.legend()
-        plt.xticks(range(0, int(times[-1] / 3600 / 24) + 1, 20), minor=True)
-        coarse_ticks = [0, 365, 730, 1095]
-        plt.xticks(coarse_ticks, [str(t) for t in coarse_ticks])
-        plt.grid()
-        plt.tight_layout()
-        savefig = os.path.join(self.figure_folder, "heat_produced_vs_time.png")
-        plt.savefig(savefig)
-        plt.close()
-
-        figure, ax = plt.subplots()
-        for ates_asset in ates_assets:
-            ates = ates_asset.name
-<<<<<<< HEAD
-            # stored_heat = [results.get(f"{ates}.Stored_heat", 0) for t in range(times)]
-=======
->>>>>>> 72561c1e
-            plt.plot(
-                times / 3600 / 24,
-                np.array(results[f"{ates}.Heat_ates"]) / 1e6,
-                label=str(ates) + " Heat_ates",
-            )
-            plt.plot(
-                times / 3600 / 24,
-                np.array(results[f"{ates}.Heat_loss"]) / 1e6,
-                label=str(ates) + " Heat_loss",
-            )
-            plt.plot(
-                times / 3600 / 24,
-                np.array(results[f"{ates}.Storage_yearly_change"]) / 1e6,
-                label=str(ates) + " Storage_yearly_change",
-            )
-
-        plt.xlabel("Time [days]")
-        plt.ylabel("Heat [MW]")
-        plt.title("Heat  vs Time")
-        plt.legend()
-        plt.xticks(range(0, int(times[-1] / 3600 / 24) + 1, 20), minor=True)
-        coarse_ticks = [0, 365, 730, 1095]
-        plt.xticks(coarse_ticks, [str(t) for t in coarse_ticks])
-        plt.grid()
-        plt.tight_layout()
-        savefig = os.path.join(self.figure_folder, "heat_ates_vs_time.png")
-        plt.savefig(savefig)
-        plt.close()
-
-        total_pipe_length = 0.0
-        for pipe in self.esh.get_all_instances_of_type(esdl.Pipe):
-            total_pipe_length += pipe.length
-        print(total_pipe_length)
-
-    def plot_geograph_time(self):
-        """
-        This function plots the placements of assets (demands, pipes, storages, sources)
-        geographically over time and is saved in the output folder.
-        """
-
-        plt.figure()
-        color = ["b", "g", "r", "c", "m", "k", "y", "orange", "lime", "teal"]
-
-        legend_years = []
-<<<<<<< HEAD
-        problem_horizon = 30  # years
-        times = self.times
-        problem_years = int((times[-1] - times[0]) / 8760 / 3600)
-        yearstep = int(problem_horizon / problem_years)
-=======
-        times = self.times
-        problem_years = int((times[-1] - times[0]) / 8760 / 3600)
-        yearstep = int(self._horizon / problem_years)
->>>>>>> 72561c1e
-        for i in range(problem_years):
-            legend_years.append(
-                mpatches.Patch(color=color[i], label=f"year {i * yearstep} {(i + 1) * yearstep}")
-            )
-
-        plt.legend(handles=legend_years)
-        lat0 = 0.0  # 52.045
-        lon0 = 0.0  # 4.315
-        for asset in self.esh.get_all_instances_of_type(esdl.EnergyAsset):
-            if isinstance(asset, esdl.Pipe):
-                name = asset.name
-                if name.endswith("_ret"):
-                    continue
-                line_x = []
-                line_y = []
-                for point in asset.geometry.point:
-                    line_x.append((point.lon - lon0))
-                    line_y.append((point.lat - lat0))
-                is_placed_list = [
-                    self.results[f"{name}__asset_is_realized_{i}"] for i in range(problem_years)
-                ]
-                if 1 in is_placed_list:
-                    idx = np.round(is_placed_list.index(1))
-                    plot_size = np.round(asset.innerDiameter * 20)
-                    plt.plot(line_x, line_y, color[int(idx)], linewidth=plot_size)
-            elif isinstance(asset, esdl.HeatingDemand):
-                point = asset.geometry
-                line_x = [point.lon - lon0]
-                line_y = [point.lat - lat0]
-                is_placed_list = [
-                    self.results[f"{asset.name}__asset_is_realized_{i}"]
-                    for i in range(problem_years)
-                ]
-                if 1 in is_placed_list:
-                    idx = np.round(is_placed_list.index(1))
-                    plot_size = np.round(max(self.results[f"{asset.name}.Heat_demand"]) / 1.0e6 * 2)
-                    plt.plot(line_x, line_y, "o", color=color[int(idx)], markersize=plot_size)
-            elif isinstance(asset, esdl.HeatProducer):
-                point = asset.geometry
-<<<<<<< HEAD
-=======
-                line_x = [point.lon - lon0]
-                line_y = [point.lat - lat0]
-                is_placed_list = [
-                    self.results[f"{asset.name}__asset_is_realized_{i}"]
-                    for i in range(problem_years)
-                ]
-                if 1 in is_placed_list:
-                    idx = np.round(is_placed_list.index(1))
-                    plot_size = np.round(max(self.results[f"{asset.name}.Heat_flow"]) / 1.0e6)
-                    plt.plot(line_x, line_y, "s", color=color[int(idx)], markersize=plot_size)
-            elif isinstance(asset, esdl.ATES):
-                point = asset.geometry
->>>>>>> 72561c1e
-                line_x = [point.lon - lon0]
-                line_y = [point.lat - lat0]
-                is_placed_list = [
-                    self.results[f"{asset.name}__asset_is_realized_{i}"]
-                    for i in range(problem_years)
-                ]
-                if 1 in is_placed_list:
-                    idx = np.round(is_placed_list.index(1))
-                    plot_size = np.round(max(self.results[f"{asset.name}.Heat_flow"]) / 1.0e6)
-<<<<<<< HEAD
-                    plt.plot(line_x, line_y, "s", color=color[int(idx)], markersize=plot_size)
-            elif isinstance(asset, esdl.ATES):
-=======
-                    plt.plot(line_x, line_y, ">", color=color[int(idx)], markersize=plot_size)
-            elif isinstance(asset, esdl.HeatStorage):
->>>>>>> 72561c1e
-                point = asset.geometry
-                line_x = [point.lon - lon0]
-                line_y = [point.lat - lat0]
-                is_placed_list = [
-                    self.results[f"{asset.name}__asset_is_realized_{i}"]
-                    for i in range(problem_years)
-                ]
-                if 1 in is_placed_list:
-                    idx = np.round(is_placed_list.index(1))
-                    plot_size = np.round(max(self.results[f"{asset.name}.Heat_flow"]) / 1.0e6)
-                    plt.plot(line_x, line_y, ">", color=color[int(idx)], markersize=plot_size)
-<<<<<<< HEAD
-            elif isinstance(asset, esdl.HeatStorage):
-                point = asset.geometry
-                line_x = [point.lon - lon0]
-                line_y = [point.lat - lat0]
-                is_placed_list = [
-                    self.results[f"{asset.name}__asset_is_realized_{i}"]
-                    for i in range(problem_years)
-                ]
-                if 1 in is_placed_list:
-                    idx = np.round(is_placed_list.index(1))
-                    plot_size = np.round(max(self.results[f"{asset.name}.Heat_flow"]) / 1.0e6)
-                    plt.plot(line_x, line_y, ">", color=color[int(idx)], markersize=plot_size)
-=======
->>>>>>> 72561c1e
-            else:
-                print(f"Asset {asset.name} is not placed on map")
-
-        savefig = os.path.join(self.figure_folder, "geospatial_time_asset_placement.png")
-<<<<<<< HEAD
-        plt.savefig(savefig)
-        plt.show()
-
-    def plot_financials(self):
-        parameters = self.parameters
-        bounds = self.bounds
-        # fixed opex
-        fixed_opex_type = {}
-        variable_opex_type = {}
-        capex_cumulative_type = {}
-        dt = np.diff(self.times)
-        steps_per_year = int(len(self.times) / self.years)
-        capex_year_totals = [0 for _ in range(self.years)]
-        opex_year_totals = [0 for _ in range(self.years)]
-        for asset in self.esh.get_all_instances_of_type(esdl.EnergyAsset):
-            if asset in [
-                *self.esh.get_all_instances_of_type(esdl.HeatingDemand),
-                *self.esh.get_all_instances_of_type(esdl.HeatProducer),
-                *self.esh.get_all_instances_of_type(esdl.HeatStorage),
-                *self.esh.get_all_instances_of_type(esdl.Pipe),
-            ]:
-                asset_name = asset.name
-                asset_type = str(type(asset))
-                is_placed = self.get_asset_is__realized_symbols(asset_name)
-                cumulative_capex_var = self.get_cumulative_capex_symbols(asset_name)
-                fixed_operational_cost_coeff = parameters[
-                    f"{asset_name}.fixed_operational_cost_coefficient"
-                ]
-                variable_operational_cost_coeff = parameters[
-                    f"{asset_name}.variable_operational_cost_coefficient"
-                ]
-                # fixed_operational_cost =
-                # optimization_problem._asset_fixed_operational_cost_map.get(
-                #     asset_name)
-                heat_flow_var = self.results[f"{asset_name}.Heat_flow"]
-                max_power = 0.0
-                if not isinstance(asset, esdl.Pipe):
-                    max_power = bounds[f"{asset_name}__max_size"][1]
-                    if max_power == 0:
-                        raise RuntimeError(
-                            f"Could not determine the max power of asset {asset_name}"
-                        )
-                # TODO: this can later be replaced by creating a new variable
-                # {asset}_fix_operational_cost_{year} set equal to is_placed[i] *
-                # _asset_fixed_operational_cost_map_var using bigm constraints.
-
-                var_opex_costs = (
-                    np.array(heat_flow_var[1:]) * variable_operational_cost_coeff * dt / 3600
-                )
-                if asset_type not in variable_opex_type.keys():
-                    variable_opex_type[asset_type] = var_opex_costs
-                else:
-                    variable_opex_type[asset_type] += var_opex_costs
-
-                for i in range(self.years):
-                    if asset_type not in fixed_opex_type.keys():
-                        fixed_opex_type[asset_type] = []
-                    fixed_opex_costs = is_placed[i] * fixed_operational_cost_coeff * max_power
-                    if len(fixed_opex_type[asset_type]) == i + 1:
-                        fixed_opex_type[asset_type][i] += fixed_opex_costs
-                    else:
-                        fixed_opex_type[asset_type].append(fixed_opex_costs)
-
-                    if asset_type not in capex_cumulative_type.keys():
-                        capex_cumulative_type[asset_type] = []
-                    cumulative_capex_costs = cumulative_capex_var[i]
-                    if len(capex_cumulative_type[asset_type]) == i + 1:
-                        capex_cumulative_type[asset_type][i] += cumulative_capex_costs
-                    else:
-                        capex_cumulative_type[asset_type].append(cumulative_capex_costs)
-
-                    capex_year_totals[i] += cumulative_capex_costs
-                    opex_year_totals[i] += fixed_opex_costs + sum(
-                        var_opex_costs[i * steps_per_year : (i + 1) * steps_per_year]
-                    )
-
-        years = [i * 30 / self.years for i in range(self.years)]
-
-        capex_year_totals = np.asarray(capex_year_totals)
-        opex_year_totals = np.asarray(opex_year_totals)
-        cumulative_opex_totals = np.cumsum(opex_year_totals * 30 / self.years)
-
-        plt.figure()
-        plt.plot(years, capex_year_totals + cumulative_opex_totals, label="costs")
-        # plt.plot(years, revenue, label="revenue all connected")
-        plt.plot(years, capex_year_totals, alpha=0.2, label="capex")
-        plt.plot(years, cumulative_opex_totals, alpha=0.2, label="cumulative opex")
-        plt.xlabel("time [years]")
-        plt.ylabel("M€")
-        plt.grid()
-        plt.title("CAPEX, OPEX and revenue")
-        plt.legend()
-        savefig = os.path.join(self.figure_folder, "financial.png")
-        plt.savefig(savefig)
-        plt.show()
-
-=======
-        plt.savefig(savefig)
-        plt.show()
-
-    def plot_financials(self):
-        parameters = self.parameters
-        bounds = self.bounds
-        fixed_opex_type = {}
-        variable_opex_type = {}
-        capex_cumulative_type = {}
-        dt = np.diff(self.times)
-        steps_per_year = int(len(self.times) / self.years)
-        capex_year_totals = [0 for _ in range(self.years)]
-        opex_year_totals = [0 for _ in range(self.years)]
-        for asset in self.esh.get_all_instances_of_type(esdl.EnergyAsset):
-            if asset in [
-                *self.esh.get_all_instances_of_type(esdl.HeatingDemand),
-                *self.esh.get_all_instances_of_type(esdl.HeatProducer),
-                *self.esh.get_all_instances_of_type(esdl.HeatStorage),
-                *self.esh.get_all_instances_of_type(esdl.Pipe),
-            ]:
-                asset_name = asset.name
-                asset_type = str(type(asset))
-                is_placed = self.get_asset_is__realized_symbols(asset_name)
-                cumulative_capex_var = self.get_cumulative_capex_symbols(asset_name)
-                fixed_operational_cost_coeff = parameters[
-                    f"{asset_name}.fixed_operational_cost_coefficient"
-                ]
-                variable_operational_cost_coeff = parameters[
-                    f"{asset_name}.variable_operational_cost_coefficient"
-                ]
-                # fixed_operational_cost =
-                # optimization_problem._asset_fixed_operational_cost_map.get(
-                #     asset_name)
-                heat_flow_var = self.results[f"{asset_name}.Heat_flow"]
-                max_power = 0.0
-                if not isinstance(asset, esdl.Pipe):
-                    max_power = bounds[f"{asset_name}__max_size"][1]
-                    if max_power == 0:
-                        raise RuntimeError(
-                            f"Could not determine the max power of asset {asset_name}"
-                        )
-                # TODO: this can later be replaced by creating a new variable
-                # {asset}_fix_operational_cost_{year} set equal to is_placed[i] *
-                # _asset_fixed_operational_cost_map_var using bigm constraints.
-
-                var_opex_costs = heat_flow_var[1:] * variable_operational_cost_coeff * dt / 3600
-                if asset_type not in variable_opex_type.keys():
-                    variable_opex_type[asset_type] = var_opex_costs
-                else:
-                    variable_opex_type[asset_type] += var_opex_costs
-
-                for i in range(self.years):
-                    if asset_type not in fixed_opex_type.keys():
-                        fixed_opex_type[asset_type] = []
-                    fixed_opex_costs = is_placed[i] * fixed_operational_cost_coeff * max_power
-                    if len(fixed_opex_type[asset_type]) == i + 1:
-                        fixed_opex_type[asset_type][i] += fixed_opex_costs
-                    else:
-                        fixed_opex_type[asset_type].append(fixed_opex_costs)
-
-                    if asset_type not in capex_cumulative_type.keys():
-                        capex_cumulative_type[asset_type] = []
-                    cumulative_capex_costs = cumulative_capex_var[i]
-                    if len(capex_cumulative_type[asset_type]) == i + 1:
-                        capex_cumulative_type[asset_type][i] += cumulative_capex_costs
-                    else:
-                        capex_cumulative_type[asset_type].append(cumulative_capex_costs)
-
-                    capex_year_totals[i] += cumulative_capex_costs
-                    opex_year_totals[i] += fixed_opex_costs + sum(
-                        var_opex_costs[i * steps_per_year : (i + 1) * steps_per_year]
-                    )
-
-        years = [i * self._horizon / self.years for i in range(self.years)]
-
-        capex_year_totals = np.asarray(capex_year_totals)
-        opex_year_totals = np.asarray(opex_year_totals)
-        cumulative_opex_totals = np.cumsum(opex_year_totals * 30 / self.years)
-
-        plt.figure()
-        plt.plot(years, capex_year_totals + cumulative_opex_totals, label="costs")
-        # plt.plot(years, revenue, label="revenue all connected")
-        plt.plot(years, capex_year_totals, alpha=0.2, label="capex")
-        plt.plot(years, cumulative_opex_totals, alpha=0.2, label="cumulative opex")
-        plt.xlabel("time [years]")
-        plt.ylabel("M€")
-        plt.grid()
-        plt.title("CAPEX, OPEX and revenue")
-        plt.legend()
-        savefig = os.path.join(self.figure_folder, "financial.png")
-        plt.savefig(savefig)
-        plt.show()
-
-    # DO NOT DELETE: potential future use of post processing
->>>>>>> 72561c1e
-    # def animate_init():
-    #     line.set_data([], [])
-    #     return (line,)
-    #
-    # def animate_fig(i):
-    #     lat0 = 0.0  # 52.045
-    #     lon0 = 0.0  # 4.315
-    #     for id, asset in esdl_assets.items():
-    #         if asset.asset_type == "Pipe":
-    #             name = asset.name
-    #             if "_ret" in name:
-    #                 continue
-    #             line_x = []
-    #             line_y = []
-    #             for point in asset.attributes["geometry"].point:
-    #                 line_x.append((point.lon - lon0))
-    #                 line_y.append((point.lat - lat0))
-    #             is_placed_list = [results[f"{name}__is_placed_{i}"] for i in range(10)]
-    #             if 1 in is_placed_list:
-    #                 idx = np.round(is_placed_list.index(1))
-    #                 if idx == i - 1:
-    #                     plot_size = np.round(asset.attributes["innerDiameter"] * 20)
-    #                     plt.plot(line_x, line_y, color[int(idx)], linewidth=plot_size)
-    #                     # line.set_data(line_x, line_y)#, color[int(idx)], linewidth=plot_size)
-    #         if asset.asset_type == "HeatingDemand":
-    #             b = asset
-    #             point = asset.attributes["geometry"]
-    #             line_x = [(point.lon - lon0)]
-    #             line_y = [(point.lat - lat0)]
-    #             is_placed_list = [results[f"{asset.name}__is_placed_{i}"] for i in range(10)]
-    #             if 1 in is_placed_list:
-    #                 idx = np.round(is_placed_list.index(1))
-    #                 if idx == i - 1:
-    #                     plot_size =
-<<<<<<< HEAD
-    #                         np.round(max(results[f"{asset.name}.Heat_demand"]) / 1.0e6 * 3)
-=======
-    #                     np.round(max(results[f"{asset.name}.Heat_demand"]) / 1.0e6 * 3)
->>>>>>> 72561c1e
-    #                     plt.plot(line_x, line_y, "o", color=color[int(idx)], markersize=plot_size)
-    #                     # line.set_data(line_x, line_y)
-    #         if (
-    #             asset.asset_type == "HeatProducer"
-    #             or asset.asset_type == "ResidualHeatSource"
-    #             or asset.asset_type == "GeothermalSource"
-    #         ):
-    #             point = asset.attributes["geometry"]
-    #             line_x = [(point.lon - lon0)]
-    #             line_y = [(point.lat - lat0)]
-    #             is_placed_list = [results[f"{asset.name}__is_placed_{i}"] for i in range(10)]
-    #             if 1 in is_placed_list:
-    #                 idx = np.round(is_placed_list.index(1))
-    #                 if idx == i - 1:
-    #                     plt.plot(line_x, line_y, "s", color=color[int(idx)])
-    #                     # line.set_data(line_x, line_y)
-    #         if asset.asset_type == "ATES":
-    #             point = asset.attributes["geometry"]
-    #             line_x = [(point.lon - lon0)]
-    #             line_y = [(point.lat - lat0)]
-    #             is_placed_list = [results[f"{asset.name}__is_placed_{i}"] for i in range(10)]
-    #             if 1 in is_placed_list:
-    #                 idx = np.round(is_placed_list.index(1))
-    #                 if idx == i - 1:
-    #                     plt.plot(line_x, line_y, ">", color=color[int(idx)])
-    #                     # line.set_data(line_x,line_y)
-    #     return (line,)
-
-    def get_asset_is__realized_symbols(self, asset_name):
-        var_names = [f"{asset_name}__asset_is_realized_{y}" for y in range(self.years)]
-        return [self.results[var_n] for var_n in var_names]
-
-    def get_cumulative_capex_symbols(self, asset_name):
-        var_names = [
-            f"{asset_name}__cumulative_investments_made_in_eur_year_{y}" for y in range(self.years)
-        ]
-<<<<<<< HEAD
-        return [self.results[var_n] for var_n in var_names]
-
-
-if __name__ == "__main__":
-    kwargs = {
-        "output_folder": r"C:\git\mesido\examples\municipality" r"\test2",
-        "esdl_file_name": "GROW_withATES_Prod_install_full_GrowOptimized_costsupdated.esdl",
-        "figure_folder": r"C:\git\mesido\examples\municipality\test2" r"\figures",
-    }
-    rolloutpost = RollOutPost(**kwargs)
-    rolloutpost.all_plots()
-
-=======
-        return [self.results[var_n] for var_n in var_names]
-
->>>>>>> 72561c1e
+import os
+
+from esdl import esdl
+from esdl.esdl_handler import EnergySystemHandler
+
+import matplotlib.patches as mpatches
+from matplotlib import pyplot as plt
+
+from mesido.post_processing.post_processing_utils import extract_data_results_alias
+
+import numpy as np
+
+
+class RollOutPost:
+    """
+    This class contains the basic functions to plot the results of:
+     - the placement of assets geospatially and over time
+     - the allocation of assets over time.
+    """
+
+    def __init__(self, **kwargs):
+        self.output_folder = kwargs.get("output_folder")
+        self.input_folder = kwargs.get("input_folder", self.output_folder)
+        self.model_folder = kwargs.get("model_folder", self.output_folder)
+        self.figure_folder = kwargs.get("figure_folder")
+        self.esdl_file_name = kwargs.get("esdl_file_name", "ESDL_file.esdl")
+
+        self.results, raw_data = extract_data_results_alias(self.output_folder)
+        self.parameters = raw_data["parameters"]
+        self.bounds = raw_data["bounds"]
+
+        self.times = np.asarray(self.parameters["times"])
+        self.years = int((self.times[-1] - self.times[0]) / 8760 / 3600)
+        self._horizon = 30  # total years that are represented by the self.years
+
+        self.esh = EnergySystemHandler()
+        self.esh.load_file(os.path.join(self.model_folder, self.esdl_file_name))
+
+    def all_plots(self):
+        """
+        This function runs all plotting function available for rollout and saves them to the
+        output folder.
+        """
+
+        self.plot_asset_allocation()
+        self.plot_geograph_time()
+        self.plot_financials()
+
+    def plot_asset_allocation(self):
+        """
+        This function plots the allocation of assets (demands, pipes, storages, sources)
+        over time and is saved the output folder.
+        """
+        results = self.results
+        ates_assets = self.esh.get_all_instances_of_type(esdl.ATES)
+
+        figure, ax = plt.subplots()
+        times = np.asarray(self.parameters["times"])
+        times = times - times[0]
+        for ates in ates_assets:
+            plt.plot(
+                times / 3600 / 24, results[f"{ates.name}.Stored_heat"] / 1e9, label=str(ates.name)
+            )
+
+        plt.xlabel("Time [days]")
+        plt.ylabel("Stored Heat [GJ]")
+        plt.title("Heat Storage vs Time")
+        plt.legend()
+        plt.xticks(range(0, int(times[-1] / 3600 / 24) + 1, 20), minor=True)
+        coarse_ticks = [0, 365, 730, 1095]
+        plt.xticks(coarse_ticks, [str(t) for t in coarse_ticks])
+        plt.grid()
+        plt.tight_layout()
+        savefig = os.path.join(self.figure_folder, "heat_storage_vs_time.png")
+        plt.savefig(savefig)
+        plt.close()
+
+        figure, ax = plt.subplots()
+        heat_sources = self.esh.get_all_instances_of_type(esdl.HeatProducer)
+        for heatsource in heat_sources:
+            plt.plot(
+                times / 3600 / 24,
+                results[f"{heatsource.name}.Heat_source"] / 1e6,
+                label=str(heatsource),
+            )
+
+        plt.xlabel("Time [days]")
+        plt.ylabel("Heat produced [MW]")
+        plt.title("Heat [produced] vs Time")
+        plt.legend()
+        plt.xticks(range(0, int(times[-1] / 3600 / 24) + 1, 20), minor=True)
+        coarse_ticks = [0, 365, 730, 1095]
+        plt.xticks(coarse_ticks, [str(t) for t in coarse_ticks])
+        plt.grid()
+        plt.tight_layout()
+        savefig = os.path.join(self.figure_folder, "heat_produced_vs_time.png")
+        plt.savefig(savefig)
+        plt.close()
+
+        figure, ax = plt.subplots()
+        for ates_asset in ates_assets:
+            ates = ates_asset.name
+            plt.plot(
+                times / 3600 / 24,
+                np.array(results[f"{ates}.Heat_ates"]) / 1e6,
+                label=str(ates) + " Heat_ates",
+            )
+            plt.plot(
+                times / 3600 / 24,
+                np.array(results[f"{ates}.Heat_loss"]) / 1e6,
+                label=str(ates) + " Heat_loss",
+            )
+            plt.plot(
+                times / 3600 / 24,
+                np.array(results[f"{ates}.Storage_yearly_change"]) / 1e6,
+                label=str(ates) + " Storage_yearly_change",
+            )
+
+        plt.xlabel("Time [days]")
+        plt.ylabel("Heat [MW]")
+        plt.title("Heat  vs Time")
+        plt.legend()
+        plt.xticks(range(0, int(times[-1] / 3600 / 24) + 1, 20), minor=True)
+        coarse_ticks = [0, 365, 730, 1095]
+        plt.xticks(coarse_ticks, [str(t) for t in coarse_ticks])
+        plt.grid()
+        plt.tight_layout()
+        savefig = os.path.join(self.figure_folder, "heat_ates_vs_time.png")
+        plt.savefig(savefig)
+        plt.close()
+
+        total_pipe_length = 0.0
+        for pipe in self.esh.get_all_instances_of_type(esdl.Pipe):
+            total_pipe_length += pipe.length
+        print(total_pipe_length)
+
+    def plot_geograph_time(self):
+        """
+        This function plots the placements of assets (demands, pipes, storages, sources)
+        geographically over time and is saved in the output folder.
+        """
+
+        plt.figure()
+        color = ["b", "g", "r", "c", "m", "k", "y", "orange", "lime", "teal"]
+
+        legend_years = []
+        times = self.times
+        problem_years = int((times[-1] - times[0]) / 8760 / 3600)
+        yearstep = int(self._horizon / problem_years)
+        for i in range(problem_years):
+            legend_years.append(
+                mpatches.Patch(color=color[i], label=f"year {i * yearstep} {(i + 1) * yearstep}")
+            )
+
+        plt.legend(handles=legend_years)
+        lat0 = 0.0  # 52.045
+        lon0 = 0.0  # 4.315
+        for asset in self.esh.get_all_instances_of_type(esdl.EnergyAsset):
+            if isinstance(asset, esdl.Pipe):
+                name = asset.name
+                if name.endswith("_ret"):
+                    continue
+                line_x = []
+                line_y = []
+                for point in asset.geometry.point:
+                    line_x.append((point.lon - lon0))
+                    line_y.append((point.lat - lat0))
+                is_placed_list = [
+                    self.results[f"{name}__asset_is_realized_{i}"] for i in range(problem_years)
+                ]
+                if 1 in is_placed_list:
+                    idx = np.round(is_placed_list.index(1))
+                    plot_size = np.round(asset.innerDiameter * 20)
+                    plt.plot(line_x, line_y, color[int(idx)], linewidth=plot_size)
+            elif isinstance(asset, esdl.HeatingDemand):
+                point = asset.geometry
+                line_x = [point.lon - lon0]
+                line_y = [point.lat - lat0]
+                is_placed_list = [
+                    self.results[f"{asset.name}__asset_is_realized_{i}"]
+                    for i in range(problem_years)
+                ]
+                if 1 in is_placed_list:
+                    idx = np.round(is_placed_list.index(1))
+                    plot_size = np.round(max(self.results[f"{asset.name}.Heat_demand"]) / 1.0e6 * 2)
+                    plt.plot(line_x, line_y, "o", color=color[int(idx)], markersize=plot_size)
+            elif isinstance(asset, esdl.HeatProducer):
+                point = asset.geometry
+                line_x = [point.lon - lon0]
+                line_y = [point.lat - lat0]
+                is_placed_list = [
+                    self.results[f"{asset.name}__asset_is_realized_{i}"]
+                    for i in range(problem_years)
+                ]
+                if 1 in is_placed_list:
+                    idx = np.round(is_placed_list.index(1))
+                    plot_size = np.round(max(self.results[f"{asset.name}.Heat_flow"]) / 1.0e6)
+                    plt.plot(line_x, line_y, "s", color=color[int(idx)], markersize=plot_size)
+            elif isinstance(asset, esdl.ATES):
+                point = asset.geometry
+                line_x = [point.lon - lon0]
+                line_y = [point.lat - lat0]
+                is_placed_list = [
+                    self.results[f"{asset.name}__asset_is_realized_{i}"]
+                    for i in range(problem_years)
+                ]
+                if 1 in is_placed_list:
+                    idx = np.round(is_placed_list.index(1))
+                    plot_size = np.round(max(self.results[f"{asset.name}.Heat_flow"]) / 1.0e6)
+                    plt.plot(line_x, line_y, ">", color=color[int(idx)], markersize=plot_size)
+            elif isinstance(asset, esdl.HeatStorage):
+                point = asset.geometry
+                line_x = [point.lon - lon0]
+                line_y = [point.lat - lat0]
+                is_placed_list = [
+                    self.results[f"{asset.name}__asset_is_realized_{i}"]
+                    for i in range(problem_years)
+                ]
+                if 1 in is_placed_list:
+                    idx = np.round(is_placed_list.index(1))
+                    plot_size = np.round(max(self.results[f"{asset.name}.Heat_flow"]) / 1.0e6)
+                    plt.plot(line_x, line_y, ">", color=color[int(idx)], markersize=plot_size)
+            else:
+                print(f"Asset {asset.name} is not placed on map")
+
+        savefig = os.path.join(self.figure_folder, "geospatial_time_asset_placement.png")
+        plt.savefig(savefig)
+        plt.show()
+
+    def plot_financials(self):
+        parameters = self.parameters
+        bounds = self.bounds
+        fixed_opex_type = {}
+        variable_opex_type = {}
+        capex_cumulative_type = {}
+        dt = np.diff(self.times)
+        steps_per_year = int(len(self.times) / self.years)
+        capex_year_totals = [0 for _ in range(self.years)]
+        opex_year_totals = [0 for _ in range(self.years)]
+        for asset in self.esh.get_all_instances_of_type(esdl.EnergyAsset):
+            if asset in [
+                *self.esh.get_all_instances_of_type(esdl.HeatingDemand),
+                *self.esh.get_all_instances_of_type(esdl.HeatProducer),
+                *self.esh.get_all_instances_of_type(esdl.HeatStorage),
+                *self.esh.get_all_instances_of_type(esdl.Pipe),
+            ]:
+                asset_name = asset.name
+                asset_type = str(type(asset))
+                is_placed = self.get_asset_is__realized_symbols(asset_name)
+                cumulative_capex_var = self.get_cumulative_capex_symbols(asset_name)
+                fixed_operational_cost_coeff = parameters[
+                    f"{asset_name}.fixed_operational_cost_coefficient"
+                ]
+                variable_operational_cost_coeff = parameters[
+                    f"{asset_name}.variable_operational_cost_coefficient"
+                ]
+                # fixed_operational_cost =
+                # optimization_problem._asset_fixed_operational_cost_map.get(
+                #     asset_name)
+                heat_flow_var = self.results[f"{asset_name}.Heat_flow"]
+                max_power = 0.0
+                if not isinstance(asset, esdl.Pipe):
+                    max_power = bounds[f"{asset_name}__max_size"][1]
+                    if max_power == 0:
+                        raise RuntimeError(
+                            f"Could not determine the max power of asset {asset_name}"
+                        )
+                # TODO: this can later be replaced by creating a new variable
+                # {asset}_fix_operational_cost_{year} set equal to is_placed[i] *
+                # _asset_fixed_operational_cost_map_var using bigm constraints.
+
+                var_opex_costs = heat_flow_var[1:] * variable_operational_cost_coeff * dt / 3600
+                if asset_type not in variable_opex_type.keys():
+                    variable_opex_type[asset_type] = var_opex_costs
+                else:
+                    variable_opex_type[asset_type] += var_opex_costs
+
+                for i in range(self.years):
+                    if asset_type not in fixed_opex_type.keys():
+                        fixed_opex_type[asset_type] = []
+                    fixed_opex_costs = is_placed[i] * fixed_operational_cost_coeff * max_power
+                    if len(fixed_opex_type[asset_type]) == i + 1:
+                        fixed_opex_type[asset_type][i] += fixed_opex_costs
+                    else:
+                        fixed_opex_type[asset_type].append(fixed_opex_costs)
+
+                    if asset_type not in capex_cumulative_type.keys():
+                        capex_cumulative_type[asset_type] = []
+                    cumulative_capex_costs = cumulative_capex_var[i]
+                    if len(capex_cumulative_type[asset_type]) == i + 1:
+                        capex_cumulative_type[asset_type][i] += cumulative_capex_costs
+                    else:
+                        capex_cumulative_type[asset_type].append(cumulative_capex_costs)
+
+                    capex_year_totals[i] += cumulative_capex_costs
+                    opex_year_totals[i] += fixed_opex_costs + sum(
+                        var_opex_costs[i * steps_per_year : (i + 1) * steps_per_year]
+                    )
+
+        years = [i * self._horizon / self.years for i in range(self.years)]
+
+        capex_year_totals = np.asarray(capex_year_totals)
+        opex_year_totals = np.asarray(opex_year_totals)
+        cumulative_opex_totals = np.cumsum(opex_year_totals * 30 / self.years)
+
+        plt.figure()
+        plt.plot(years, capex_year_totals + cumulative_opex_totals, label="costs")
+        # plt.plot(years, revenue, label="revenue all connected")
+        plt.plot(years, capex_year_totals, alpha=0.2, label="capex")
+        plt.plot(years, cumulative_opex_totals, alpha=0.2, label="cumulative opex")
+        plt.xlabel("time [years]")
+        plt.ylabel("M€")
+        plt.grid()
+        plt.title("CAPEX, OPEX and revenue")
+        plt.legend()
+        savefig = os.path.join(self.figure_folder, "financial.png")
+        plt.savefig(savefig)
+        plt.show()
+
+    # DO NOT DELETE: potential future use of post processing
+    # def animate_init():
+    #     line.set_data([], [])
+    #     return (line,)
+    #
+    # def animate_fig(i):
+    #     lat0 = 0.0  # 52.045
+    #     lon0 = 0.0  # 4.315
+    #     for id, asset in esdl_assets.items():
+    #         if asset.asset_type == "Pipe":
+    #             name = asset.name
+    #             if "_ret" in name:
+    #                 continue
+    #             line_x = []
+    #             line_y = []
+    #             for point in asset.attributes["geometry"].point:
+    #                 line_x.append((point.lon - lon0))
+    #                 line_y.append((point.lat - lat0))
+    #             is_placed_list = [results[f"{name}__is_placed_{i}"] for i in range(10)]
+    #             if 1 in is_placed_list:
+    #                 idx = np.round(is_placed_list.index(1))
+    #                 if idx == i - 1:
+    #                     plot_size = np.round(asset.attributes["innerDiameter"] * 20)
+    #                     plt.plot(line_x, line_y, color[int(idx)], linewidth=plot_size)
+    #                     # line.set_data(line_x, line_y)#, color[int(idx)], linewidth=plot_size)
+    #         if asset.asset_type == "HeatingDemand":
+    #             b = asset
+    #             point = asset.attributes["geometry"]
+    #             line_x = [(point.lon - lon0)]
+    #             line_y = [(point.lat - lat0)]
+    #             is_placed_list = [results[f"{asset.name}__is_placed_{i}"] for i in range(10)]
+    #             if 1 in is_placed_list:
+    #                 idx = np.round(is_placed_list.index(1))
+    #                 if idx == i - 1:
+    #                     plot_size =
+    #                     np.round(max(results[f"{asset.name}.Heat_demand"]) / 1.0e6 * 3)
+    #                     plt.plot(line_x, line_y, "o", color=color[int(idx)], markersize=plot_size)
+    #                     # line.set_data(line_x, line_y)
+    #         if (
+    #             asset.asset_type == "HeatProducer"
+    #             or asset.asset_type == "ResidualHeatSource"
+    #             or asset.asset_type == "GeothermalSource"
+    #         ):
+    #             point = asset.attributes["geometry"]
+    #             line_x = [(point.lon - lon0)]
+    #             line_y = [(point.lat - lat0)]
+    #             is_placed_list = [results[f"{asset.name}__is_placed_{i}"] for i in range(10)]
+    #             if 1 in is_placed_list:
+    #                 idx = np.round(is_placed_list.index(1))
+    #                 if idx == i - 1:
+    #                     plt.plot(line_x, line_y, "s", color=color[int(idx)])
+    #                     # line.set_data(line_x, line_y)
+    #         if asset.asset_type == "ATES":
+    #             point = asset.attributes["geometry"]
+    #             line_x = [(point.lon - lon0)]
+    #             line_y = [(point.lat - lat0)]
+    #             is_placed_list = [results[f"{asset.name}__is_placed_{i}"] for i in range(10)]
+    #             if 1 in is_placed_list:
+    #                 idx = np.round(is_placed_list.index(1))
+    #                 if idx == i - 1:
+    #                     plt.plot(line_x, line_y, ">", color=color[int(idx)])
+    #                     # line.set_data(line_x,line_y)
+    #     return (line,)
+
+    def get_asset_is__realized_symbols(self, asset_name):
+        var_names = [f"{asset_name}__asset_is_realized_{y}" for y in range(self.years)]
+        return [self.results[var_n] for var_n in var_names]
+
+    def get_cumulative_capex_symbols(self, asset_name):
+        var_names = [
+            f"{asset_name}__cumulative_investments_made_in_eur_year_{y}" for y in range(self.years)
+        ]
+        return [self.results[var_n] for var_n in var_names]
+
+
+if __name__ == "__main__":
+    kwargs = {
+        "output_folder": r"C:\git\mesido\examples\municipality" r"\test2",
+        "esdl_file_name": "GROW_withATES_Prod_install_full_GrowOptimized_costsupdated.esdl",
+        "figure_folder": r"C:\git\mesido\examples\municipality\test2" r"\figures",
+    }
+    rolloutpost = RollOutPost(**kwargs)
+    rolloutpost.all_plots()