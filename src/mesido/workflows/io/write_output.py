--- conflicted
+++ resolved
@@ -19,11 +19,8 @@
 import mesido.esdl.esdl_parser
 from mesido.constants import GRAVITATIONAL_CONSTANT
 from mesido.esdl.edr_pipe_class import EDRPipeClass
-<<<<<<< HEAD
-from mesido.post_processing.post_processing_utils import pipe_velocity
-=======
 from mesido.network_common import NetworkSettings
->>>>>>> a40afda9
+from mesido.post_processing.post_processing_utils import pipe_pressure, pipe_velocity
 from mesido.workflows.utils.helpers import _sort_numbered
 
 import numpy as np
@@ -1174,23 +1171,14 @@
                         variables_one_hydraulic_system.append("PostProc.Velocity")
                         variables_two_hydraulic_system.append("PostProc.Velocity")
                         # Velocity at the pipe outlet [m/s]
-<<<<<<< HEAD
-                        post_processed_velocity = pipe_velocity(
-                            asset_name, "Heat", results, parameters
-=======
-                        post_processed["PostProc.Velocity"] = (
-                            results[f"{asset_name}.{commodity}Out.Q"]
-                            / parameters[f"{asset_name}.area"]
->>>>>>> a40afda9
+                        post_processed["PostProc.Velocity"] = pipe_velocity(
+                            asset_name, commodity, results, parameters
                         )
                         variables_one_hydraulic_system.append("PostProc.Pressure")
                         # TODO: seems unnecessary, pipes always only have 1 hydraulic system
                         variables_two_hydraulic_system.append("PostProc.Pressure")
-                        post_processed["PostProc.Pressure"] = (
-                            results[f"{asset_name}.{commodity}In.H"]  # m
-                            * GRAVITATIONAL_CONSTANT  # m/s2
-                            * parameters[f"{asset_name}.density"]  # g/m3
-                            / 1e3
+                        post_processed["PostProc.Pressure"] = pipe_pressure(
+                            asset_name, commodity, results, parameters
                         )  # Pa
 
                     # Depending on the port set, different carriers are assigned
