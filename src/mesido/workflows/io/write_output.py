import datetime
import json
import logging
import math
import numbers
import os
import sys
import traceback
import uuid
from pathlib import Path

import esdl
from esdl.profiles.influxdbprofilemanager import ConnectionSettings
from esdl.profiles.influxdbprofilemanager import InfluxDBProfileManager
from esdl.profiles.profilemanager import ProfileManager

import mesido.esdl.esdl_parser
from mesido.constants import GRAVITATIONAL_CONSTANT
from mesido.esdl.edr_pipe_class import EDRPipeClass
from mesido.network_common import NetworkSettings
from mesido.techno_economic_mixin import TechnoEconomicMixin
from mesido.workflows.utils.helpers import _sort_numbered

import numpy as np

import pandas as pd


from rtctools.optimization.timeseries import Timeseries


logger = logging.getLogger("mesido")


class ScenarioOutput(TechnoEconomicMixin):
    __optimized_energy_system_handler = None

    def __init__(self, **kwargs):
        super().__init__(**kwargs)
        self.model_folder = kwargs.get("model_folder")
        self.output_folder = kwargs.get("output_folder")
        self.esdl_file_name = kwargs.get("esdl_file_name", "ESDL_file.esdl")
        # Settings for influxdb when writing out result profile data to it
        # Default settings
        self.write_result_db_profiles = False
        self.influxdb_username = None
        self.influxdb_password = None

        base_error_string = "Missing influxdb setting for writing result profile data:"
        try:
            self.write_result_db_profiles = kwargs["write_result_db_profiles"]

            if self.write_result_db_profiles not in [True, False]:
                logger.error(
                    "Current setting of write_result_db_profiles is: "
                    f"{self.write_result_db_profiles} and it should be set to True or False"
                )
                sys.exit(1)

            if self.write_result_db_profiles:
                try:
                    self.influxdb_host = kwargs["influxdb_host"]
                    if len(self.influxdb_host) == 0:
                        logger.error(
                            "Current setting of influxdb_host is an empty string and it should"
                            " be the name of the host"
                        )
                        sys.exit(1)
                except KeyError:
                    logger.error(f"{base_error_string} host")
                    sys.exit(1)
                try:
                    self.influxdb_port = kwargs["influxdb_port"]
                    if not isinstance(self.influxdb_port, int):
                        logger.error(
                            "Current setting of influxdb_port is: "
                            f"{self.influxdb_port} and it should be set to int value (port number)"
                        )
                        sys.exit(1)
                except KeyError:
                    logger.error(f"{base_error_string} port")
                    sys.exit(1)
                try:
                    self.influxdb_username = kwargs["influxdb_username"]
                except KeyError:
                    logger.error(f"{base_error_string} username")
                    sys.exit(1)
                try:
                    self.influxdb_password = kwargs["influxdb_password"]
                except KeyError:
                    logger.error(f"{base_error_string} password")
                    sys.exit(1)
                try:
                    self.influxdb_ssl = kwargs["influxdb_ssl"]
                    if self.influxdb_ssl not in [True, False]:
                        logger.error(
                            "Current setting of influxdb_ssl is: "
                            f"{self.influxdb_ssl} and it should be set to True or False"
                        )
                        sys.exit(1)
                except KeyError:
                    logger.error(f"{base_error_string} ssl")
                    sys.exit(1)
                try:
                    self.influxdb_verify_ssl = kwargs["influxdb_verify_ssl"]
                    if self.influxdb_verify_ssl not in [True, False]:
                        logger.error(
                            "Current setting of influxdb_verify_ssl is: "
                            f"{self.influxdb_verify_ssl} and it should be set to True or False"
                        )
                        sys.exit(1)
                except KeyError:
                    logger.error("f{base_string} verify_ssl")
                    sys.exit(1)
        except KeyError:
            # Not writing out to a influxdb, so no settings are requried
            pass

    def get_optimized_esh(self):
        return self.__optimized_energy_system_handler

    def _write_html_output(self, template_name="mpc_buffer_sizing_output"):
        from jinja2 import Environment, FileSystemLoader

        assert self.ensemble_size == 1

        results = self.extract_results()
        parameters = self.parameters(0)

        # Format the priority results
        priority_results = [
            dict(
                number=number,
                success=success,
                pretty_time=f"{int(seconds // 60):02d}:{seconds % 60:06.3f}",
                objective_value=objective_value,
                return_status=stats["return_status"],
                secondary_return_status=stats.get("secondary_return_status", ""),
            )
            for (
                number,
                seconds,
                success,
                objective_value,
                stats,
            ) in self._priorities_output
        ]

        # Format the buffer results
        results_buffers_placed = {}
        results_buffers_size = {}
        results_sources_placed = {}
        results_sources_size = {}
        results_max_charging_rate = {}
        results_max_discharging_rate = {}

        for buffer in _sort_numbered(self.energy_system_components.get("heat_buffer", [])):
            if buffer in self._minimize_size_buffers:
                max_size_var = self._max_buffer_heat_map[buffer]
                results_buffers_size[buffer] = float(results[max_size_var][0]) / (
                    parameters[f"{buffer}.cp"]
                    * parameters[f"{buffer}.rho"]
                    * (parameters[f"{buffer}.T_supply"] - parameters[f"{buffer}.T_return"])
                )
            else:
                results_buffers_size[buffer] = "-"

            if buffer in self._optional_buffers:
                buffer_placement_var = self._buffer_placement_map[buffer]
                results_buffers_placed[buffer] = np.round(results[buffer_placement_var][0]) == 1.0
            else:
                results_buffers_placed[buffer] = "-"

            (_, hot_orient), _ = self.energy_system_topology.buffers[buffer]
            q = hot_orient * results[f"{buffer}.HeatIn.Q"]
            inds_charging = q > 0
            inds_discharging = q < 0

            results_max_charging_rate[buffer] = max(q[inds_charging]) if any(inds_charging) else 0.0
            results_max_discharging_rate[buffer] = (
                max(-1 * q[inds_discharging]) if any(inds_discharging) else 0.0
            )

        buffer_results = [
            dict(
                name=buffer,
                tune_size=buffer in self._minimize_size_buffers,
                tune_placement=buffer in self._optional_buffers,
                maximum_size=self._override_buffer_size[buffer],
                result_placed=results_buffers_placed[buffer],
                result_size=results_buffers_size[buffer],
                max_charging_rate=results_max_charging_rate[buffer],
                max_discharging_rate=results_max_discharging_rate[buffer],
            )
            for buffer in self.energy_system_components.get("heat_buffer", [])
        ]

        for source in _sort_numbered(self.energy_system_components["heat_source"]):
            if source in self._minimize_size_sources:
                max_size_var = self._max_source_heat_map[source]
                results_sources_size[source] = float(results[max_size_var][0]) / 10.0**3
            else:
                results_sources_size[source] = "-"

            if source in self._optional_sources:
                source_placement_var = self._source_placement_map[source]
                results_sources_placed[source] = np.round(results[source_placement_var][0]) == 1.0
            else:
                results_sources_placed[source] = "-"

        source_results = [
            dict(
                name=source,
                tune_size=source in self._minimize_size_sources,
                tune_placement=source in self._optional_sources,
                maximum_size=self._override_max_power[source],
                result_placed=results_sources_placed[source],
                result_size=results_sources_size[source],
            )
            for source in self.energy_system_components["heat_source"]
        ]

        # Format the pipe results
        # Note that we do not distinguish between routing and sizing
        # internally, but for the sake of the output we do.
        pipe_results = []

        for p in _sort_numbered(self.hot_pipes):
            pipe_classes = self.pipe_classes(p)
            tune_routing = len([pc for pc in pipe_classes if pc.inner_diameter == 0.0]) == 1
            inner_diameter = parameters[f"{p}.diameter"]
            asset = next(a for a in self.esdl_assets.values() if a.name == p)
            esdl_diameter = asset.attributes["innerDiameter"]

            if len(pipe_classes) <= 1:
                tune_size = False
                min_dn_size = "-"
                max_dn_size = "-"
                result_placed = "-"
                result_dn_size = "-"
            elif len(pipe_classes) == 2 and tune_routing:
                tune_size = False
                min_dn_size = "-"
                max_dn_size = "-"
                result_placed = "Yes" if inner_diameter > 0 else "No"
                result_dn_size = "-"
            else:
                sorted_pipe_classes = sorted(
                    [pc for pc in pipe_classes if pc.inner_diameter > 0],
                    key=lambda pc: pc.inner_diameter,
                )

                tune_size = True
                min_dn_size = sorted_pipe_classes[0].name
                max_dn_size = sorted_pipe_classes[-1].name
                result_placed = "Yes" if inner_diameter > 0 else "No"
                result_pipe_class = self.get_optimized_pipe_class(p)
                result_dn_size = (
                    result_pipe_class.name if result_pipe_class is not None else inner_diameter
                )

            pipe_results.append(
                dict(
                    name=p,
                    tune_size=tune_size,
                    tune_routing=tune_routing,
                    esdl_diameter=esdl_diameter,
                    min_dn_size=min_dn_size,
                    max_dn_size=max_dn_size,
                    result_placed=result_placed,
                    result_dn_size=result_dn_size,
                )
            )

        input_csv_tables = {
            os.path.basename(x): pd.read_csv(x).to_dict("records")
            for x in self._csv_input_parameter_files
        }

        # Actually write out the html file based on the template
        templates_dir = Path(__file__).parent / "templates"

        env = Environment(loader=FileSystemLoader(templates_dir))
        template = env.get_template(template_name + ".html")

        os.makedirs(self._html_output_dir, exist_ok=True)

        filename = self._html_output_dir / (template_name + ".html")

        with open(filename, "w", encoding="utf-8") as fh:
            fh.write(
                template.render(
                    buffer_results=buffer_results,
                    source_results=source_results,
                    pipe_results=pipe_results,
                    priority_results=priority_results,
                    input_csv_tables=input_csv_tables,
                )
            )

<<<<<<< HEAD
    def _write_updated_esdl(
        self,
        energy_system,
        network_type,
        optimizer_sim: bool = False,
    ):
        if network_type != NetworkSettings.NETWORK_TYPE_HEAT:
            logger.error(f"_write_updated_esdl does not support network type: {network_type}")
            sys.exit(1)

        from esdl.esdl_handler import EnergySystemHandler
=======
    def _add_kpis_to_energy_system(self, energy_system, optimizer_sim: bool = False):
>>>>>>> bd300ba4

        results = self.extract_results()
        parameters = self.parameters(0)

        # ------------------------------------------------------------------------------------------
        # KPIs
        # General cost breakdowns
        # ------------------------------------------------------------------------------------------
        kpis_top_level = esdl.KPIs(id=str(uuid.uuid4()))
        heat_source_energy_wh = {}
        asset_opex_breakdown = {}  # yearly cost
        tot_variable_opex_cost_euro = 0.0  # yearly cost
        tot_fixed_opex_cost_euro = 0.0  # yearly cost

        # cost over the total time horizon (number of year) being optimized:
        #   - parameters["number_of_years"]
        #   - these kpis are not created for the newtwork simualtor->optimizer_sim
        asset_timehorizon_opex_breakdown = {}
        tot_timehorizon_variable_opex_cost_euro = 0.0
        tot_timehorizon_fixed_opex_cost_euro = 0.0
        asset_timehorizon_capex_breakdown = {}
        tot_timehorizon_install_cost_euro = 0.0
        tot_timehorizon_invest_cost_euro = 0.0

        # Specify the correct time horizon:
        # Optimization=number of year: since it is taken into account in TCO minimization
        # Simulator=1: since 30 years of optimization is not applicable for the network simulator
        if not optimizer_sim:  # optimization mode
            optim_time_horizon = parameters["number_of_years"]
        elif optimizer_sim:  # network simulator mode
            optim_time_horizon = 1.0
        else:
            logger.error("Variable optimizer_sim has not been set")

        for _key, asset in self.esdl_assets.items():
            asset_placement_var = self._asset_aggregation_count_var_map[asset.name]
            placed = np.round(results[asset_placement_var][0]) >= 1.0

            if np.isnan(parameters[f"{asset.name}.technical_life"]) or np.isclose(
                parameters[f"{asset.name}.technical_life"], 0.0
            ):
                capex_factor = 1.0
            else:
                capex_factor = math.ceil(
                    optim_time_horizon / parameters[f"{asset.name}.technical_life"]
                )

            if placed:
                try:
                    asset_timehorizon_capex_breakdown[asset.asset_type] += (
                        results[f"{asset.name}__installation_cost"][0]
                        + results[f"{asset.name}__investment_cost"][0]
                    ) * capex_factor
                    tot_timehorizon_install_cost_euro += (
                        results[f"{asset.name}__installation_cost"][0]
                    ) * capex_factor
                    tot_timehorizon_invest_cost_euro += (
                        results[f"{asset.name}__investment_cost"][0]
                    ) * capex_factor

                    if (
                        results[f"{asset.name}__variable_operational_cost"][0] > 0.0
                        or results[f"{asset.name}__fixed_operational_cost"][0] > 0.0
                    ):
                        asset_opex_breakdown[asset.asset_type] += (
                            results[f"{asset.name}__variable_operational_cost"][0]
                            + results[f"{asset.name}__fixed_operational_cost"][0]
                        )
                        asset_timehorizon_opex_breakdown[asset.asset_type] += (
                            results[f"{asset.name}__variable_operational_cost"][0]
                            + results[f"{asset.name}__fixed_operational_cost"][0]
                        ) * optim_time_horizon

                        tot_variable_opex_cost_euro += results[
                            f"{asset.name}__variable_operational_cost"
                        ][0]
                        tot_fixed_opex_cost_euro += results[
                            f"{asset.name}__fixed_operational_cost"
                        ][0]
                        tot_timehorizon_variable_opex_cost_euro += (
                            results[f"{asset.name}__variable_operational_cost"][0]
                            * optim_time_horizon
                        )
                        tot_timehorizon_fixed_opex_cost_euro += (
                            results[f"{asset.name}__fixed_operational_cost"][0] * optim_time_horizon
                        )

                except KeyError:
                    try:
                        asset_timehorizon_capex_breakdown[asset.asset_type] = (
                            results[f"{asset.name}__installation_cost"][0]
                            + results[f"{asset.name}__investment_cost"][0]
                        ) * capex_factor
                        tot_timehorizon_install_cost_euro += (
                            results[f"{asset.name}__installation_cost"][0]
                        ) * capex_factor
                        tot_timehorizon_invest_cost_euro += (
                            results[f"{asset.name}__investment_cost"][0]
                        ) * capex_factor

                        if (
                            results[f"{asset.name}__variable_operational_cost"][0] > 0.0
                            or results[f"{asset.name}__fixed_operational_cost"][0] > 0.0
                        ):
                            asset_opex_breakdown[asset.asset_type] = (
                                results[f"{asset.name}__variable_operational_cost"][0]
                                + results[f"{asset.name}__fixed_operational_cost"][0]
                            )
                            asset_timehorizon_opex_breakdown[asset.asset_type] = (
                                asset_opex_breakdown[asset.asset_type] * optim_time_horizon
                            )

                            tot_variable_opex_cost_euro += results[
                                f"{asset.name}__variable_operational_cost"
                            ][0]
                            tot_fixed_opex_cost_euro += results[
                                f"{asset.name}__fixed_operational_cost"
                            ][0]
                            tot_timehorizon_variable_opex_cost_euro += (
                                results[f"{asset.name}__variable_operational_cost"][0]
                                * optim_time_horizon
                            )
                            tot_timehorizon_fixed_opex_cost_euro += (
                                results[f"{asset.name}__fixed_operational_cost"][0]
                                * optim_time_horizon
                            )

                    except KeyError:
                        # Do not add any costs. Items like joint
                        pass

                # TODO: show discharge energy (current display) and charge energy
                # (new display to be added for ATES etc)
                if (
                    asset.asset_type == "HeatProducer"
                    or asset.asset_type == "GenericProducer"
                    or asset.asset_type == "ResidualHeatSource"
                    or asset.asset_type == "GeothermalSource"
                    or asset.asset_type == "ResidualHeatSource"
                    or asset.asset_type == "GasHeater"
                ):
                    heat_source_energy_wh[asset.name] = np.sum(
                        results[f"{asset.name}.Heat_source"][1:]
                        * (self.times()[1:] - self.times()[0:-1])
                        / 3600
                    )
                # TODO: ATES, HEAT pump show Secondary_heat and Primary_heat and tank storage
                # elif ATES:
                #  summed_charge = np.sum(np.clip(heat_ates, 0.0, np.inf))
                #  summed_discharge = np.abs(np.sum(np.clip(heat_ates, -np.inf, 0.0)))
                # elif Heat pump
                # elif asset.asset_type == "HeatStorage":  # Heat discharged
                #     heat_source_energy_wh[asset.name] = np.sum(
                #         np.clip(results[f"{asset.name}.Heat_buffer"][1:], -np.inf, 0.0)
                #         * (self.times()[1:] - self.times()[0:-1])
                #         / 3600
                #     )

        kpis_top_level.kpi.append(
            esdl.DistributionKPI(
                name="High level cost breakdown [EUR] (yearly averaged)",
                distribution=esdl.StringLabelDistribution(
                    stringItem=[
                        esdl.StringItem(
                            label="CAPEX",
                            value=(
                                tot_timehorizon_install_cost_euro + tot_timehorizon_invest_cost_euro
                            )
                            / optim_time_horizon,
                        ),
                        esdl.StringItem(
                            label="OPEX",
                            value=tot_variable_opex_cost_euro + tot_fixed_opex_cost_euro,
                        ),
                    ]
                ),
                quantityAndUnit=esdl.esdl.QuantityAndUnitType(
                    physicalQuantity=esdl.PhysicalQuantityEnum.COST, unit=esdl.UnitEnum.EURO
                ),
            )
        )

        if not optimizer_sim:
            kpis_top_level.kpi.append(
                esdl.DistributionKPI(
                    name=f"High level cost breakdown [EUR] ({optim_time_horizon} year period)",
                    distribution=esdl.StringLabelDistribution(
                        stringItem=[
                            esdl.StringItem(
                                label="CAPEX",
                                value=tot_timehorizon_install_cost_euro
                                + tot_timehorizon_invest_cost_euro,
                            ),
                            esdl.StringItem(
                                label="OPEX",
                                value=(
                                    tot_timehorizon_variable_opex_cost_euro
                                    + tot_timehorizon_fixed_opex_cost_euro
                                ),
                            ),
                        ]
                    ),
                    quantityAndUnit=esdl.esdl.QuantityAndUnitType(
                        physicalQuantity=esdl.PhysicalQuantityEnum.COST, unit=esdl.UnitEnum.EURO
                    ),
                )
            )

        kpis_top_level.kpi.append(
            esdl.DistributionKPI(
                name="Overall cost breakdown [EUR] (yearly averaged)",
                distribution=esdl.StringLabelDistribution(
                    stringItem=[
                        esdl.StringItem(
                            label="Installation",
                            value=(tot_timehorizon_install_cost_euro / optim_time_horizon),
                        ),
                        esdl.StringItem(
                            label="Investment",
                            value=(tot_timehorizon_invest_cost_euro / optim_time_horizon),
                        ),
                        esdl.StringItem(label="Variable OPEX", value=tot_variable_opex_cost_euro),
                        esdl.StringItem(label="Fixed OPEX", value=tot_fixed_opex_cost_euro),
                    ]
                ),
                quantityAndUnit=esdl.esdl.QuantityAndUnitType(
                    physicalQuantity=esdl.PhysicalQuantityEnum.COST, unit=esdl.UnitEnum.EURO
                ),
            )
        )
        if not optimizer_sim:
            kpis_top_level.kpi.append(
                esdl.DistributionKPI(
                    name=f"Overall cost breakdown [EUR] ({optim_time_horizon} year period)",
                    distribution=esdl.StringLabelDistribution(
                        stringItem=[
                            esdl.StringItem(
                                label="Installation", value=tot_timehorizon_install_cost_euro
                            ),
                            esdl.StringItem(
                                label="Investment", value=tot_timehorizon_invest_cost_euro
                            ),
                            esdl.StringItem(
                                label="Variable OPEX",
                                value=tot_timehorizon_variable_opex_cost_euro,
                            ),
                            esdl.StringItem(
                                label="Fixed OPEX",
                                value=tot_timehorizon_fixed_opex_cost_euro,
                            ),
                        ]
                    ),
                    quantityAndUnit=esdl.esdl.QuantityAndUnitType(
                        physicalQuantity=esdl.PhysicalQuantityEnum.COST, unit=esdl.UnitEnum.EURO
                    ),
                )
            )

            kpis_top_level.kpi.append(
                esdl.DistributionKPI(
                    name=f"CAPEX breakdown [EUR] ({optim_time_horizon} year period)",
                    distribution=esdl.StringLabelDistribution(
                        stringItem=[
                            esdl.StringItem(label=key, value=value)
                            for key, value in asset_timehorizon_capex_breakdown.items()
                        ]
                    ),
                    quantityAndUnit=esdl.esdl.QuantityAndUnitType(
                        physicalQuantity=esdl.PhysicalQuantityEnum.COST, unit=esdl.UnitEnum.EURO
                    ),
                )
            )

        kpis_top_level.kpi.append(
            esdl.DistributionKPI(
                name="OPEX breakdown [EUR] (yearly averaged)",
                distribution=esdl.StringLabelDistribution(
                    stringItem=[
                        esdl.StringItem(label=key, value=value)
                        for key, value in asset_opex_breakdown.items()
                    ]
                ),
                quantityAndUnit=esdl.esdl.QuantityAndUnitType(
                    physicalQuantity=esdl.PhysicalQuantityEnum.COST, unit=esdl.UnitEnum.EURO
                ),
            )
        )
        if not optimizer_sim:
            kpis_top_level.kpi.append(
                esdl.DistributionKPI(
                    name=f"OPEX breakdown [EUR] ({optim_time_horizon} year period)",
                    distribution=esdl.StringLabelDistribution(
                        stringItem=[
                            esdl.StringItem(label=key, value=value)
                            for key, value in asset_timehorizon_opex_breakdown.items()
                        ]
                    ),
                    quantityAndUnit=esdl.esdl.QuantityAndUnitType(
                        physicalQuantity=esdl.PhysicalQuantityEnum.COST, unit=esdl.UnitEnum.EURO
                    ),
                )
            )

        kpis_top_level.kpi.append(
            esdl.DistributionKPI(
                name="Energy production [Wh] (yearly averaged)",
                distribution=esdl.StringLabelDistribution(
                    stringItem=[
                        esdl.StringItem(label=key, value=value)
                        for key, value in heat_source_energy_wh.items()
                    ]
                ),
                quantityAndUnit=esdl.esdl.QuantityAndUnitType(
                    physicalQuantity=esdl.PhysicalQuantityEnum.ENERGY, unit=esdl.UnitEnum.WATTHOUR
                ),
            )
        )
        energy_system.instance[0].area.KPIs = kpis_top_level
        # ------------------------------------------------------------------------------------------
        # Cost breakdowns per polygon areas (can consist of several assets of differents types)
        # Notes:
        # - OPEX KPIs are taken into account for energy sources only.
        # - We assume that all energy produced outside of the the subarea comes in via a milp
        #   exchanger that is part of the subarea.
        # TODO: Investigate if no cost in the ESDL then this breaks ESDL visibility
        total_energy_produced_locally_wh = {}
        total_energy_consumed_locally_wh = {}
        estimated_energy_from_local_source_perc = {}
        estimated_energy_from_regional_source_perc = {}

        for subarea in energy_system.instance[0].area.area:
            area_investment_cost = 0.0
            area_installation_cost = 0.0
            area_variable_opex_cost = 0.0
            area_fixed_opex_cost = 0.0

            kpis = esdl.KPIs(id=str(uuid.uuid4()))
            # Here we make a breakdown of the produced energy in the subarea. Where we assume that
            # all energy produced outside of the the subarea comes in via a milp exchanger that is
            # part of the subarea.
            energy_breakdown = {}
            for asset in subarea.asset:
                asset_name = asset.name
                asset_type = self.get_asset_from_asset_name(asset_name).asset_type

                asset_placement_var = self._asset_aggregation_count_var_map[asset.name]
                placed = np.round(results[asset_placement_var][0]) >= 1.0

                if placed:
                    if asset_type == "Joint":
                        continue
                    try:
                        energy_breakdown[asset_type] += np.sum(results[f"{asset_name}.Heat_source"])
                    except KeyError:
                        try:
                            energy_breakdown[asset_type] = np.sum(
                                results[f"{asset_name}.Heat_source"]
                            )
                        except KeyError:
                            try:
                                energy_breakdown[asset_type] += np.sum(
                                    results[f"{asset_name}.Secondary_heat"]
                                )
                            except KeyError:
                                try:
                                    energy_breakdown[asset_type] = np.sum(
                                        results[f"{asset_name}.Secondary_heat"]
                                    )
                                except KeyError:
                                    pass

                    # Create KPIs by using applicable costs for the specific asset
                    area_investment_cost += results[self._asset_investment_cost_map[asset_name]][0]
                    area_installation_cost += results[
                        self._asset_installation_cost_map[asset_name]
                    ][0]
                    area_variable_opex_cost += results[
                        self._asset_variable_operational_cost_map[asset_name]
                    ][0]
                    area_fixed_opex_cost += results[
                        self._asset_fixed_operational_cost_map[asset_name]
                    ][0]

                    # Calculate the total energy [Wh] consumed/produced in an are.
                    # Note: milp losses of buffers, ATES' and pipes are included in the area energy
                    # consumption
                    if asset_name in self.energy_system_components.get("heat_source", []):
                        try:
                            total_energy_produced_locally_wh[subarea.name] += np.sum(
                                results[f"{asset_name}.Heat_source"][1:]
                                * (self.times()[1:] - self.times()[0:-1])
                                / 3600.0
                            )
                        except KeyError:
                            total_energy_produced_locally_wh[subarea.name] = np.sum(
                                results[f"{asset_name}.Heat_source"][1:]
                                * (self.times()[1:] - self.times()[0:-1])
                                / 3600.0
                            )
                    if asset_name in self.energy_system_components.get("heat_demand", []):
                        flow_variable = results[f"{asset_name}.Heat_demand"][1:]
                    elif asset_name in self.energy_system_components.get("heat_buffer", []):
                        flow_variable = results[f"{asset_name}.Heat_buffer"][1:]
                    elif asset_name in self.energy_system_components.get("ates", []):
                        flow_variable = results[f"{asset_name}.Heat_ates"][1:]
                    elif asset_name in self.energy_system_components.get("heat_pipe", []):
                        flow_variable = (
                            np.ones(len(self.times())) * results[f"{asset_name}__hn_heat_loss"]
                        )
                    else:
                        flow_variable = ""
                    if (
                        asset_name in self.energy_system_components.get("heat_demand", [])
                        or asset_name in self.energy_system_components.get("heat_buffer", [])
                        or asset_name in self.energy_system_components.get("ates", [])
                        or asset_name in self.energy_system_components.get("heat_pipe", [])
                    ):
                        try:
                            total_energy_consumed_locally_wh[subarea.name] += np.sum(
                                flow_variable * (self.times()[1:] - self.times()[0:-1]) / 3600.0
                            )
                        except KeyError:
                            total_energy_consumed_locally_wh[subarea.name] = np.sum(
                                flow_variable * (self.times()[1:] - self.times()[0:-1]) / 3600.0
                            )
                    # end Calculate the total energy consumed/produced in an area
                # end if placed loop
            # end asset loop

            # Calculate the estimated energy source [%] for an area
            try:
                if not np.isnan(total_energy_produced_locally_wh[subarea.name]):
                    total_energy_produced_locally_wh_area = total_energy_produced_locally_wh[
                        subarea.name
                    ]
                else:
                    total_energy_produced_locally_wh_area = 0.0
            except KeyError:
                total_energy_produced_locally_wh_area = 0.0

            try:
                if not np.isnan(total_energy_consumed_locally_wh[subarea.name]) and np.isclose(
                    total_energy_consumed_locally_wh[subarea.name], 0.0
                ):
                    estimated_energy_from_local_source_perc[subarea.name] = min(
                        total_energy_produced_locally_wh_area
                        / total_energy_consumed_locally_wh[subarea.name]
                        * 100.0,
                        100.0,
                    )
                    estimated_energy_from_regional_source_perc[subarea.name] = min(
                        (100.0 - estimated_energy_from_local_source_perc[subarea.name]), 100.0
                    )
                else:
                    estimated_energy_from_local_source_perc[subarea.name] = 0.0
                    estimated_energy_from_regional_source_perc[subarea.name] = 0.0
                    logger.warning(
                        f"KPI estimated energy from local & regional source have been set to 0.0"
                        f" in area {subarea.name}. Reason: area local energy"
                        f" consumption value is: {total_energy_consumed_locally_wh[subarea.name]}"
                    )
            except KeyError:
                # Nothing to do, go on to next section of code
                pass

            # Here we add KPIs to the polygon area which allows to visualize them by hovering over
            # it with the mouse
            # Only update kpis if one of the costs > 0, else esdl file will be corrupted
            # TODO: discuss strange behaviour with Edwin - temporarily use of "True" in line below
            if area_investment_cost > 0.0 or area_installation_cost > 0.0 or True:
                kpis.kpi.append(
                    esdl.DoubleKPI(
                        value=area_investment_cost / 1.0e6,
                        name="Investment",
                        quantityAndUnit=esdl.esdl.QuantityAndUnitType(
                            physicalQuantity=esdl.PhysicalQuantityEnum.COST,
                            unit=esdl.UnitEnum.EURO,
                            multiplier=esdl.MultiplierEnum.MEGA,
                        ),
                    )
                )
                kpis.kpi.append(
                    esdl.DoubleKPI(
                        value=area_installation_cost / 1.0e6,
                        name="Installation",
                        quantityAndUnit=esdl.esdl.QuantityAndUnitType(
                            physicalQuantity=esdl.PhysicalQuantityEnum.COST,
                            unit=esdl.UnitEnum.EURO,
                            multiplier=esdl.MultiplierEnum.MEGA,
                        ),
                    )
                )
            # Only update kpis if one of the costs > 0, else esdl file will be corrupted
            # TODO: discuss strange behaviour with Edwin - temporarily use of "True" in line below
            if area_variable_opex_cost > 0.0 or area_fixed_opex_cost > 0.0 or True:
                kpis.kpi.append(
                    esdl.DoubleKPI(
                        value=area_variable_opex_cost / 1.0e6,
                        name="Variable OPEX (year 1)",
                        quantityAndUnit=esdl.esdl.QuantityAndUnitType(
                            physicalQuantity=esdl.PhysicalQuantityEnum.COST,
                            unit=esdl.UnitEnum.EURO,
                            multiplier=esdl.MultiplierEnum.MEGA,
                        ),
                    )
                )
                kpis.kpi.append(
                    esdl.DoubleKPI(
                        value=area_fixed_opex_cost / 1.0e6,
                        name="Fixed OPEX (year 1)",
                        quantityAndUnit=esdl.esdl.QuantityAndUnitType(
                            physicalQuantity=esdl.PhysicalQuantityEnum.COST,
                            unit=esdl.UnitEnum.EURO,
                            multiplier=esdl.MultiplierEnum.MEGA,
                        ),
                    )
                )

            try:
                if total_energy_consumed_locally_wh[subarea.name] >= 0.0:
                    kpis.kpi.append(
                        esdl.DoubleKPI(
                            value=round(estimated_energy_from_local_source_perc[subarea.name], 1),
                            name="Estimated energy from local source(s) [%]",
                            quantityAndUnit=esdl.esdl.QuantityAndUnitType(
                                unit=esdl.UnitEnum.PERCENT,
                                multiplier=esdl.MultiplierEnum.NONE,
                            ),
                        )
                    )
                    kpis.kpi.append(
                        esdl.DoubleKPI(
                            value=round(
                                estimated_energy_from_regional_source_perc[subarea.name], 1
                            ),
                            name="Estimated energy from regional source(s) [%]",
                            quantityAndUnit=esdl.esdl.QuantityAndUnitType(
                                unit=esdl.UnitEnum.PERCENT,
                                multiplier=esdl.MultiplierEnum.NONE,
                            ),
                        )
                    )
                    kpis.kpi.append(
                        esdl.DoubleKPI(
                            value=round(total_energy_consumed_locally_wh[subarea.name] / 1.0e9, 1),
                            name="Total energy consumed [GWh]",
                            quantityAndUnit=esdl.esdl.QuantityAndUnitType(
                                physicalQuantity=esdl.PhysicalQuantityEnum.ENERGY,
                                unit=esdl.UnitEnum.WATTHOUR,
                                multiplier=esdl.MultiplierEnum.GIGA,
                            ),
                        )
                    )
            except KeyError:
                # Do nothing because this area does not have any energy consumption
                pass

            # Create plots in the dashboard
            # Top level KPIs: Cost breakdown in a polygon area (for all assest grouped together)
            kpi_name = f"{subarea.name}: Asset cost breakdown [EUR]"
            if (area_installation_cost > 0.0 or area_investment_cost > 0.0) and (
                area_variable_opex_cost > 0.0 or area_fixed_opex_cost > 0.0
            ):
                polygon_area_string_item = [
                    esdl.StringItem(label="Installation", value=area_installation_cost),
                    esdl.StringItem(label="Investment", value=area_investment_cost),
                    esdl.StringItem(label="Variable OPEX", value=area_variable_opex_cost),
                    esdl.StringItem(label="Fixed OPEX", value=area_fixed_opex_cost),
                ]
            elif area_installation_cost > 0.0 or area_investment_cost > 0.0:
                polygon_area_string_item = [
                    esdl.StringItem(label="Installation", value=area_installation_cost),
                    esdl.StringItem(label="Investment", value=area_investment_cost),
                ]
            elif area_variable_opex_cost > 0.0 or area_fixed_opex_cost > 0.0:
                polygon_area_string_item = [
                    esdl.StringItem(label="Variable OPEX", value=area_variable_opex_cost),
                    esdl.StringItem(label="Fixed OPEX", value=area_fixed_opex_cost),
                ]
            if (
                area_installation_cost > 0.0
                or area_investment_cost > 0.0
                or area_variable_opex_cost > 0.0
                or area_fixed_opex_cost > 0.0
            ):
                kpis_top_level.kpi.append(
                    esdl.DistributionKPI(
                        name=kpi_name,
                        distribution=esdl.StringLabelDistribution(
                            stringItem=polygon_area_string_item
                        ),
                        quantityAndUnit=esdl.esdl.QuantityAndUnitType(
                            physicalQuantity=esdl.PhysicalQuantityEnum.COST, unit=esdl.UnitEnum.EURO
                        ),
                    )
                )

            # Here we add a distribution KPI to the subarea to which gives a piechart
            # !!!!!!!!!!!!!!! This will only work if the source is in the area?
            # TODO: Still to be resolved since piecharts are still a work in progress in mapeditor
            # kpis.kpi.append(
            #     esdl.DistributionKPI(
            #         name="Energy breakdown ?",
            #         distribution=esdl.StringLabelDistribution(
            #             stringItem=[
            #                 esdl.StringItem(label=key, value=value) for key,
            #                 value in energy_breakdown.items()
            #             ]
            #         )
            #     )
            # )
            subarea.KPIs = kpis
        # ebd sub-area loop

        # end KPIs

    def _write_updated_esdl(
        self, energy_system, optimizer_sim: bool = False, add_kpis: bool = True
    ):
        from esdl.esdl_handler import EnergySystemHandler

        results = self.extract_results()
        parameters = self.parameters(0)

        input_energy_system_id = energy_system.id
        energy_system.id = str(uuid.uuid4())
        if optimizer_sim:  # network simulator
            energy_system.name = energy_system.name + "_Simulation"
        else:  # network optimization
            energy_system.name = energy_system.name + "_GrowOptimized"

        def _name_to_asset(name):
            return next(
                (x for x in energy_system.eAllContents() if hasattr(x, "name") and x.name == name)
            )

        if add_kpis:
            self._add_kpis_to_energy_system(energy_system, optimizer_sim)

        # ------------------------------------------------------------------------------------------
        # Placement
        for _, attributes in self.esdl_assets.items():
            name = attributes.name
            if name in [
                *self.energy_system_components.get("heat_source", []),
                *self.energy_system_components.get("ates", []),
                *self.energy_system_components.get("heat_buffer", []),
            ]:
                asset = _name_to_asset(name)
                asset_placement_var = self._asset_aggregation_count_var_map[name]
                placed = np.round(results[asset_placement_var][0]) >= 1.0
                max_size = results[self._asset_max_size_map[name]][0]

                if asset in self.energy_system_components.get("heat_buffer", []):
                    asset.capacity = max_size
                    asset.volume = max_size / (
                        parameters[f"{name}.cp"]
                        * parameters[f"{name}.rho"]
                        * parameters[f"{name}.dT"]
                    )
                else:
                    asset.power = max_size
                if not placed:
                    asset.delete(recursive=True)
                else:
                    asset.state = esdl.AssetStateEnum.ENABLED

        # Pipes:
        edr_pipe_properties_to_copy = ["innerDiameter", "outerDiameter", "diameter", "material"]

        esh_edr = EnergySystemHandler()

        for pipe in self.energy_system_components.get("heat_pipe", []):

            pipe_classes = self.pipe_classes(pipe)
            # When a pipe has not been optimized, enforce pipe to be shown in the simulator
            # ESDL.
            if not pipe_classes:
                if not optimizer_sim:
                    continue
                else:
                    asset.state = esdl.AssetStateEnum.ENABLED

            if not optimizer_sim:
                pipe_class = self.get_optimized_pipe_class(pipe)

            if parameters[f"{pipe}.diameter"] != 0.0 or any(np.abs(results[f"{pipe}.Q"]) > 1.0e-9):
                # if not isinstance(pipe_class, EDRPipeClass):
                #     assert pipe_class.name == f"{pipe}_orig"
                #     continue
                # print(results[f"{pipe}.Q"])
                # print(pipe + " has pipeclass: " + pipe_class.name )
                # print(pipe + f" has diameter: " + pipe_class.name)

                if not optimizer_sim:
                    assert isinstance(pipe_class, EDRPipeClass)
                    asset_edr = esh_edr.load_from_string(pipe_class.xml_string)

                asset = _name_to_asset(pipe)
                asset.state = esdl.AssetStateEnum.ENABLED

                try:
                    asset.costInformation.investmentCosts.value = pipe_class.investment_costs
                except AttributeError:
                    pass
                    # do nothing, in the case that no costs have been specified for the return
                    # pipe in the mapeditor
                except UnboundLocalError:
                    pass

                if not optimizer_sim:
                    for prop in edr_pipe_properties_to_copy:
                        setattr(asset, prop, getattr(asset_edr, prop))
            else:
                asset = _name_to_asset(pipe)
                asset.delete(recursive=True)

        # ------------------------------------------------------------------------------------------
        # Important: This code below must be placed after the "Placement" code. Reason: it relies
        # on unplaced assets being deleted.
        # ------------------------------------------------------------------------------------------
        # Write asset result profile data to database. The database is setup as follows:
        #   - The each time step is represented by a row of data, with columns; datetime, field
        #     values
        #   - The database contains columns based on the carrier connected for visualisation
        #   purposes
        #   - Assets with more than 1 carrier are looped over the time steps as many times as there
        #   are different carriers connected, to ensure the correct data is written to each carrier.
        #   - Database name: input esdl id
        #   - Measurment: carrier id
        #   - Fields: profile value for the specific variable
        #   - Tags used as filters: simulationRun, assetClass, assetName, assetId, capability

        if self.write_result_db_profiles:
            logger.info("Writing asset result profile data to influxDB")
            results = self.extract_results()

            influxdb_conn_settings = ConnectionSettings(
                host=self.influxdb_host,
                port=self.influxdb_port,
                username=self.influxdb_username,
                password=self.influxdb_password,
                database=output_energy_system_id,
                ssl=self.influxdb_ssl,
                verify_ssl=self.influxdb_verify_ssl,
            )

            capabilities = [
                esdl.Transport,
                esdl.Conversion,
                esdl.Consumer,
                esdl.Producer,
            ]

            for asset_name in [
                *self.energy_system_components.get("heat_source", []),
                *self.energy_system_components.get("heat_demand", []),
                *self.energy_system_components.get("heat_pipe", []),
                *self.energy_system_components.get("heat_buffer", []),
                *self.energy_system_components.get("ates", []),
                *self.energy_system_components.get("heat_exchanger", []),
                *self.energy_system_components.get("heat_pump", []),
            ]:
                try:
                    # If the asset has been placed
                    asset = _name_to_asset(asset_name)
                    asset_class = asset.__class__.__name__
                    asset_id = asset.id
                    capability = [c for c in capabilities if c in asset.__class__.__mro__][
                        0
                    ].__name__

                    # Generate three empty variables,
                    # For transport and consumer assets, 'port' is filled with the inport
                    # For producer assets, 'port' is filled with outport as this is linked to the
                    # same carrier as the inport of consumers (thus all info in one carrier)
                    # For conversion assets, the primary side is acting like a consumer, the
                    # secondary side as a producer, thus a similar port structure is assumed, but
                    # now port_prim and port_sec variable are set, such that data can be saved for
                    # both carriers.
                    port, port_prim, port_sec = 3 * [None]
                    if isinstance(asset, esdl.Transport) or isinstance(asset, esdl.Consumer):
                        port = [port for port in asset.port if isinstance(port, esdl.InPort)][0]
                    elif isinstance(asset, esdl.Producer):
                        port = [port for port in asset.port if isinstance(port, esdl.OutPort)][0]
                    elif isinstance(asset, esdl.Conversion):
                        port_prim = [
                            port
                            for port in asset.port
                            if isinstance(port, esdl.InPort) and "Prim" in port.name
                        ][0]
                        port_sec = [
                            port
                            for port in asset.port
                            if isinstance(port, esdl.OutPort) and "Sec" in port.name
                        ][0]
                    else:
                        NotImplementedError(
                            f"influxdb not included for assets of type {type(asset)}"
                        )

                    # Note: when adding new variables to variables_one_hydraulic_system or"
                    # variables_two_hydraulic_system also add quantity and units to the ESDL for
                    # the new variables in the code lower down
                    # These variables exist for all the assets. Variables that only exist for
                    # specific
                    # assets are only added later, like Pump_power
                    variables_one_hydraulic_system = ["HeatIn.Q", "Heat_flow"]
                    variables_two_hydraulic_system = [
                        "Primary.HeatIn.Q",
                        "Secondary.HeatIn.Q",
                        "Heat_flow",
                    ]

                    # Update/overwrite each asset variable list due to:
                    # - the addition of head loss minimization: head variable and pump power
                    # - only a specific variable required for a specific asset: pump power
                    # - addition of post processed variables: pipe velocity
                    if self.heat_network_settings["minimize_head_losses"]:
                        variables_one_hydraulic_system.append("HeatIn.H")
                        variables_two_hydraulic_system.append("Primary.HeatIn.H")
                        variables_two_hydraulic_system.append("Secondary.HeatIn.H")
                        if asset_name in [
                            *self.energy_system_components.get("heat_source", []),
                            *self.energy_system_components.get("heat_buffer", []),
                            *self.energy_system_components.get("ates", []),
                            *self.energy_system_components.get("heat_exchanger", []),
                            *self.energy_system_components.get("heat_pump", []),
                        ]:
                            variables_one_hydraulic_system.append("Pump_power")
                            variables_two_hydraulic_system.append("Pump_power")
                        elif asset_name in [*self.energy_system_components.get("pump", [])]:
                            variables_one_hydraulic_system = ["Pump_power"]
                            variables_two_hydraulic_system = ["Pump_power"]
                    if asset_name in [*self.energy_system_components.get("heat_pipe", [])]:
                        variables_one_hydraulic_system.append("PostProc.Velocity")
                        variables_two_hydraulic_system.append("PostProc.Velocity")
                        # Velocity at the pipe outlet [m/s]
                        post_processed_velocity = (
                            results[f"{asset_name}.HeatOut.Q"] / parameters[f"{asset_name}.area"]
                        )

                    # Depending on the port set, different carriers are assigned
                    if port:
                        carrier_id_dict = {"single_carrier_id": port.carrier.id}
                    elif port_prim and port_sec:
                        carrier_id_dict = {
                            "primary_carrier_id": port_prim.carrier.id,
                            "secondary_carrier_id": port_sec.carrier.id,
                        }
                    else:
                        NotImplementedError(
                            "Unsuported types for the different port carrier combinations"
                        )

                    # Looping over the carrier_ids relevant for the asset
                    # If primary or secondary port are set, variables_to_hydraulic_system will be
                    # used, variable names linking to the secondary port are popped from the list
                    # when the primary port is selected and vice versa
                    variables_two_hydraulic_system_org = variables_two_hydraulic_system.copy()
                    for asset_side, carrier_id in carrier_id_dict.items():
                        variables_two_hydraulic_system = variables_two_hydraulic_system_org.copy()
                        var_pops = []
                        if asset_side == "primary_carrier_id":
                            var_pops = [
                                v for v in variables_two_hydraulic_system if "Secondary" in v
                            ]
                        elif asset_side == "secondary_carrier_id":
                            var_pops = [v for v in variables_two_hydraulic_system if "Primary" in v]
                        for v in var_pops:
                            variables_two_hydraulic_system.remove(v)

                        profiles = ProfileManager()
                        profiles.profile_type = "DATETIME_LIST"
                        profiles.profile_header = ["datetime"]  # + general_headers

                        # Get index of outport which will be used to assign the profile data to
                        index_outport = -1
                        for ip in range(len(asset.port)):
                            if isinstance(asset.port[ip], esdl.OutPort):
                                if index_outport == -1:
                                    index_outport = ip
                                else:
                                    logger.warning(
                                        f"Asset {asset_name} has more than 1 OutPort, and the "
                                        "profile data has been assigned to the 1st OutPort"
                                    )
                                    break

                        if index_outport == -1:
                            logger.error(
                                f"Variable {index_outport} has not been assigned to the asset "
                                f"OutPort"
                            )
                            sys.exit(1)

                        for ii in range(len(self.times())):
                            if not self.io.datetimes[ii].tzinfo:
                                data_row = [
                                    self.io.datetimes[ii].replace(tzinfo=datetime.timezone.utc)
                                ]
                            else:
                                data_row = [self.io.datetimes[ii]]

                            try:
                                # For all components dealing with one hydraulic system
                                if isinstance(
                                    results[f"{asset_name}." + variables_one_hydraulic_system[0]][
                                        ii
                                    ],
                                    numbers.Number,
                                ):
                                    variables_names = variables_one_hydraulic_system
                            except KeyError:
                                # For all components dealing with two hydraulic system
                                if isinstance(
                                    results[f"{asset_name}." + variables_two_hydraulic_system[0]][
                                        ii
                                    ],
                                    numbers.Number,
                                ):
                                    variables_names = variables_two_hydraulic_system
                            except Exception:
                                logger.error(
                                    f"During the influxDB profile writing for asset: {asset_name},"
                                    f" the following error occured:"
                                )
                                traceback.print_exc()
                                sys.exit(1)

                            for variable in variables_names:
                                if ii == 0:
                                    # Set header for each column
                                    profiles.profile_header.append(variable)
                                    # Set profile database attributes for the esdl asset
                                    if not self.io.datetimes[0].tzinfo:
                                        start_date_time = self.io.datetimes[0].replace(
                                            tzinfo=datetime.timezone.utc
                                        )
                                        logger.warning(
                                            f"No timezone specified for the output profile: "
                                            f"default UTC has been used for asset {asset_name} "
                                            f"variable {variable}"
                                        )
                                    else:
                                        start_date_time = self.io.datetimes[0]
                                    if not self.io.datetimes[-1].tzinfo:
                                        end_date_time = self.io.datetimes[-1].replace(
                                            tzinfo=datetime.timezone.utc
                                        )
                                    else:
                                        end_date_time = self.io.datetimes[-1]

                                    profile_attributes = esdl.InfluxDBProfile(
                                        database=output_energy_system_id,
                                        measurement=asset_name,
                                        field=profiles.profile_header[-1],
                                        port=self.influxdb_port,
                                        host=self.influxdb_host,
                                        startDate=start_date_time,
                                        endDate=end_date_time,
                                        id=str(uuid.uuid4()),
                                    )
                                    # Assign quantity and units variable
                                    if variable in ["Heat_flow", "Pump_power"]:
                                        profile_attributes.profileQuantityAndUnit = (
                                            esdl.esdl.QuantityAndUnitType(
                                                physicalQuantity=esdl.PhysicalQuantityEnum.POWER,
                                                unit=esdl.UnitEnum.WATT,
                                                multiplier=esdl.MultiplierEnum.NONE,
                                            )
                                        )
                                    elif variable in [
                                        "HeatIn.H",
                                        "Primary.HeatIn.H",
                                        "Secondary.HeatIn.H",
                                    ]:
                                        profile_attributes.profileQuantityAndUnit = (
                                            esdl.esdl.QuantityAndUnitType(
                                                physicalQuantity=esdl.PhysicalQuantityEnum.PRESSURE,
                                                unit=esdl.UnitEnum.PASCAL,
                                                multiplier=esdl.MultiplierEnum.NONE,
                                            )
                                        )
                                    elif variable in [
                                        "HeatIn.Q",
                                        "Primary.HeatIn.Q",
                                        "Secondary.HeatIn.Q",
                                    ]:
                                        profile_attributes.profileQuantityAndUnit = (
                                            esdl.esdl.QuantityAndUnitType(
                                                physicalQuantity=esdl.PhysicalQuantityEnum.FLOW,
                                                unit=esdl.UnitEnum.CUBIC_METRE,
                                                perTimeUnit=esdl.TimeUnitEnum.SECOND,
                                                multiplier=esdl.MultiplierEnum.NONE,
                                            )
                                        )
                                    elif variable in ["PostProc.Velocity"]:
                                        profile_attributes.profileQuantityAndUnit = (
                                            esdl.esdl.QuantityAndUnitType(
                                                physicalQuantity=esdl.PhysicalQuantityEnum.SPEED,
                                                unit=esdl.UnitEnum.METRE,
                                                perTimeUnit=esdl.TimeUnitEnum.SECOND,
                                                multiplier=esdl.MultiplierEnum.NONE,
                                            )
                                        )
                                    else:
                                        logger.warning(
                                            f"No profile units will be written to the ESDL for: "
                                            f"{asset_name}. + {variable}"
                                        )

                                    asset.port[index_outport].profile.append(profile_attributes)

                                # Add variable values in new column
                                conversion_factor = 0.0
                                if variable in [
                                    "HeatIn.H",
                                    "Primary.HeatIn.H",
                                    "Secondary.HeatIn.H",
                                ]:
                                    conversion_factor = GRAVITATIONAL_CONSTANT * 988.0
                                else:
                                    conversion_factor = 1.0
                                if variable not in ["PostProc.Velocity"]:
                                    data_row.append(
                                        results[f"{asset_name}." + variable][ii] * conversion_factor
                                    )
                                # The variable evaluation below seems unnecessary, but it would be
                                # used we expand the list of post process type variables
                                elif variable in ["PostProc.Velocity"]:
                                    data_row.append(post_processed_velocity[ii])

                            profiles.profile_data_list.append(data_row)
                        # end time steps
                        profiles.num_profile_items = len(profiles.profile_data_list)
                        profiles.start_datetime = profiles.profile_data_list[0][0]
                        profiles.end_datetime = profiles.profile_data_list[-1][0]

                        influxdb_profile_manager = InfluxDBProfileManager(
                            influxdb_conn_settings, profiles
                        )

                        optim_simulation_tag = {
                            "simulationRun": simulation_id,
                            "simulation_type": type(self).__name__,
                            "assetId": asset_id,
                            "assetName": asset_name,
                            "assetClass": asset_class,
                            "capability": capability,
                        }
                        _ = influxdb_profile_manager.save_influxdb(
                            measurement=carrier_id,
                            field_names=influxdb_profile_manager.profile_header[1:],
                            tags=optim_simulation_tag,
                        )

                    # -- Test tags -- # do not delete - to be used in test case
                    # prof_loaded_from_influxdb = InfluxDBProfileManager(influxdb_conn_settings)
                    # dicts = [{"tag": "output_esdl_id", "value": energy_system.id}]
                    # prof_loaded_from_influxdb.load_influxdb(
                    #     # '"' + "ResidualHeatSource_72d7" + '"' ,
                    #     asset_name,
                    #     variables_one_hydraulic_system,
                    #     # ["HeatIn.Q"],
                    #     # ["HeatIn.H"],
                    #     # ["Heat_flow"],
                    #     profiles.start_datetime,
                    #     profiles.end_datetime,
                    #     dicts,
                    # )
                    # test = 0.0

                    # ------------------------------------------------------------------------------
                    # Do not delete the code below: is used in the development of profile viewer in
                    # mapeditor
                    # Write database to excel file and read in to recreate the database
                    # database name: input esdl id
                    # tags when saving to database: optim_simulation_tag = {"output_esdl_id":
                    # output_esdl_id}

                    # print("Save ESDL profile data to excel")
                    # excel_prof_saved = ExcelProfileManager(
                    #     source_profile=prof_loaded_from_influxdb
                    # )
                    # file_path_setting = (
                    #     f"C:\\Projects_gitlab\\NWN_dev\\rtc-tools-milp-network\\{asset_name}.xlsx"
                    # )
                    # excel_prof_saved.save_excel(
                    #     file_path=file_path_setting,
                    #     sheet_name=input_energy_system_id
                    # )
                    # print("Read data from Excel")
                    # excel_prof_read = ExcelProfileManager()
                    # excel_prof_read.load_excel(file_path_setting)
                    # print("Create database")
                    # influxdb_profile_manager_create_new = InfluxDBProfileManager(
                    #     influxdb_conn_settings, excel_prof_read
                    # )
                    # optim_simulation_tag = {"output_esdl_id": energy_system.id}
                    # _ = influxdb_profile_manager_create_new.save_influxdb(
                    #     measurement=asset_name,
                    #     field_names=influxdb_profile_manager_create_new.profile_header[1:],
                    #     tags=optim_simulation_tag,
                    # )
                    # ------------------------------------------------------------------------------
                except StopIteration:
                    # If the asset has been deleted, thus also not placed
                    pass
                except Exception:  # TODO fix other places in the where try/except end with pass
                    logger.error(
                        f"During the influxDB profile writing for asset: {asset_name}, the "
                        "following error occured:"
                    )
                    traceback.print_exc()
                    sys.exit(1)

            # TODO: create test case
            # Code that can be used to remove a specific measurment from the database
            # try:
            #     influxdb_profile_manager.influxdb_client.drop_measurement(energy_system.id)
            # except:
            #     pass
            # Code that can be used to check if a specific measurement exists in the database
            # influxdb_profile_manager.influxdb_client.get_list_measurements()

            # Do not delete: Test code still to be used in test case
            # try:
            #     esdl_infl_prof = profs[0]
            #     np.any(isinstance(esdl_infl_prof, esdl.InfluxDBProfile))
            # except:
            #     np.any(isinstance(profs, esdl.InfluxDBProfile))
            # print("Reading InfluxDB profile from test...")
            # prof3 = InfluxDBProfileManager(conn_settings)
            # # prof3.load_influxdb("test", ["Heat_flow"])
            # prof3.load_influxdb('"' + energy_system.id + '"', profiles.profile_header[1:4])
            # # can access values via
            # # prof3.profile_data_list[0-row][0/1-date/value],
            # # .strftime("%Y-%m-%dT%H:%M:%SZ")
            # # prof3.profile_data_list[3][0].strftime("%Y-%m-%dT%H:%M:%SZ")
            # ts_prof = prof3.get_esdl_timeseries_profile("Heat_flow")
            # # np.testing.assert_array_equal(ts_prof.values[0], 45)
            # # np.testing.assert_array_equal(ts_prof.values[1], 900)
            # # np.testing.assert_array_equal(ts_prof.values[2], 5.6)
            # # np.testing.assert_array_equal(ts_prof.values[3], 1.2)
            # # np.testing.assert_array_equal(len(ts_prof.values), 4)
            # # -- Test tags --
            # prof3 = InfluxDBProfileManager(influxdb_conn_settings)
            # dicts = [{"tag": "output_esdl_id", "value": energy_system.id}]
            # prof3.load_influxdb(
            #     '"' + "ResidualHeatSource_72d7" + '"' , ["HeatIn.Q"],
            #     profiles.start_datetime,
            #     profiles.end_datetime,
            #     dicts,
            # )
            # test = 0.0
        # ------------------------------------------------------------------------------------------
        # Save esdl file

        if self.esdl_parser_class == mesido.esdl.esdl_parser.ESDLFileParser:
            extension = "_Simulation.esdl" if optimizer_sim else "_GrowOptimized.esdl"
            file_path = Path(self.model_folder) / (Path(self.esdl_file_name).stem + extension)
            self.save_energy_system_to_file(energy_system, file_path=file_path)
        self.optimized_esdl_string = self.convert_energy_system_to_string(
            energy_system=energy_system
        )
        # self.__optimized_energy_system_handler = esh
        # self.optimized_esdl_string = esh.to_string()
        #
        # if self.esdl_string is None:
        #     if optimizer_sim:
        #         filename = run_info.esdl_file.with_name(
        #             f"{run_info.esdl_file.stem}_Simulation.esdl"
        #         )
        #     else:
        #         filename = run_info.esdl_file.with_name(
        #             f"{run_info.esdl_file.stem}_GrowOptimized.esdl"
        #         )
        #     esh.save(str(filename))

    def _write_json_output(self):
        # TODO: still add solver stats as json output
        results = self.extract_results()
        workdir = self.output_folder

        parameters = self.parameters(0)
        parameters_dict = dict()
        parameter_path = os.path.join(workdir, "parameters.json")
        for key, value in parameters.items():
            new_value = value  # [x for x in value]
            parameters_dict[key] = new_value
        with open(parameter_path, "w") as file:
            json.dump(parameters_dict, fp=file)

        bounds = self.bounds()
        bounds_dict = dict()
        bounds_path = os.path.join(workdir, "bounds.json")
        for key, value in bounds.items():
            if "Stored_heat" not in key:
                new_value = value  # [x for x in value]
                if isinstance(value[0], Timeseries) or isinstance(value[1], Timeseries):
                    new_value = (value[0].values.tolist(), value[1].values.tolist())
                bounds_dict[key] = new_value
        with open(bounds_path, "w") as file:
            json.dump(bounds_dict, fp=file)

        results_dict = dict()

        for key, values in results.items():
            new_value = values.tolist()
            if len(new_value) == 1:
                new_value = new_value[0]
            results_dict[key] = new_value

        results_path = os.path.join(workdir, "results.json")
        with open(results_path, "w") as file:
            json.dump(results_dict, fp=file)

        # save aliases
        alias_dict = {}
        aliases = self.alias_relation._canonical_variables_map
        for key, values in aliases.items():
            new_value = values
            alias_dict[key] = new_value

        aliases_path = os.path.join(workdir, "aliases.json")
        with open(aliases_path, "w") as file:
            json.dump(alias_dict, fp=file)<|MERGE_RESOLUTION|>--- conflicted
+++ resolved
@@ -298,21 +298,7 @@
                 )
             )
 
-<<<<<<< HEAD
-    def _write_updated_esdl(
-        self,
-        energy_system,
-        network_type,
-        optimizer_sim: bool = False,
-    ):
-        if network_type != NetworkSettings.NETWORK_TYPE_HEAT:
-            logger.error(f"_write_updated_esdl does not support network type: {network_type}")
-            sys.exit(1)
-
-        from esdl.esdl_handler import EnergySystemHandler
-=======
     def _add_kpis_to_energy_system(self, energy_system, optimizer_sim: bool = False):
->>>>>>> bd300ba4
 
         results = self.extract_results()
         parameters = self.parameters(0)
@@ -930,7 +916,7 @@
         # end KPIs
 
     def _write_updated_esdl(
-        self, energy_system, optimizer_sim: bool = False, add_kpis: bool = True
+        self, energy_system, optimizer_sim: bool = False, add_kpis: bool = True,
     ):
         from esdl.esdl_handler import EnergySystemHandler
 
