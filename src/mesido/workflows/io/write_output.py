import datetime
import json
import logging
import math
import numbers
import os
import sys
import traceback
import uuid
from pathlib import Path

import esdl
from esdl.profiles.influxdbprofilemanager import ConnectionSettings
from esdl.profiles.influxdbprofilemanager import InfluxDBProfileManager
from esdl.profiles.profilemanager import ProfileManager

import mesido.esdl.esdl_parser
from mesido.constants import GRAVITATIONAL_CONSTANT
from mesido.esdl.edr_pipe_class import EDRPipeClass
from mesido.techno_economic_mixin import TechnoEconomicMixin
from mesido.workflows.utils.helpers import _sort_numbered

import numpy as np

import pandas as pd


from rtctools.optimization.timeseries import Timeseries


logger = logging.getLogger("mesido")


class ScenarioOutput(TechnoEconomicMixin):
    __optimized_energy_system_handler = None

    def __init__(self, **kwargs):
        super().__init__(**kwargs)
        self.model_folder = kwargs.get("model_folder")
        self.output_folder = kwargs.get("output_folder")
        self.esdl_file_name = kwargs.get("esdl_file_name", "ESDL_file.esdl")
        # Settings for influxdb when writing out result profile data to it
        # Default settings
        self.write_result_db_profiles = False
        self.influxdb_username = None
        self.influxdb_password = None

        base_error_string = "Missing influxdb setting for writing result profile data:"
        try:
            self.write_result_db_profiles = kwargs["write_result_db_profiles"]

            if self.write_result_db_profiles not in [True, False]:
                logger.error(
                    "Current setting of write_result_db_profiles is: "
                    f"{self.write_result_db_profiles} and it should be set to True or False"
                )
                sys.exit(1)

            if self.write_result_db_profiles:
                try:
                    self.influxdb_host = kwargs["influxdb_host"]
                    if len(self.influxdb_host) == 0:
                        logger.error(
                            "Current setting of influxdb_host is an empty string and it should"
                            " be the name of the host"
                        )
                        sys.exit(1)
                except KeyError:
                    logger.error(f"{base_error_string} host")
                    sys.exit(1)
                try:
                    self.influxdb_port = kwargs["influxdb_port"]
                    if not isinstance(self.influxdb_port, int):
                        logger.error(
                            "Current setting of influxdb_port is: "
                            f"{self.influxdb_port} and it should be set to int value (port number)"
                        )
                        sys.exit(1)
                except KeyError:
                    logger.error(f"{base_error_string} port")
                    sys.exit(1)
                try:
                    self.influxdb_username = kwargs["influxdb_username"]
                except KeyError:
                    logger.error(f"{base_error_string} username")
                    sys.exit(1)
                try:
                    self.influxdb_password = kwargs["influxdb_password"]
                except KeyError:
                    logger.error(f"{base_error_string} password")
                    sys.exit(1)
                try:
                    self.influxdb_ssl = kwargs["influxdb_ssl"]
                    if self.influxdb_ssl not in [True, False]:
                        logger.error(
                            "Current setting of influxdb_ssl is: "
                            f"{self.influxdb_ssl} and it should be set to True or False"
                        )
                        sys.exit(1)
                except KeyError:
                    logger.error(f"{base_error_string} ssl")
                    sys.exit(1)
                try:
                    self.influxdb_verify_ssl = kwargs["influxdb_verify_ssl"]
                    if self.influxdb_verify_ssl not in [True, False]:
                        logger.error(
                            "Current setting of influxdb_verify_ssl is: "
                            f"{self.influxdb_verify_ssl} and it should be set to True or False"
                        )
                        sys.exit(1)
                except KeyError:
                    logger.error("f{base_string} verify_ssl")
                    sys.exit(1)
        except KeyError:
            # Not writing out to a influxdb, so no settings are requried
            pass

    def get_optimized_esh(self):
        return self.__optimized_energy_system_handler

    def _write_html_output(self, template_name="mpc_buffer_sizing_output"):
        from jinja2 import Environment, FileSystemLoader

        assert self.ensemble_size == 1

        results = self.extract_results()
        parameters = self.parameters(0)

        # Format the priority results
        priority_results = [
            dict(
                number=number,
                success=success,
                pretty_time=f"{int(seconds // 60):02d}:{seconds % 60:06.3f}",
                objective_value=objective_value,
                return_status=stats["return_status"],
                secondary_return_status=stats.get("secondary_return_status", ""),
            )
            for (
                number,
                seconds,
                success,
                objective_value,
                stats,
            ) in self._priorities_output
        ]

        # Format the buffer results
        results_buffers_placed = {}
        results_buffers_size = {}
        results_sources_placed = {}
        results_sources_size = {}
        results_max_charging_rate = {}
        results_max_discharging_rate = {}

        for buffer in _sort_numbered(self.energy_system_components.get("heat_buffer", [])):
            if buffer in self._minimize_size_buffers:
                max_size_var = self._max_buffer_heat_map[buffer]
                results_buffers_size[buffer] = float(results[max_size_var][0]) / (
                    parameters[f"{buffer}.cp"]
                    * parameters[f"{buffer}.rho"]
                    * (parameters[f"{buffer}.T_supply"] - parameters[f"{buffer}.T_return"])
                )
            else:
                results_buffers_size[buffer] = "-"

            if buffer in self._optional_buffers:
                buffer_placement_var = self._buffer_placement_map[buffer]
                results_buffers_placed[buffer] = np.round(results[buffer_placement_var][0]) == 1.0
            else:
                results_buffers_placed[buffer] = "-"

            (_, hot_orient), _ = self.energy_system_topology.buffers[buffer]
            q = hot_orient * results[f"{buffer}.HeatIn.Q"]
            inds_charging = q > 0
            inds_discharging = q < 0

            results_max_charging_rate[buffer] = max(q[inds_charging]) if any(inds_charging) else 0.0
            results_max_discharging_rate[buffer] = (
                max(-1 * q[inds_discharging]) if any(inds_discharging) else 0.0
            )

        buffer_results = [
            dict(
                name=buffer,
                tune_size=buffer in self._minimize_size_buffers,
                tune_placement=buffer in self._optional_buffers,
                maximum_size=self._override_buffer_size[buffer],
                result_placed=results_buffers_placed[buffer],
                result_size=results_buffers_size[buffer],
                max_charging_rate=results_max_charging_rate[buffer],
                max_discharging_rate=results_max_discharging_rate[buffer],
            )
            for buffer in self.energy_system_components.get("heat_buffer", [])
        ]

        for source in _sort_numbered(self.energy_system_components["heat_source"]):
            if source in self._minimize_size_sources:
                max_size_var = self._max_source_heat_map[source]
                results_sources_size[source] = float(results[max_size_var][0]) / 10.0**3
            else:
                results_sources_size[source] = "-"

            if source in self._optional_sources:
                source_placement_var = self._source_placement_map[source]
                results_sources_placed[source] = np.round(results[source_placement_var][0]) == 1.0
            else:
                results_sources_placed[source] = "-"

        source_results = [
            dict(
                name=source,
                tune_size=source in self._minimize_size_sources,
                tune_placement=source in self._optional_sources,
                maximum_size=self._override_max_power[source],
                result_placed=results_sources_placed[source],
                result_size=results_sources_size[source],
            )
            for source in self.energy_system_components["heat_source"]
        ]

        # Format the pipe results
        # Note that we do not distinguish between routing and sizing
        # internally, but for the sake of the output we do.
        pipe_results = []

        for p in _sort_numbered(self.hot_pipes):
            pipe_classes = self.pipe_classes(p)
            tune_routing = len([pc for pc in pipe_classes if pc.inner_diameter == 0.0]) == 1
            inner_diameter = parameters[f"{p}.diameter"]
            asset = next(a for a in self.esdl_assets.values() if a.name == p)
            esdl_diameter = asset.attributes["innerDiameter"]

            if len(pipe_classes) <= 1:
                tune_size = False
                min_dn_size = "-"
                max_dn_size = "-"
                result_placed = "-"
                result_dn_size = "-"
            elif len(pipe_classes) == 2 and tune_routing:
                tune_size = False
                min_dn_size = "-"
                max_dn_size = "-"
                result_placed = "Yes" if inner_diameter > 0 else "No"
                result_dn_size = "-"
            else:
                sorted_pipe_classes = sorted(
                    [pc for pc in pipe_classes if pc.inner_diameter > 0],
                    key=lambda pc: pc.inner_diameter,
                )

                tune_size = True
                min_dn_size = sorted_pipe_classes[0].name
                max_dn_size = sorted_pipe_classes[-1].name
                result_placed = "Yes" if inner_diameter > 0 else "No"
                result_pipe_class = self.get_optimized_pipe_class(p)
                result_dn_size = (
                    result_pipe_class.name if result_pipe_class is not None else inner_diameter
                )

            pipe_results.append(
                dict(
                    name=p,
                    tune_size=tune_size,
                    tune_routing=tune_routing,
                    esdl_diameter=esdl_diameter,
                    min_dn_size=min_dn_size,
                    max_dn_size=max_dn_size,
                    result_placed=result_placed,
                    result_dn_size=result_dn_size,
                )
            )

        input_csv_tables = {
            os.path.basename(x): pd.read_csv(x).to_dict("records")
            for x in self._csv_input_parameter_files
        }

        # Actually write out the html file based on the template
        templates_dir = Path(__file__).parent / "templates"

        env = Environment(loader=FileSystemLoader(templates_dir))
        template = env.get_template(template_name + ".html")

        os.makedirs(self._html_output_dir, exist_ok=True)

        filename = self._html_output_dir / (template_name + ".html")

        with open(filename, "w", encoding="utf-8") as fh:
            fh.write(
                template.render(
                    buffer_results=buffer_results,
                    source_results=source_results,
                    pipe_results=pipe_results,
                    priority_results=priority_results,
                    input_csv_tables=input_csv_tables,
                )
            )

    def _add_kpis_to_energy_system(self, energy_system, optimizer_sim: bool = False):

        results = self.extract_results()
        parameters = self.parameters(0)

<<<<<<< HEAD
        _ = energy_system.id  # input energy system id. Kept here as not sure if still needed
        energy_system.id = str(uuid.uuid4())  # output energy system id
        output_energy_system_id = energy_system.id
        # Currently the simulation_id is created here, but in the future this will probably move
        # to account for 1 simulation/optimization/run potentialy generating more than 1 output
        # energy system (ESDL)
        simulation_id = str(uuid.uuid4())  # simulation (optimization/simulator etc) id

        if optimizer_sim:
            energy_system.name = energy_system.name + "_Simulation"
        else:
            energy_system.name = energy_system.name + "_GrowOptimized"

        def _name_to_asset(name):
            return next(
                (x for x in energy_system.eAllContents() if hasattr(x, "name") and x.name == name)
            )

=======
>>>>>>> 6fab5ee8
        # ------------------------------------------------------------------------------------------
        # KPIs
        # General cost breakdowns
        # ------------------------------------------------------------------------------------------
        kpis_top_level = esdl.KPIs(id=str(uuid.uuid4()))
        heat_source_energy_wh = {}
        asset_opex_breakdown = {}  # yearly cost
        tot_variable_opex_cost_euro = 0.0  # yearly cost
        tot_fixed_opex_cost_euro = 0.0  # yearly cost

        # cost over the total time horizon (number of year) being optimized:
        #   - parameters["number_of_years"]
        #   - these kpis are not created for the newtwork simualtor->optimizer_sim
        asset_timehorizon_opex_breakdown = {}
        tot_timehorizon_variable_opex_cost_euro = 0.0
        tot_timehorizon_fixed_opex_cost_euro = 0.0
        asset_timehorizon_capex_breakdown = {}
        tot_timehorizon_install_cost_euro = 0.0
        tot_timehorizon_invest_cost_euro = 0.0

        # Specify the correct time horizon:
        # Optimization=number of year: since it is taken into account in TCO minimization
        # Simulator=1: since 30 years of optimization is not applicable for the network simulator
        if not optimizer_sim:  # optimization mode
            optim_time_horizon = parameters["number_of_years"]
        elif optimizer_sim:  # network simulator mode
            optim_time_horizon = 1.0
        else:
            logger.error("Variable optimizer_sim has not been set")

        for _key, asset in self.esdl_assets.items():
            asset_placement_var = self._asset_aggregation_count_var_map[asset.name]
            placed = np.round(results[asset_placement_var][0]) >= 1.0

            if np.isnan(parameters[f"{asset.name}.technical_life"]) or np.isclose(
                parameters[f"{asset.name}.technical_life"], 0.0
            ):
                capex_factor = 1.0
            else:
                capex_factor = math.ceil(
                    optim_time_horizon / parameters[f"{asset.name}.technical_life"]
                )

            if placed:
                try:
                    asset_timehorizon_capex_breakdown[asset.asset_type] += (
                        results[f"{asset.name}__installation_cost"][0]
                        + results[f"{asset.name}__investment_cost"][0]
                    ) * capex_factor
                    tot_timehorizon_install_cost_euro += (
                        results[f"{asset.name}__installation_cost"][0]
                    ) * capex_factor
                    tot_timehorizon_invest_cost_euro += (
                        results[f"{asset.name}__investment_cost"][0]
                    ) * capex_factor

                    if (
                        results[f"{asset.name}__variable_operational_cost"][0] > 0.0
                        or results[f"{asset.name}__fixed_operational_cost"][0] > 0.0
                    ):
                        asset_opex_breakdown[asset.asset_type] += (
                            results[f"{asset.name}__variable_operational_cost"][0]
                            + results[f"{asset.name}__fixed_operational_cost"][0]
                        )
                        asset_timehorizon_opex_breakdown[asset.asset_type] += (
                            results[f"{asset.name}__variable_operational_cost"][0]
                            + results[f"{asset.name}__fixed_operational_cost"][0]
                        ) * optim_time_horizon

                        tot_variable_opex_cost_euro += results[
                            f"{asset.name}__variable_operational_cost"
                        ][0]
                        tot_fixed_opex_cost_euro += results[
                            f"{asset.name}__fixed_operational_cost"
                        ][0]
                        tot_timehorizon_variable_opex_cost_euro += (
                            results[f"{asset.name}__variable_operational_cost"][0]
                            * optim_time_horizon
                        )
                        tot_timehorizon_fixed_opex_cost_euro += (
                            results[f"{asset.name}__fixed_operational_cost"][0] * optim_time_horizon
                        )

                except KeyError:
                    try:
                        asset_timehorizon_capex_breakdown[asset.asset_type] = (
                            results[f"{asset.name}__installation_cost"][0]
                            + results[f"{asset.name}__investment_cost"][0]
                        ) * capex_factor
                        tot_timehorizon_install_cost_euro += (
                            results[f"{asset.name}__installation_cost"][0]
                        ) * capex_factor
                        tot_timehorizon_invest_cost_euro += (
                            results[f"{asset.name}__investment_cost"][0]
                        ) * capex_factor

                        if (
                            results[f"{asset.name}__variable_operational_cost"][0] > 0.0
                            or results[f"{asset.name}__fixed_operational_cost"][0] > 0.0
                        ):
                            asset_opex_breakdown[asset.asset_type] = (
                                results[f"{asset.name}__variable_operational_cost"][0]
                                + results[f"{asset.name}__fixed_operational_cost"][0]
                            )
                            asset_timehorizon_opex_breakdown[asset.asset_type] = (
                                asset_opex_breakdown[asset.asset_type] * optim_time_horizon
                            )

                            tot_variable_opex_cost_euro += results[
                                f"{asset.name}__variable_operational_cost"
                            ][0]
                            tot_fixed_opex_cost_euro += results[
                                f"{asset.name}__fixed_operational_cost"
                            ][0]
                            tot_timehorizon_variable_opex_cost_euro += (
                                results[f"{asset.name}__variable_operational_cost"][0]
                                * optim_time_horizon
                            )
                            tot_timehorizon_fixed_opex_cost_euro += (
                                results[f"{asset.name}__fixed_operational_cost"][0]
                                * optim_time_horizon
                            )

                    except KeyError:
                        # Do not add any costs. Items like joint
                        pass

                # TODO: show discharge energy (current display) and charge energy
                # (new display to be added for ATES etc)
                if (
                    asset.asset_type == "HeatProducer"
                    or asset.asset_type == "GenericProducer"
                    or asset.asset_type == "ResidualHeatSource"
                    or asset.asset_type == "GeothermalSource"
                    or asset.asset_type == "ResidualHeatSource"
                    or asset.asset_type == "GasHeater"
                ):
                    heat_source_energy_wh[asset.name] = np.sum(
                        results[f"{asset.name}.Heat_source"][1:]
                        * (self.times()[1:] - self.times()[0:-1])
                        / 3600
                    )
                # TODO: ATES, HEAT pump show Secondary_heat and Primary_heat and tank storage
                # elif ATES:
                #  summed_charge = np.sum(np.clip(heat_ates, 0.0, np.inf))
                #  summed_discharge = np.abs(np.sum(np.clip(heat_ates, -np.inf, 0.0)))
                # elif Heat pump
                # elif asset.asset_type == "HeatStorage":  # Heat discharged
                #     heat_source_energy_wh[asset.name] = np.sum(
                #         np.clip(results[f"{asset.name}.Heat_buffer"][1:], -np.inf, 0.0)
                #         * (self.times()[1:] - self.times()[0:-1])
                #         / 3600
                #     )

        kpis_top_level.kpi.append(
            esdl.DistributionKPI(
                name="High level cost breakdown [EUR] (yearly averaged)",
                distribution=esdl.StringLabelDistribution(
                    stringItem=[
                        esdl.StringItem(
                            label="CAPEX",
                            value=(
                                tot_timehorizon_install_cost_euro + tot_timehorizon_invest_cost_euro
                            )
                            / optim_time_horizon,
                        ),
                        esdl.StringItem(
                            label="OPEX",
                            value=tot_variable_opex_cost_euro + tot_fixed_opex_cost_euro,
                        ),
                    ]
                ),
                quantityAndUnit=esdl.esdl.QuantityAndUnitType(
                    physicalQuantity=esdl.PhysicalQuantityEnum.COST, unit=esdl.UnitEnum.EURO
                ),
            )
        )

        if not optimizer_sim:
            kpis_top_level.kpi.append(
                esdl.DistributionKPI(
                    name=f"High level cost breakdown [EUR] ({optim_time_horizon} year period)",
                    distribution=esdl.StringLabelDistribution(
                        stringItem=[
                            esdl.StringItem(
                                label="CAPEX",
                                value=tot_timehorizon_install_cost_euro
                                + tot_timehorizon_invest_cost_euro,
                            ),
                            esdl.StringItem(
                                label="OPEX",
                                value=(
                                    tot_timehorizon_variable_opex_cost_euro
                                    + tot_timehorizon_fixed_opex_cost_euro
                                ),
                            ),
                        ]
                    ),
                    quantityAndUnit=esdl.esdl.QuantityAndUnitType(
                        physicalQuantity=esdl.PhysicalQuantityEnum.COST, unit=esdl.UnitEnum.EURO
                    ),
                )
            )

        kpis_top_level.kpi.append(
            esdl.DistributionKPI(
                name="Overall cost breakdown [EUR] (yearly averaged)",
                distribution=esdl.StringLabelDistribution(
                    stringItem=[
                        esdl.StringItem(
                            label="Installation",
                            value=(tot_timehorizon_install_cost_euro / optim_time_horizon),
                        ),
                        esdl.StringItem(
                            label="Investment",
                            value=(tot_timehorizon_invest_cost_euro / optim_time_horizon),
                        ),
                        esdl.StringItem(label="Variable OPEX", value=tot_variable_opex_cost_euro),
                        esdl.StringItem(label="Fixed OPEX", value=tot_fixed_opex_cost_euro),
                    ]
                ),
                quantityAndUnit=esdl.esdl.QuantityAndUnitType(
                    physicalQuantity=esdl.PhysicalQuantityEnum.COST, unit=esdl.UnitEnum.EURO
                ),
            )
        )
        if not optimizer_sim:
            kpis_top_level.kpi.append(
                esdl.DistributionKPI(
                    name=f"Overall cost breakdown [EUR] ({optim_time_horizon} year period)",
                    distribution=esdl.StringLabelDistribution(
                        stringItem=[
                            esdl.StringItem(
                                label="Installation", value=tot_timehorizon_install_cost_euro
                            ),
                            esdl.StringItem(
                                label="Investment", value=tot_timehorizon_invest_cost_euro
                            ),
                            esdl.StringItem(
                                label="Variable OPEX",
                                value=tot_timehorizon_variable_opex_cost_euro,
                            ),
                            esdl.StringItem(
                                label="Fixed OPEX",
                                value=tot_timehorizon_fixed_opex_cost_euro,
                            ),
                        ]
                    ),
                    quantityAndUnit=esdl.esdl.QuantityAndUnitType(
                        physicalQuantity=esdl.PhysicalQuantityEnum.COST, unit=esdl.UnitEnum.EURO
                    ),
                )
            )

            kpis_top_level.kpi.append(
                esdl.DistributionKPI(
                    name=f"CAPEX breakdown [EUR] ({optim_time_horizon} year period)",
                    distribution=esdl.StringLabelDistribution(
                        stringItem=[
                            esdl.StringItem(label=key, value=value)
                            for key, value in asset_timehorizon_capex_breakdown.items()
                        ]
                    ),
                    quantityAndUnit=esdl.esdl.QuantityAndUnitType(
                        physicalQuantity=esdl.PhysicalQuantityEnum.COST, unit=esdl.UnitEnum.EURO
                    ),
                )
            )

        kpis_top_level.kpi.append(
            esdl.DistributionKPI(
                name="OPEX breakdown [EUR] (yearly averaged)",
                distribution=esdl.StringLabelDistribution(
                    stringItem=[
                        esdl.StringItem(label=key, value=value)
                        for key, value in asset_opex_breakdown.items()
                    ]
                ),
                quantityAndUnit=esdl.esdl.QuantityAndUnitType(
                    physicalQuantity=esdl.PhysicalQuantityEnum.COST, unit=esdl.UnitEnum.EURO
                ),
            )
        )
        if not optimizer_sim:
            kpis_top_level.kpi.append(
                esdl.DistributionKPI(
                    name=f"OPEX breakdown [EUR] ({optim_time_horizon} year period)",
                    distribution=esdl.StringLabelDistribution(
                        stringItem=[
                            esdl.StringItem(label=key, value=value)
                            for key, value in asset_timehorizon_opex_breakdown.items()
                        ]
                    ),
                    quantityAndUnit=esdl.esdl.QuantityAndUnitType(
                        physicalQuantity=esdl.PhysicalQuantityEnum.COST, unit=esdl.UnitEnum.EURO
                    ),
                )
            )

        kpis_top_level.kpi.append(
            esdl.DistributionKPI(
                name="Energy production [Wh] (yearly averaged)",
                distribution=esdl.StringLabelDistribution(
                    stringItem=[
                        esdl.StringItem(label=key, value=value)
                        for key, value in heat_source_energy_wh.items()
                    ]
                ),
                quantityAndUnit=esdl.esdl.QuantityAndUnitType(
                    physicalQuantity=esdl.PhysicalQuantityEnum.ENERGY, unit=esdl.UnitEnum.WATTHOUR
                ),
            )
        )
        energy_system.instance[0].area.KPIs = kpis_top_level
        # ------------------------------------------------------------------------------------------
        # Cost breakdowns per polygon areas (can consist of several assets of differents types)
        # Notes:
        # - OPEX KPIs are taken into account for energy sources only.
        # - We assume that all energy produced outside of the the subarea comes in via a milp
        #   exchanger that is part of the subarea.
        # TODO: Investigate if no cost in the ESDL then this breaks ESDL visibility
        total_energy_produced_locally_wh = {}
        total_energy_consumed_locally_wh = {}
        estimated_energy_from_local_source_perc = {}
        estimated_energy_from_regional_source_perc = {}

        for subarea in energy_system.instance[0].area.area:
            area_investment_cost = 0.0
            area_installation_cost = 0.0
            area_variable_opex_cost = 0.0
            area_fixed_opex_cost = 0.0

            kpis = esdl.KPIs(id=str(uuid.uuid4()))
            # Here we make a breakdown of the produced energy in the subarea. Where we assume that
            # all energy produced outside of the the subarea comes in via a milp exchanger that is
            # part of the subarea.
            energy_breakdown = {}
            for asset in subarea.asset:
                asset_name = asset.name
                asset_type = self.get_asset_from_asset_name(asset_name).asset_type

                asset_placement_var = self._asset_aggregation_count_var_map[asset.name]
                placed = np.round(results[asset_placement_var][0]) >= 1.0

                if placed:
                    if asset_type == "Joint":
                        continue
                    try:
                        energy_breakdown[asset_type] += np.sum(results[f"{asset_name}.Heat_source"])
                    except KeyError:
                        try:
                            energy_breakdown[asset_type] = np.sum(
                                results[f"{asset_name}.Heat_source"]
                            )
                        except KeyError:
                            try:
                                energy_breakdown[asset_type] += np.sum(
                                    results[f"{asset_name}.Secondary_heat"]
                                )
                            except KeyError:
                                try:
                                    energy_breakdown[asset_type] = np.sum(
                                        results[f"{asset_name}.Secondary_heat"]
                                    )
                                except KeyError:
                                    pass

                    # Create KPIs by using applicable costs for the specific asset
                    area_investment_cost += results[self._asset_investment_cost_map[asset_name]][0]
                    area_installation_cost += results[
                        self._asset_installation_cost_map[asset_name]
                    ][0]
                    area_variable_opex_cost += results[
                        self._asset_variable_operational_cost_map[asset_name]
                    ][0]
                    area_fixed_opex_cost += results[
                        self._asset_fixed_operational_cost_map[asset_name]
                    ][0]

                    # Calculate the total energy [Wh] consumed/produced in an are.
                    # Note: milp losses of buffers, ATES' and pipes are included in the area energy
                    # consumption
                    if asset_name in self.energy_system_components.get("heat_source", []):
                        try:
                            total_energy_produced_locally_wh[subarea.name] += np.sum(
                                results[f"{asset_name}.Heat_source"][1:]
                                * (self.times()[1:] - self.times()[0:-1])
                                / 3600.0
                            )
                        except KeyError:
                            total_energy_produced_locally_wh[subarea.name] = np.sum(
                                results[f"{asset_name}.Heat_source"][1:]
                                * (self.times()[1:] - self.times()[0:-1])
                                / 3600.0
                            )
                    if asset_name in self.energy_system_components.get("heat_demand", []):
                        flow_variable = results[f"{asset_name}.Heat_demand"][1:]
                    elif asset_name in self.energy_system_components.get("heat_buffer", []):
                        flow_variable = results[f"{asset_name}.Heat_buffer"][1:]
                    elif asset_name in self.energy_system_components.get("ates", []):
                        flow_variable = results[f"{asset_name}.Heat_ates"][1:]
                    elif asset_name in self.energy_system_components.get("heat_pipe", []):
                        flow_variable = (
                            np.ones(len(self.times())) * results[f"{asset_name}__hn_heat_loss"]
                        )
                    else:
                        flow_variable = ""
                    if (
                        asset_name in self.energy_system_components.get("heat_demand", [])
                        or asset_name in self.energy_system_components.get("heat_buffer", [])
                        or asset_name in self.energy_system_components.get("ates", [])
                        or asset_name in self.energy_system_components.get("heat_pipe", [])
                    ):
                        try:
                            total_energy_consumed_locally_wh[subarea.name] += np.sum(
                                flow_variable * (self.times()[1:] - self.times()[0:-1]) / 3600.0
                            )
                        except KeyError:
                            total_energy_consumed_locally_wh[subarea.name] = np.sum(
                                flow_variable * (self.times()[1:] - self.times()[0:-1]) / 3600.0
                            )
                    # end Calculate the total energy consumed/produced in an area
                # end if placed loop
            # end asset loop

            # Calculate the estimated energy source [%] for an area
            try:
                if not np.isnan(total_energy_produced_locally_wh[subarea.name]):
                    total_energy_produced_locally_wh_area = total_energy_produced_locally_wh[
                        subarea.name
                    ]
                else:
                    total_energy_produced_locally_wh_area = 0.0
            except KeyError:
                total_energy_produced_locally_wh_area = 0.0

            try:
                if not np.isnan(total_energy_consumed_locally_wh[subarea.name]) and np.isclose(
                    total_energy_consumed_locally_wh[subarea.name], 0.0
                ):
                    estimated_energy_from_local_source_perc[subarea.name] = min(
                        total_energy_produced_locally_wh_area
                        / total_energy_consumed_locally_wh[subarea.name]
                        * 100.0,
                        100.0,
                    )
                    estimated_energy_from_regional_source_perc[subarea.name] = min(
                        (100.0 - estimated_energy_from_local_source_perc[subarea.name]), 100.0
                    )
                else:
                    estimated_energy_from_local_source_perc[subarea.name] = 0.0
                    estimated_energy_from_regional_source_perc[subarea.name] = 0.0
                    logger.warning(
                        f"KPI estimated energy from local & regional source have been set to 0.0"
                        f" in area {subarea.name}. Reason: area local energy"
                        f" consumption value is: {total_energy_consumed_locally_wh[subarea.name]}"
                    )
            except KeyError:
                # Nothing to do, go on to next section of code
                pass

            # Here we add KPIs to the polygon area which allows to visualize them by hovering over
            # it with the mouse
            # Only update kpis if one of the costs > 0, else esdl file will be corrupted
            # TODO: discuss strange behaviour with Edwin - temporarily use of "True" in line below
            if area_investment_cost > 0.0 or area_installation_cost > 0.0 or True:
                kpis.kpi.append(
                    esdl.DoubleKPI(
                        value=area_investment_cost / 1.0e6,
                        name="Investment",
                        quantityAndUnit=esdl.esdl.QuantityAndUnitType(
                            physicalQuantity=esdl.PhysicalQuantityEnum.COST,
                            unit=esdl.UnitEnum.EURO,
                            multiplier=esdl.MultiplierEnum.MEGA,
                        ),
                    )
                )
                kpis.kpi.append(
                    esdl.DoubleKPI(
                        value=area_installation_cost / 1.0e6,
                        name="Installation",
                        quantityAndUnit=esdl.esdl.QuantityAndUnitType(
                            physicalQuantity=esdl.PhysicalQuantityEnum.COST,
                            unit=esdl.UnitEnum.EURO,
                            multiplier=esdl.MultiplierEnum.MEGA,
                        ),
                    )
                )
            # Only update kpis if one of the costs > 0, else esdl file will be corrupted
            # TODO: discuss strange behaviour with Edwin - temporarily use of "True" in line below
            if area_variable_opex_cost > 0.0 or area_fixed_opex_cost > 0.0 or True:
                kpis.kpi.append(
                    esdl.DoubleKPI(
                        value=area_variable_opex_cost / 1.0e6,
                        name="Variable OPEX (year 1)",
                        quantityAndUnit=esdl.esdl.QuantityAndUnitType(
                            physicalQuantity=esdl.PhysicalQuantityEnum.COST,
                            unit=esdl.UnitEnum.EURO,
                            multiplier=esdl.MultiplierEnum.MEGA,
                        ),
                    )
                )
                kpis.kpi.append(
                    esdl.DoubleKPI(
                        value=area_fixed_opex_cost / 1.0e6,
                        name="Fixed OPEX (year 1)",
                        quantityAndUnit=esdl.esdl.QuantityAndUnitType(
                            physicalQuantity=esdl.PhysicalQuantityEnum.COST,
                            unit=esdl.UnitEnum.EURO,
                            multiplier=esdl.MultiplierEnum.MEGA,
                        ),
                    )
                )

            try:
                if total_energy_consumed_locally_wh[subarea.name] >= 0.0:
                    kpis.kpi.append(
                        esdl.DoubleKPI(
                            value=round(estimated_energy_from_local_source_perc[subarea.name], 1),
                            name="Estimated energy from local source(s) [%]",
                            quantityAndUnit=esdl.esdl.QuantityAndUnitType(
                                unit=esdl.UnitEnum.PERCENT,
                                multiplier=esdl.MultiplierEnum.NONE,
                            ),
                        )
                    )
                    kpis.kpi.append(
                        esdl.DoubleKPI(
                            value=round(
                                estimated_energy_from_regional_source_perc[subarea.name], 1
                            ),
                            name="Estimated energy from regional source(s) [%]",
                            quantityAndUnit=esdl.esdl.QuantityAndUnitType(
                                unit=esdl.UnitEnum.PERCENT,
                                multiplier=esdl.MultiplierEnum.NONE,
                            ),
                        )
                    )
                    kpis.kpi.append(
                        esdl.DoubleKPI(
                            value=round(total_energy_consumed_locally_wh[subarea.name] / 1.0e9, 1),
                            name="Total energy consumed [GWh]",
                            quantityAndUnit=esdl.esdl.QuantityAndUnitType(
                                physicalQuantity=esdl.PhysicalQuantityEnum.ENERGY,
                                unit=esdl.UnitEnum.WATTHOUR,
                                multiplier=esdl.MultiplierEnum.GIGA,
                            ),
                        )
                    )
            except KeyError:
                # Do nothing because this area does not have any energy consumption
                pass

            # Create plots in the dashboard
            # Top level KPIs: Cost breakdown in a polygon area (for all assest grouped together)
            kpi_name = f"{subarea.name}: Asset cost breakdown [EUR]"
            if (area_installation_cost > 0.0 or area_investment_cost > 0.0) and (
                area_variable_opex_cost > 0.0 or area_fixed_opex_cost > 0.0
            ):
                polygon_area_string_item = [
                    esdl.StringItem(label="Installation", value=area_installation_cost),
                    esdl.StringItem(label="Investment", value=area_investment_cost),
                    esdl.StringItem(label="Variable OPEX", value=area_variable_opex_cost),
                    esdl.StringItem(label="Fixed OPEX", value=area_fixed_opex_cost),
                ]
            elif area_installation_cost > 0.0 or area_investment_cost > 0.0:
                polygon_area_string_item = [
                    esdl.StringItem(label="Installation", value=area_installation_cost),
                    esdl.StringItem(label="Investment", value=area_investment_cost),
                ]
            elif area_variable_opex_cost > 0.0 or area_fixed_opex_cost > 0.0:
                polygon_area_string_item = [
                    esdl.StringItem(label="Variable OPEX", value=area_variable_opex_cost),
                    esdl.StringItem(label="Fixed OPEX", value=area_fixed_opex_cost),
                ]
            if (
                area_installation_cost > 0.0
                or area_investment_cost > 0.0
                or area_variable_opex_cost > 0.0
                or area_fixed_opex_cost > 0.0
            ):
                kpis_top_level.kpi.append(
                    esdl.DistributionKPI(
                        name=kpi_name,
                        distribution=esdl.StringLabelDistribution(
                            stringItem=polygon_area_string_item
                        ),
                        quantityAndUnit=esdl.esdl.QuantityAndUnitType(
                            physicalQuantity=esdl.PhysicalQuantityEnum.COST, unit=esdl.UnitEnum.EURO
                        ),
                    )
                )

            # Here we add a distribution KPI to the subarea to which gives a piechart
            # !!!!!!!!!!!!!!! This will only work if the source is in the area?
            # TODO: Still to be resolved since piecharts are still a work in progress in mapeditor
            # kpis.kpi.append(
            #     esdl.DistributionKPI(
            #         name="Energy breakdown ?",
            #         distribution=esdl.StringLabelDistribution(
            #             stringItem=[
            #                 esdl.StringItem(label=key, value=value) for key,
            #                 value in energy_breakdown.items()
            #             ]
            #         )
            #     )
            # )
            subarea.KPIs = kpis
        # ebd sub-area loop

        # end KPIs

    def _write_updated_esdl(
        self, energy_system, optimizer_sim: bool = False, add_kpis: bool = True
    ):
        from esdl.esdl_handler import EnergySystemHandler

        results = self.extract_results()
        parameters = self.parameters(0)

        input_energy_system_id = energy_system.id
        energy_system.id = str(uuid.uuid4())
        if optimizer_sim:  # network simulator
            energy_system.name = energy_system.name + "_Simulation"
        else:  # network optimization
            energy_system.name = energy_system.name + "_GrowOptimized"

        def _name_to_asset(name):
            return next(
                (x for x in energy_system.eAllContents() if hasattr(x, "name") and x.name == name)
            )

        if add_kpis:
            self._add_kpis_to_energy_system(energy_system, optimizer_sim)

        # ------------------------------------------------------------------------------------------
        # Placement
        for _, attributes in self.esdl_assets.items():
            name = attributes.name
            if name in [
                *self.energy_system_components.get("heat_source", []),
                *self.energy_system_components.get("ates", []),
                *self.energy_system_components.get("heat_buffer", []),
            ]:
                asset = _name_to_asset(name)
                asset_placement_var = self._asset_aggregation_count_var_map[name]
                placed = np.round(results[asset_placement_var][0]) >= 1.0
                max_size = results[self._asset_max_size_map[name]][0]

                if asset in self.energy_system_components.get("heat_buffer", []):
                    asset.capacity = max_size
                    asset.volume = max_size / (
                        parameters[f"{name}.cp"]
                        * parameters[f"{name}.rho"]
                        * parameters[f"{name}.dT"]
                    )
                else:
                    asset.power = max_size
                if not placed:
                    asset.delete(recursive=True)
                else:
                    asset.state = esdl.AssetStateEnum.ENABLED

        # Pipes:
        edr_pipe_properties_to_copy = ["innerDiameter", "outerDiameter", "diameter", "material"]

        esh_edr = EnergySystemHandler()

        for pipe in self.hot_pipes:
            pipe_classes = self.pipe_classes(pipe)
            # When a pipe has not been optimized, enforce pipe to be shown in the simulator
            # ESDL.
            if not pipe_classes:
                if not optimizer_sim:
                    continue
                else:
                    asset.state = esdl.AssetStateEnum.ENABLED

            if not optimizer_sim:
                pipe_class = self.get_optimized_pipe_class(pipe)
            cold_pipe = self.hot_to_cold_pipe(pipe)

            if parameters[f"{pipe}.diameter"] != 0.0 or any(np.abs(results[f"{pipe}.Q"]) > 1.0e-9):
                # if not isinstance(pipe_class, EDRPipeClass):
                #     assert pipe_class.name == f"{pipe}_orig"
                #     continue
                # print(results[f"{pipe}.Q"])
                # print(pipe + " has pipeclass: " + pipe_class.name )
                # print(pipe + f" has diameter: " + pipe_class.name)

                if not optimizer_sim:
                    assert isinstance(pipe_class, EDRPipeClass)

                    asset_edr = esh_edr.load_from_string(pipe_class.xml_string)

                for p in [pipe, cold_pipe]:
                    asset = _name_to_asset(p)
                    asset.state = esdl.AssetStateEnum.ENABLED

                    try:
                        asset.costInformation.investmentCosts.value = pipe_class.investment_costs
                    except AttributeError:
                        pass
                        # do nothing, in the case that no costs have been specified for the return
                        # pipe in the mapeditor
                    except UnboundLocalError:
                        pass

                    if not optimizer_sim:
                        for prop in edr_pipe_properties_to_copy:
                            setattr(asset, prop, getattr(asset_edr, prop))
            else:
                for p in [pipe, cold_pipe]:
                    asset = _name_to_asset(p)
                    asset.delete(recursive=True)

        # ------------------------------------------------------------------------------------------
        # Important: This code below must be placed after the "Placement" code. Reason: it relies
        # on unplaced assets being deleted.
        # ------------------------------------------------------------------------------------------
        # Write asset result profile data to database. The database is setup as follows:
        #   - The each time step is represented by a row of data, with columns; datetime, field
        #     values
        #   - The database contains columns based on the carrier connected for visualisation
        #   purposes
        #   - Assets with more than 1 carrier are looped over the time steps as many times as there
        #   are different carriers connected, to ensure the correct data is written to each carrier.
        #   - Database name: input esdl id
        #   - Measurment: carrier id
        #   - Fields: profile value for the specific variable
        #   - Tags used as filters: simulationRun, assetClass, assetName, assetId, capability

        if self.write_result_db_profiles:
            logger.info("Writing asset result profile data to influxDB")
            results = self.extract_results()

            influxdb_conn_settings = ConnectionSettings(
                host=self.influxdb_host,
                port=self.influxdb_port,
                username=self.influxdb_username,
                password=self.influxdb_password,
                database=output_energy_system_id,
                ssl=self.influxdb_ssl,
                verify_ssl=self.influxdb_verify_ssl,
            )
            # influxdb_conn_settings = ConnectionSettings(
            #     host="omotes-poc-test.hesi.energy",  #self.influxdb_host,
            #     port=8086,  # self.influxdb_port,
            #     username="write-user",  #self.influxdb_username,
            #     password="nwn_write_test",  #self.influxdb_password,
            #     database="test_kvr",  # input_energy_system_id,
            #     ssl=self.influxdb_ssl,
            #     verify_ssl=self.influxdb_verify_ssl,
            # )

            capabilities = [
                esdl.Transport,
                esdl.Conversion,
                esdl.Consumer,
                esdl.Producer,
            ]

            for asset_name in [
                *self.energy_system_components.get("heat_source", []),
                *self.energy_system_components.get("heat_demand", []),
                *self.energy_system_components.get("heat_pipe", []),
                *self.energy_system_components.get("heat_buffer", []),
                *self.energy_system_components.get("ates", []),
                *self.energy_system_components.get("heat_exchanger", []),
                *self.energy_system_components.get("heat_pump", []),
            ]:
                try:
                    # If the asset has been placed
                    asset = _name_to_asset(asset_name)
                    asset_class = asset.__class__.__name__
                    asset_id = asset.id
                    capability = [c for c in capabilities if c in asset.__class__.__mro__][
                        0
                    ].__name__

                    # Generate three empty variables,
                    # For transport and consumer assets, 'port' is filled with the inport
                    # For producer assets, 'port' is filled with outport as this is linked to the
                    # same carrier as the inport of consumers (thus all info in one carrier)
                    # For conversion assets, the primary side is acting like a consumer, the
                    # secondary side as a producer, thus a similar port structure is assumed, but
                    # now port_prim and port_sec variable are set, such that data can be saved for
                    # both carriers.
                    port, port_prim, port_sec = 3 * [None]
                    if isinstance(asset, esdl.Transport) or isinstance(asset, esdl.Consumer):
                        port = [port for port in asset.port if isinstance(port, esdl.InPort)][0]
                    elif isinstance(asset, esdl.Producer):
                        port = [port for port in asset.port if isinstance(port, esdl.OutPort)][0]
                    elif isinstance(asset, esdl.Conversion):
                        port_prim = [
                            port
                            for port in asset.port
                            if isinstance(port, esdl.InPort) and "Prim" in port.name
                        ][0]
                        port_sec = [
                            port
                            for port in asset.port
                            if isinstance(port, esdl.OutPort) and "Sec" in port.name
                        ][0]
                    else:
                        NotImplementedError(
                            f"influxdb not included for assets of type {type(asset)}"
                        )

                    # Note: when adding new variables to variables_one_hydraulic_system or"
                    # variables_two_hydraulic_system also add quantity and units to the ESDL for
                    # the new variables in the code lower down
                    # These variables exist for all the assets. Variables that only exist for
                    # specific
                    # assets are only added later, like Pump_power
                    variables_one_hydraulic_system = ["HeatIn.Q", "Heat_flow"]
                    variables_two_hydraulic_system = [
                        "Primary.HeatIn.Q",
                        "Secondary.HeatIn.Q",
                        "Heat_flow",
                    ]

                    # Update/overwrite each asset variable list due to:
                    # - the addition of head loss minimization: head variable and pump power
                    # - only a specific variable required for a specific asset: pump power
                    # - addition of post processed variables: pipe velocity
                    if self.heat_network_settings["minimize_head_losses"]:
                        variables_one_hydraulic_system.append("HeatIn.H")
                        variables_two_hydraulic_system.append("Primary.HeatIn.H")
                        variables_two_hydraulic_system.append("Secondary.HeatIn.H")
                        if asset_name in [
                            *self.energy_system_components.get("heat_source", []),
                            *self.energy_system_components.get("heat_buffer", []),
                            *self.energy_system_components.get("ates", []),
                            *self.energy_system_components.get("heat_exchanger", []),
                            *self.energy_system_components.get("heat_pump", []),
                        ]:
                            variables_one_hydraulic_system.append("Pump_power")
                            variables_two_hydraulic_system.append("Pump_power")
                        elif asset_name in [*self.energy_system_components.get("pump", [])]:
                            variables_one_hydraulic_system = ["Pump_power"]
                            variables_two_hydraulic_system = ["Pump_power"]
                    if asset_name in [*self.energy_system_components.get("heat_pipe", [])]:
                        variables_one_hydraulic_system.append("PostProc.Velocity")
                        variables_two_hydraulic_system.append("PostProc.Velocity")
                        # Velocity at the pipe outlet [m/s]
                        post_processed_velocity = (
                            results[f"{asset_name}.HeatOut.Q"] / parameters[f"{asset_name}.area"]
                        )

                    # Depending on the port set, different carriers are assigned
                    if port:
                        carrier_id_dict = {"single_carrier_id": port.carrier.id}
                    elif port_prim and port_sec:
                        carrier_id_dict = {
                            "primary_carrier_id": port_prim.carrier.id,
                            "secondary_carrier_id": port_sec.carrier.id,
                        }
                    else:
                        NotImplementedError(
                            "Unsuported types for the different port carrier combinations"
                        )

                    # Looping over the carrier_ids relevant for the asset
                    # If primary or secondary port are set, variables_to_hydraulic_system will be
                    # used, variable names linking to the secondary port are popped from the list
                    # when the primary port is selected and vice versa
                    variables_two_hydraulic_system_org = variables_two_hydraulic_system.copy()
                    for asset_side, carrier_id in carrier_id_dict.items():
                        variables_two_hydraulic_system = variables_two_hydraulic_system_org.copy()
                        var_pops = []
                        if asset_side == "primary_carrier_id":
                            var_pops = [
                                v for v in variables_two_hydraulic_system if "Secondary" in v
                            ]
                        elif asset_side == "secondary_carrier_id":
                            var_pops = [v for v in variables_two_hydraulic_system if "Primary" in v]
                        for v in var_pops:
                            variables_two_hydraulic_system.remove(v)

                        profiles = ProfileManager()
                        profiles.profile_type = "DATETIME_LIST"
                        profiles.profile_header = ["datetime"]  # + general_headers

                        # Get index of outport which will be used to assign the profile data to
                        index_outport = -1
                        for ip in range(len(asset.port)):
                            if isinstance(asset.port[ip], esdl.OutPort):
                                if index_outport == -1:
                                    index_outport = ip
                                else:
                                    logger.warning(
                                        f"Asset {asset_name} has more than 1 OutPort, and the "
                                        "profile data has been assigned to the 1st OutPort"
                                    )
                                    break

                        if index_outport == -1:
                            logger.error(
                                f"Variable {index_outport} has not been assigned to the asset "
                                f"OutPort"
                            )
                            sys.exit(1)

                        for ii in range(len(self.times())):
                            if not self.io.datetimes[ii].tzinfo:
                                data_row = [
                                    self.io.datetimes[ii].replace(tzinfo=datetime.timezone.utc)
                                ]
                            else:
                                data_row = [self.io.datetimes[ii]]

                            try:
                                # For all components dealing with one hydraulic system
                                if isinstance(
                                    results[f"{asset_name}." + variables_one_hydraulic_system[0]][
                                        ii
                                    ],
                                    numbers.Number,
                                ):
                                    variables_names = variables_one_hydraulic_system
                            except KeyError:
                                # For all components dealing with two hydraulic system
                                if isinstance(
                                    results[f"{asset_name}." + variables_two_hydraulic_system[0]][
                                        ii
                                    ],
                                    numbers.Number,
                                ):
                                    variables_names = variables_two_hydraulic_system
                            except Exception:
                                logger.error(
                                    f"During the influxDB profile writing for asset: {asset_name},"
                                    f" the following error occured:"
                                )
                                traceback.print_exc()
                                sys.exit(1)

                            for variable in variables_names:
                                if ii == 0:
                                    # Set header for each column
                                    profiles.profile_header.append(variable)
                                    # Set profile database attributes for the esdl asset
                                    if not self.io.datetimes[0].tzinfo:
                                        start_date_time = self.io.datetimes[0].replace(
                                            tzinfo=datetime.timezone.utc
                                        )
                                        logger.warning(
                                            f"No timezone specified for the output profile: "
                                            f"default UTC has been used for asset {asset_name} "
                                            f"variable {variable}"
                                        )
                                    else:
                                        start_date_time = self.io.datetimes[0]
                                    if not self.io.datetimes[-1].tzinfo:
                                        end_date_time = self.io.datetimes[-1].replace(
                                            tzinfo=datetime.timezone.utc
                                        )
                                    else:
                                        end_date_time = self.io.datetimes[-1]

                                    profile_attributes = esdl.InfluxDBProfile(
                                        database=output_energy_system_id,
                                        measurement=asset_name,
                                        field=profiles.profile_header[-1],
                                        port=self.influxdb_port,
                                        host=self.influxdb_host,
                                        startDate=start_date_time,
                                        endDate=end_date_time,
                                        id=str(uuid.uuid4()),
                                    )
                                    # Assign quantity and units variable
                                    if variable in ["Heat_flow", "Pump_power"]:
                                        profile_attributes.profileQuantityAndUnit = (
                                            esdl.esdl.QuantityAndUnitType(
                                                physicalQuantity=esdl.PhysicalQuantityEnum.POWER,
                                                unit=esdl.UnitEnum.WATT,
                                                multiplier=esdl.MultiplierEnum.NONE,
                                            )
                                        )
                                    elif variable in [
                                        "HeatIn.H",
                                        "Primary.HeatIn.H",
                                        "Secondary.HeatIn.H",
                                    ]:
                                        profile_attributes.profileQuantityAndUnit = (
                                            esdl.esdl.QuantityAndUnitType(
                                                physicalQuantity=esdl.PhysicalQuantityEnum.PRESSURE,
                                                unit=esdl.UnitEnum.PASCAL,
                                                multiplier=esdl.MultiplierEnum.NONE,
                                            )
                                        )
                                    elif variable in [
                                        "HeatIn.Q",
                                        "Primary.HeatIn.Q",
                                        "Secondary.HeatIn.Q",
                                    ]:
                                        profile_attributes.profileQuantityAndUnit = (
                                            esdl.esdl.QuantityAndUnitType(
                                                physicalQuantity=esdl.PhysicalQuantityEnum.FLOW,
                                                unit=esdl.UnitEnum.CUBIC_METRE,
                                                perTimeUnit=esdl.TimeUnitEnum.SECOND,
                                                multiplier=esdl.MultiplierEnum.NONE,
                                            )
                                        )
                                    elif variable in ["PostProc.Velocity"]:
                                        profile_attributes.profileQuantityAndUnit = (
                                            esdl.esdl.QuantityAndUnitType(
                                                physicalQuantity=esdl.PhysicalQuantityEnum.SPEED,
                                                unit=esdl.UnitEnum.METRE,
                                                perTimeUnit=esdl.TimeUnitEnum.SECOND,
                                                multiplier=esdl.MultiplierEnum.NONE,
                                            )
                                        )
                                    else:
                                        logger.warning(
                                            f"No profile units will be written to the ESDL for: "
                                            f"{asset_name}. + {variable}"
                                        )

                                    asset.port[index_outport].profile.append(profile_attributes)

                                # Add variable values in new column
                                conversion_factor = 0.0
                                if variable in [
                                    "HeatIn.H",
                                    "Primary.HeatIn.H",
                                    "Secondary.HeatIn.H",
                                ]:
                                    conversion_factor = GRAVITATIONAL_CONSTANT * 988.0
                                else:
                                    conversion_factor = 1.0
                                if variable not in ["PostProc.Velocity"]:
                                    data_row.append(
                                        results[f"{asset_name}." + variable][ii] * conversion_factor
                                    )
                                # The variable evaluation below seems unnecessary, but it would be
                                # used we expand the list of post process type variables
                                elif variable in ["PostProc.Velocity"]:
                                    data_row.append(post_processed_velocity[ii])

                            profiles.profile_data_list.append(data_row)
                        # end time steps
                        profiles.num_profile_items = len(profiles.profile_data_list)
                        profiles.start_datetime = profiles.profile_data_list[0][0]
                        profiles.end_datetime = profiles.profile_data_list[-1][0]

                        influxdb_profile_manager = InfluxDBProfileManager(
                            influxdb_conn_settings, profiles
                        )

                        optim_simulation_tag = {
                            "simulationRun": simulation_id,
                            "simulation_type": type(self).__name__,
                            "assetId": asset_id,
                            "assetName": asset_name,
                            "assetClass": asset_class,
                            "capability": capability,
                        }
                        _ = influxdb_profile_manager.save_influxdb(
                            measurement=carrier_id,
                            field_names=influxdb_profile_manager.profile_header[1:],
                            tags=optim_simulation_tag,
                        )

                    # -- Test tags -- # do not delete - to be used in test case
                    # prof_loaded_from_influxdb = InfluxDBProfileManager(influxdb_conn_settings)
                    # dicts = [{"tag": "output_esdl_id", "value": energy_system.id}]
                    # prof_loaded_from_influxdb.load_influxdb(
                    #     # '"' + "ResidualHeatSource_72d7" + '"' ,
                    #     asset_name,
                    #     variables_one_hydraulic_system,
                    #     # ["HeatIn.Q"],
                    #     # ["HeatIn.H"],
                    #     # ["Heat_flow"],
                    #     profiles.start_datetime,
                    #     profiles.end_datetime,
                    #     dicts,
                    # )
                    # test = 0.0

                    # ------------------------------------------------------------------------------
                    # Do not delete the code below: is used in the development of profile viewer in
                    # mapeditor
                    # Write database to excel file and read in to recreate the database
                    # database name: input esdl id
                    # tags when saving to database: optim_simulation_tag = {"output_esdl_id":
                    # output_esdl_id}

                    # print("Save ESDL profile data to excel")
                    # excel_prof_saved = ExcelProfileManager(
                    #     source_profile=prof_loaded_from_influxdb
                    # )
                    # file_path_setting = (
                    #     f"C:\\Projects_gitlab\\NWN_dev\\rtc-tools-milp-network\\{asset_name}.xlsx"
                    # )
                    # excel_prof_saved.save_excel(
                    #     file_path=file_path_setting,
                    #     sheet_name=input_energy_system_id
                    # )
                    # print("Read data from Excel")
                    # excel_prof_read = ExcelProfileManager()
                    # excel_prof_read.load_excel(file_path_setting)
                    # print("Create database")
                    # influxdb_profile_manager_create_new = InfluxDBProfileManager(
                    #     influxdb_conn_settings, excel_prof_read
                    # )
                    # optim_simulation_tag = {"output_esdl_id": energy_system.id}
                    # _ = influxdb_profile_manager_create_new.save_influxdb(
                    #     measurement=asset_name,
                    #     field_names=influxdb_profile_manager_create_new.profile_header[1:],
                    #     tags=optim_simulation_tag,
                    # )
                    # ------------------------------------------------------------------------------
                except StopIteration:
                    # If the asset has been deleted, thus also not placed
                    pass
                except Exception:  # TODO fix other places in the where try/except end with pass
                    logger.error(
                        f"During the influxDB profile writing for asset: {asset_name}, the "
                        "following error occured:"
                    )
                    traceback.print_exc()
                    sys.exit(1)

            # TODO: create test case
            # Code that can be used to remove a specific measurment from the database
            # try:
            #     influxdb_profile_manager.influxdb_client.drop_measurement(energy_system.id)
            # except:
            #     pass
            # Code that can be used to check if a specific measurement exists in the database
            # influxdb_profile_manager.influxdb_client.get_list_measurements()

            # Do not delete: Test code still to be used in test case
            # try:
            #     esdl_infl_prof = profs[0]
            #     np.any(isinstance(esdl_infl_prof, esdl.InfluxDBProfile))
            # except:
            #     np.any(isinstance(profs, esdl.InfluxDBProfile))
            # print("Reading InfluxDB profile from test...")
            # prof3 = InfluxDBProfileManager(conn_settings)
            # # prof3.load_influxdb("test", ["Heat_flow"])
            # prof3.load_influxdb('"' + energy_system.id + '"', profiles.profile_header[1:4])
            # # can access values via
            # # prof3.profile_data_list[0-row][0/1-date/value],
            # # .strftime("%Y-%m-%dT%H:%M:%SZ")
            # # prof3.profile_data_list[3][0].strftime("%Y-%m-%dT%H:%M:%SZ")
            # ts_prof = prof3.get_esdl_timeseries_profile("Heat_flow")
            # # np.testing.assert_array_equal(ts_prof.values[0], 45)
            # # np.testing.assert_array_equal(ts_prof.values[1], 900)
            # # np.testing.assert_array_equal(ts_prof.values[2], 5.6)
            # # np.testing.assert_array_equal(ts_prof.values[3], 1.2)
            # # np.testing.assert_array_equal(len(ts_prof.values), 4)
            # # -- Test tags --
            # prof3 = InfluxDBProfileManager(influxdb_conn_settings)
            # dicts = [{"tag": "output_esdl_id", "value": energy_system.id}]
            # prof3.load_influxdb(
            #     '"' + "ResidualHeatSource_72d7" + '"' , ["HeatIn.Q"],
            #     profiles.start_datetime,
            #     profiles.end_datetime,
            #     dicts,
            # )
            # test = 0.0
        # ------------------------------------------------------------------------------------------
        # Save esdl file

        if self.esdl_parser_class == mesido.esdl.esdl_parser.ESDLFileParser:
            extension = "_Simulation.esdl" if optimizer_sim else "_GrowOptimized.esdl"
            file_path = Path(self.model_folder) / (Path(self.esdl_file_name).stem + extension)
            self.save_energy_system_to_file(energy_system, file_path=file_path)
        self.optimized_esdl_string = self.convert_energy_system_to_string(
            energy_system=energy_system
        )
        # self.__optimized_energy_system_handler = esh
        # self.optimized_esdl_string = esh.to_string()
        #
        # if self.esdl_string is None:
        #     if optimizer_sim:
        #         filename = run_info.esdl_file.with_name(
        #             f"{run_info.esdl_file.stem}_Simulation.esdl"
        #         )
        #     else:
        #         filename = run_info.esdl_file.with_name(
        #             f"{run_info.esdl_file.stem}_GrowOptimized.esdl"
        #         )
        #     esh.save(str(filename))

    def _write_json_output(self):
        # TODO: still add solver stats as json output
        results = self.extract_results()
        workdir = self.output_folder

        parameters = self.parameters(0)
        parameters_dict = dict()
        parameter_path = os.path.join(workdir, "parameters.json")
        for key, value in parameters.items():
            new_value = value  # [x for x in value]
            parameters_dict[key] = new_value
        with open(parameter_path, "w") as file:
            json.dump(parameters_dict, fp=file)

        bounds = self.bounds()
        bounds_dict = dict()
        bounds_path = os.path.join(workdir, "bounds.json")
        for key, value in bounds.items():
            if "Stored_heat" not in key:
                new_value = value  # [x for x in value]
                if isinstance(value[0], Timeseries) or isinstance(value[1], Timeseries):
                    new_value = (value[0].values.tolist(), value[1].values.tolist())
                bounds_dict[key] = new_value
        with open(bounds_path, "w") as file:
            json.dump(bounds_dict, fp=file)

        results_dict = dict()

        for key, values in results.items():
            new_value = values.tolist()
            if len(new_value) == 1:
                new_value = new_value[0]
            results_dict[key] = new_value

        results_path = os.path.join(workdir, "results.json")
        with open(results_path, "w") as file:
            json.dump(results_dict, fp=file)

        # save aliases
        alias_dict = {}
        aliases = self.alias_relation._canonical_variables_map
        for key, values in aliases.items():
            new_value = values
            alias_dict[key] = new_value

        aliases_path = os.path.join(workdir, "aliases.json")
        with open(aliases_path, "w") as file:
            json.dump(alias_dict, fp=file)<|MERGE_RESOLUTION|>--- conflicted
+++ resolved
@@ -302,27 +302,6 @@
         results = self.extract_results()
         parameters = self.parameters(0)
 
-<<<<<<< HEAD
-        _ = energy_system.id  # input energy system id. Kept here as not sure if still needed
-        energy_system.id = str(uuid.uuid4())  # output energy system id
-        output_energy_system_id = energy_system.id
-        # Currently the simulation_id is created here, but in the future this will probably move
-        # to account for 1 simulation/optimization/run potentialy generating more than 1 output
-        # energy system (ESDL)
-        simulation_id = str(uuid.uuid4())  # simulation (optimization/simulator etc) id
-
-        if optimizer_sim:
-            energy_system.name = energy_system.name + "_Simulation"
-        else:
-            energy_system.name = energy_system.name + "_GrowOptimized"
-
-        def _name_to_asset(name):
-            return next(
-                (x for x in energy_system.eAllContents() if hasattr(x, "name") and x.name == name)
-            )
-
-=======
->>>>>>> 6fab5ee8
         # ------------------------------------------------------------------------------------------
         # KPIs
         # General cost breakdowns
@@ -1068,15 +1047,6 @@
                 ssl=self.influxdb_ssl,
                 verify_ssl=self.influxdb_verify_ssl,
             )
-            # influxdb_conn_settings = ConnectionSettings(
-            #     host="omotes-poc-test.hesi.energy",  #self.influxdb_host,
-            #     port=8086,  # self.influxdb_port,
-            #     username="write-user",  #self.influxdb_username,
-            #     password="nwn_write_test",  #self.influxdb_password,
-            #     database="test_kvr",  # input_energy_system_id,
-            #     ssl=self.influxdb_ssl,
-            #     verify_ssl=self.influxdb_verify_ssl,
-            # )
 
             capabilities = [
                 esdl.Transport,
