import logging
<<<<<<< HEAD
from typing import Dict, List, Set, Tuple
=======
from typing import Dict, List, Set
>>>>>>> 44c93bd2

from mesido.base_component_type_mixin import BaseComponentTypeMixin
from mesido.heat_network_common import NodeConnectionDirection
from mesido.network_common import NetworkSettings
from mesido.topology import Topology

import numpy as np

from pymoca.backends.casadi.alias_relation import AliasRelation

logger = logging.getLogger("mesido")


class ModelicaComponentTypeMixin(BaseComponentTypeMixin):
    """
    This class is used to make the milp network component information easily accesible in the
    heat_mixin. This is achieved by creating a heat_network_components dict where the assets are
    sorted by asset_type. Furthermore, the topology object is created in which for specific assets
    the connections with directions are saved for later use in the constraints.
    """

    def __init__(self, *args, **kwargs):
        super().__init__(**kwargs)
        self.__hn_component_types = None
        self.__commodity_types = None

        self.__hot_cold_pipe_relations = dict()
        self.__unrelated_pipes = list()
        self.hot_cold_pipe_relations()

    def pre(self):
        """
        In this function the topology object of the milp network is constructed. Meaning that for
        nodes, busses and storage assets their relevant information on the positive flow direction
        and connections on the ports is gathered and stored in the topology object.
        """
        components = self.energy_system_components
        nodes = components.get("node", [])
        busses = components.get("electricity_node", [])
        gas_nodes = components.get("gas_node", [])
        buffers = components.get("heat_buffer", [])
        atess = [*components.get("ates", []), *components.get("low_temperature_ates", [])]
        demands = [
            *components.get("heat_demand", []),
            *components.get("electricity_demand", []),
            *components.get("gas_demand", []),
        ]
        sources = [
            *components.get("heat_source", []),
            *components.get("electricity_source", []),
            *components.get("gas_source", []),
        ]
        pipes = components.get("heat_pipe", [])

        # An energy system should have at least one asset.
        assert len(components) > 1

        # Figure out which pipes are connected to which nodes, which pipes
        # are connected in series, and which pipes are connected to which buffers.

        pipes_set = set(pipes)
        parameters = [self.parameters(e) for e in range(self.ensemble_size)]
        node_connections = {}
        bus_connections = {}
        gas_node_connections = {}

        heat_network_model_type = NetworkSettings.NETWORK_TYPE_HEAT

        # Note that a pipe series can include both hot and cold pipes for
        # QTH models. It is only about figuring out which pipes are
        # related direction-wise.
        # For Heat models, only hot pipes are allowed to be part of pipe
        # series, as the cold part is zero milp by construction.
        if heat_network_model_type == "QTH":
            alias_relation = self.alias_relation
        elif heat_network_model_type == NetworkSettings.NETWORK_TYPE_HEAT:
            # There is no proper AliasRelation yet (because there is milp loss in pipes).
            # So we build one, as that is the easiest way to figure out which pipes are
            # connected to each other in series. We do this by making a temporary/shadow
            # discharge (".Q") variable per pipe, as that way we can share the processing
            # logic for determining pipe series with that of QTH models.
            alias_relation = AliasRelation()

            # Look for aliases only in the hot pipes. All cold pipes are zero by convention anyway.
            hot_pipes = self.hot_pipes.copy()
            hot_pipes.extend(self.unrelated_pipes.copy())

            pipes_map = {f"{pipe}.HeatIn.Heat": pipe for pipe in hot_pipes}
            pipes_map.update({f"{pipe}.HeatOut.Heat": pipe for pipe in hot_pipes})

            for p in hot_pipes:
                for port in ["In", "Out"]:
                    heat_port = f"{p}.Heat{port}.Heat"
                    connected = self.alias_relation.aliases(heat_port).intersection(
                        pipes_map.keys()
                    )
                    connected.remove(heat_port)

                    if connected:
                        other_pipe_port = next(iter(connected))
                        if other_pipe_port.endswith(f".Heat{port}.Heat"):
                            sign_prefix = "-"
                        else:
                            sign_prefix = ""
                        other_pipe = pipes_map[other_pipe_port]
                        if f"{other_pipe}.Q" not in alias_relation.canonical_variables:
                            alias_relation.add(f"{p}.Q", f"{sign_prefix}{other_pipe}.Q")

        node_to_node_logical_link_map = {}

        def __get_aliases_asset(asset: str, asset_conn: str) -> List[str]:
            """
            Extracts a list of aliases for a specific variable.

            Args:
                asset: asset name
                asset_conn: asset variable string including port excluding property

            Returns:
                List of aliases for a port property connection
            """
            aliases = [
                x
                for x in self.alias_relation.aliases(f"{asset_conn}.{prop}")
                if not x.startswith(asset) and x.endswith(f".{prop}")
            ]
            return aliases

        for n in [*nodes, *busses, *gas_nodes]:
            n_connections = [ens_params[f"{n}.n"] for ens_params in parameters]

            if len(set(n_connections)) > 1:
                raise Exception(
                    "Nodes and busses cannot have differing number of connections per "
                    "ensemble member"
                )

            n_connections = n_connections[0]

            # Note that we do this based on temperature, because discharge may
            # be an alias of yet some other further away connected pipe.
            if n in nodes:
                node_connections[n] = connected_pipes = {}
            elif n in busses:
                bus_connections[n] = connected_pipes = {}
            elif n in gas_nodes:
                gas_node_connections[n] = connected_pipes = {}

            for i in range(n_connections):
                if n in nodes:
                    cur_port = f"{n}.{heat_network_model_type}Conn[{i + 1}]"
                    prop = (
                        "T"
                        if heat_network_model_type == "QTH"
                        else NetworkSettings.NETWORK_TYPE_HEAT
                    )
                    prop_h = "H"
                    in_suffix = ".QTHIn.T" if heat_network_model_type == "QTH" else ".HeatIn.Heat"
                    out_suffix = (
                        ".QTHOut.T" if heat_network_model_type == "QTH" else ".HeatOut.Heat"
                    )
                    in_suffix_h = ".HeatIn.H"
                    out_suffix_h = ".HeatOut.H"
                    node_suffix = ".HeatConn[1].Heat"
                elif n in busses:
                    cur_port = f"{n}.ElectricityConn[{i + 1}]"
                    prop = "Power"
                    prop_h = "V"
                    in_suffix = ".ElectricityIn.Power"
                    out_suffix = ".ElectricityOut.Power"
                    in_suffix_h = ".ElectricityIn.V"
                    out_suffix_h = ".ElectricityOut.V"
                    node_suffix = ".ElectricityConn[1].Power"
                elif n in gas_nodes:
                    # TODO: Ideally a temporary variable would be created to make the connections
                    #  map that is not passed to the problem
                    cur_port = f"{n}.GasConn[{i + 1}]"
                    prop = "Q"
                    prop_h = "H"
                    in_suffix = ".GasIn.Q"
                    out_suffix = ".GasOut.Q"
                    in_suffix_h = ".GasIn.H"
                    out_suffix_h = ".GasOut.H"
                    node_suffix = ".GasConn[1].Q"
                aliases = __get_aliases_asset(n, cur_port)

                if len(aliases) == 0:
                    raise Exception(f"Found no connection to {cur_port}")

                # Here we make a count of the amount of in and out port aliases.
                in_suffix_count = np.sum([1 if x.endswith(in_suffix) else 0 for x in aliases])
                out_suffix_count = np.sum([1 if x.endswith(out_suffix) else 0 for x in aliases])

                # Here we gather the aliases for a property that is equal for all node ports.
                aliases_h = [
                    x
                    for x in self.alias_relation.aliases(f"{cur_port}.{prop_h}")
                    if not x.startswith(n) and x.endswith(f".{prop_h}")
                ]
                pipe_out_port = False
                # We can have multiple aliases, specifically when a pipe is connected to a port the
                # direction of that pipe matters. To determine if the connected alias is a pipe and
                # which direction it has we look for the overlap between the prop and prop_h in the
                # aliases. This means that if a pipe is both in the aliases and in the aliases_h,
                # then that must be the pipe connected to the port of the node.
                for k in range(len(aliases)):
                    pipe_name = aliases[k].split(".")[0]
                    if pipe_name + out_suffix_h in aliases_h:
                        pipe_out_port = True
                        node_connection_direction = NodeConnectionDirection.IN
                    elif pipe_name + in_suffix_h in aliases_h:
                        pipe_out_port = True
                        node_connection_direction = NodeConnectionDirection.OUT

                if pipe_out_port:
                    # This is only for when a pipe is connected to a gas node to determine direction
                    asset_w_orientation = (
                        pipe_name,
                        node_connection_direction,
                    )
                elif out_suffix_count > in_suffix_count:
                    # This is for the case of Non pipe asset is logically linked to a node
                    asset_w_orientation = (
                        aliases[0][: -len(out_suffix)],
                        NodeConnectionDirection.IN,
                    )
                elif out_suffix_count < in_suffix_count:
                    # This is for the case of Non pipe asset is logically linked to a node
                    asset_w_orientation = (
                        aliases[0][: -len(in_suffix)],
                        NodeConnectionDirection.OUT,
                    )
                elif out_suffix_count == in_suffix_count:
                    # This is for the case of logical links between node to node
                    # Note that we cannot determine the direction of node to node logical links, we
                    # therefore, always take the first node with an in port and the second node with
                    # and out port.
                    if n not in list(node_to_node_logical_link_map.values()):
                        node_to_node_logical_link_map[n] = aliases[0][: -len(node_suffix)]
                        asset_w_orientation = (
                            aliases[0][: -len(node_suffix)],
                            NodeConnectionDirection.IN,
                        )
                    else:
                        asset_w_orientation = (
                            aliases[0][: -len(node_suffix)],
                            NodeConnectionDirection.OUT,
                        )
                else:
                    logger.error("connections are not properly matched")

                connected_pipes[i] = asset_w_orientation

        canonical_pipe_qs = {p: alias_relation.canonical_signed(f"{p}.Q") for p in pipes}
        # Move sign from canonical to alias
        canonical_pipe_qs = {(p, d): c for p, (c, d) in canonical_pipe_qs.items()}
        # Reverse the dictionary from `Dict[alias, canonical]` to `Dict[canonical, Set[alias]]`
        pipe_sets = {}
        for a, c in canonical_pipe_qs.items():
            pipe_sets.setdefault(c, []).append(a)

        pipe_series_with_orientation = list(pipe_sets.values())

        # Check that all pipes in the series have the same orientation
        pipe_series = []
        for ps in pipe_series_with_orientation:
            if not len({orientation for _, orientation in ps}) == 1:
                raise Exception(f"Pipes in series {ps} do not all have the same orientation")
            pipe_series.append([name for name, _ in ps])

        def __get_asset_orientation(in_suffix: str, out_suffix: str) -> Tuple[str, str]:
            """
            Extracts the orientation for the connecting pipes to the asset.
            Args:
                in_suffix: string consisting of inport and property variable name
                out_suffix: string consisting of outport and property variable name

            Returns:
            """
            if aliases[0].endswith(out_suffix):
                asset_w_orientation = (
                    aliases[0][: -len(out_suffix)],
                    NodeConnectionDirection.IN,
                )
            else:
                asset_w_orientation = (
                    aliases[0][: -len(in_suffix)],
                    NodeConnectionDirection.OUT,
                )
            return asset_w_orientation

        def __get_asset_orientation_heat_storages() -> Tuple[str, str]:
            """
            Extracts the orientation of heat storage assets.
            """
            in_suffix = ".QTHIn.T" if heat_network_model_type == "QTH" else ".HeatIn.Heat"
            out_suffix = ".QTHOut.T" if heat_network_model_type == "QTH" else ".HeatOut.Heat"
            return __get_asset_orientation(in_suffix, out_suffix)

        def __get_asset_orientation_source_sink() -> Tuple[str, str]:
            """
            Extracts the orientation of source and sink (demand) assets.
            """
            in_suffix = f".{network_type}In.{prop}"
            out_suffix = f".{network_type}Out.{prop}"
            return __get_asset_orientation(in_suffix, out_suffix)

        def __get_aliases_asset_non_node(asset: str, asset_conn: str) -> List[str]:
            """
            The aliases of non node assets
            """
            aliases = __get_aliases_asset(asset, asset_conn)
            if len(aliases) > 1:
                raise Exception(f"More than one connection to {asset_conn}")
            return aliases

        buffer_connections = {}

        for b in buffers:
            buffer_connections[b] = []

            for k in ["In", "Out"]:
                b_conn = f"{b}.{heat_network_model_type}{k}"
                prop = (
                    "T" if heat_network_model_type == "QTH" else NetworkSettings.NETWORK_TYPE_HEAT
                )
                aliases = __get_aliases_asset_non_node(b, b_conn)
                if len(aliases) == 0:
                    raise Exception(f"Found no connection to {b_conn}")
                asset_w_orientation = __get_asset_orientation_heat_storages()

                assert asset_w_orientation[0] in pipes_set

                # TODO: this check can no longer be based on is_hot_pipe or is_cold_pipe,
                # because the pipes might be drawn separately and then do not have the "related"
                # attribute in esdl.
                # if k == "In":
                #     assert self.is_hot_pipe(asset_w_orientation[0])
                # else:
                #     assert self.is_cold_pipe(asset_w_orientation[0])

                buffer_connections[b].append(asset_w_orientation)

            buffer_connections[b] = tuple(buffer_connections[b])

        ates_connections = {}

        for a in atess:
            ates_connections[a] = []

            for k in ["In", "Out"]:
                a_conn = f"{a}.{heat_network_model_type}{k}"
                prop = (
                    "T" if heat_network_model_type == "QTH" else NetworkSettings.NETWORK_TYPE_HEAT
                )
                aliases = __get_aliases_asset_non_node(a, a_conn)
                if len(aliases) == 0:
                    raise Exception(f"Found no connection to {a_conn}")

                asset_w_orientation = __get_asset_orientation_heat_storages()

                assert asset_w_orientation[0] in pipes_set

                # TODO: this check can no longer be based on is_hot_pipe or is_cold_pipe,
                # because the pipes might be drawn separately and then do not have the "related"
                # attribute in esdl.
                # if k == "Out":
                #     assert self.is_cold_pipe(asset_w_orientation[0])
                # else:
                #     assert self.is_hot_pipe(asset_w_orientation[0])

                ates_connections[a].append(asset_w_orientation)

            ates_connections[a] = tuple(ates_connections[a])

        demand_connections = {}

        for a in demands:
            if a in components.get("heat_demand", []):
                network_type = NetworkSettings.NETWORK_TYPE_HEAT
                prop = NetworkSettings.NETWORK_TYPE_HEAT
            elif a in components.get("electricity_demand", []):
                network_type = "Electricity"
                prop = "Power"
            elif a in components.get("gas_demand", []):
                network_type = NetworkSettings.NETWORK_TYPE_GAS
                prop = "H"
            else:
                logger.error(f"{a} cannot be modelled with heat, gas or electricity")
            a_conn = f"{a}.{network_type}In"

            aliases = __get_aliases_asset_non_node(a, a_conn)
            if len(aliases) == 0:
                # the connection was a logical link to a node
                continue

            asset_w_orientation = __get_asset_orientation_source_sink()

            if asset_w_orientation[0] in [
                *components.get("heat_pipe", []),
                *components.get("gas_pipe", []),
                *components.get("electricity_cable", []),
            ]:
                demand_connections[a] = asset_w_orientation

        source_connections = {}

        for a in sources:
            if a in components.get("heat_source", []):
                network_type = NetworkSettings.NETWORK_TYPE_HEAT
                prop = NetworkSettings.NETWORK_TYPE_HEAT
            elif a in components.get("electricity_source", []):
                network_type = "Electricity"
                prop = "Power"
            elif a in components.get("gas_source", []):
                network_type = NetworkSettings.NETWORK_TYPE_GAS
                prop = "H"
            else:
                logger.error(f"{a} cannot be modelled with heat, gas or electricity")
            a_conn = f"{a}.{network_type}Out"

            aliases = __get_aliases_asset_non_node(a, a_conn)
            if len(aliases) == 0:
                # the connection was a logical link to a node
                continue

            asset_w_orientation = __get_asset_orientation_source_sink()

            if asset_w_orientation[0] in [
                *components.get("heat_pipe", []),
                *components.get("gas_pipe", []),
                *components.get("electricity_cable", []),
            ]:
                source_connections[a] = asset_w_orientation

        self.__topology = Topology(
            node_connections,
            gas_node_connections,
            pipe_series,
            buffer_connections,
            ates_connections,
            bus_connections,
            demand_connections,
            source_connections,
        )

        super().pre()

    @property
    def energy_system_components(self) -> Dict[str, Set[str]]:
        """
        This method return a dict with the milp network assets ordered per asset type.
        """
        if self.__hn_component_types is None:
            # Create the dictionary once after that it will be available
            string_parameters = self.string_parameters(0)

            # Find the components in model, detection by string
            # (name.component_type: type)
            component_types = sorted(
                {v for k, v in string_parameters.items() if "network_type" not in k}
            )

            components = {}
            for c in component_types:
                components[c] = sorted(
                    {k.split(".")[0] for k, v in string_parameters.items() if v == c}
                )

            self.__hn_component_types = components

        return self.__hn_component_types

    @property
    def energy_system_components_commodity(self) -> Dict[str, Set[str]]:
        """
        This method returns a dict with the milp network assets and their commodity type.
        """
        if self.__commodity_types is None:
            # Create the dictionary once after that it will be available
            string_parameters = self.string_parameters(0)

            # Find the components in model, detection by string
            # (name.component_type: type)
            commodity_types = {
                k.split(".")[0]: v for k, v in string_parameters.items() if "network_type" in k
            }

            self.__commodity_types = commodity_types

        return self.__commodity_types

    @property
    def energy_system_topology(self) -> Topology:
        """
        This method returns the topology object of the milp network. Which contains specific assets
        with directions on the ports that are needed in the constraints.
        """
        return self.__topology

    @property
    def hot_to_cold_pipe_map(self) -> Dict:
        """
        This function return a dictionary of hot pipe names mapped to cold pipe names.
        """
        return self.__hot_cold_pipe_relations

    @property
    def cold_to_hot_pipe_map(self) -> Dict:
        """
        This function return a dictionary of cold pipe names mapped to hot pipe names.
        """
        return dict(
            zip(self.__hot_cold_pipe_relations.values(), self.__hot_cold_pipe_relations.keys())
        )

    def hot_cold_pipe_relations(self):
        pipes = self.energy_system_components.get("heat_pipe", [])
        for pipe in pipes:
            related = False
            # test if hot_pipe
            if self.is_hot_pipe(pipe):
                cold_pipe = self.hot_to_cold_pipe(pipe)
                if cold_pipe in pipes:
                    related = True
                    if pipe not in self.__hot_cold_pipe_relations.keys():
                        self.__hot_cold_pipe_relations[pipe] = cold_pipe
            elif self.is_cold_pipe(pipe):
                hot_pipe = self.cold_to_hot_pipe(pipe)
                if hot_pipe in pipes:
                    related = True
                    if hot_pipe not in self.__hot_cold_pipe_relations.keys():
                        self.__hot_cold_pipe_relations[hot_pipe] = pipe
            if not related and pipe not in self.__unrelated_pipes:
                self.__unrelated_pipes.append(pipe)

    @property
    def unrelated_pipes(self) -> List[str]:
        """This function return a list of pipe names of all the pipes that don't have a related
        cold/hot pipe."""
        return self.__unrelated_pipes<|MERGE_RESOLUTION|>--- conflicted
+++ resolved
@@ -1,9 +1,5 @@
 import logging
-<<<<<<< HEAD
 from typing import Dict, List, Set, Tuple
-=======
-from typing import Dict, List, Set
->>>>>>> 44c93bd2
 
 from mesido.base_component_type_mixin import BaseComponentTypeMixin
 from mesido.heat_network_common import NodeConnectionDirection
