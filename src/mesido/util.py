--- conflicted
+++ resolved
@@ -52,13 +52,9 @@
 
     feasibility = solution.solver_stats["return_status"]
 
-<<<<<<< HEAD
     if solution.solver_options()["solver"] == "cplex":
         assert feasibility.lower() == "integer optimal solution"
     else:
-        assert feasibility.lower() == "optimal"
-=======
-    assert feasibility.lower() == "optimal" or feasibility.lower() == "finished"
->>>>>>> 0f434f86
+        assert feasibility.lower() == "optimal" or feasibility.lower() == "finished"
 
     return solution