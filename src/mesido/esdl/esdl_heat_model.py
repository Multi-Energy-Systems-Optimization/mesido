import ast
import inspect
import logging
import math
from typing import Any, Dict, Tuple, Type, Union

import esdl

from mesido.esdl.asset_to_component_base import (
    MODIFIERS,
    WATTHOUR_TO_JOULE,
    _AssetToComponentBase,
    get_density,
    get_energy_content,
)
from mesido.esdl.common import Asset
from mesido.esdl.esdl_model_base import _ESDLModelBase
from mesido.potential_errors import MesidoAssetIssueType, get_potential_errors
from mesido.pycml.component_library.milp import (
    ATES,
    AirWaterHeatPump,
    AirWaterHeatPumpElec,
    Airco,
    CheckValve,
    ColdDemand,
    Compressor,
    ControlValve,
    ElecBoiler,
    ElectricityCable,
    ElectricityDemand,
    ElectricityNode,
    ElectricitySource,
    ElectricityStorage,
    Electrolyzer,
    GasBoiler,
    GasDemand,
    GasNode,
    GasPipe,
    GasSource,
    GasSubstation,
    GasTankStorage,
    GeothermalSource,
    HeatBuffer,
    HeatDemand,
    HeatExchanger,
    HeatPipe,
    HeatPump,
    HeatPumpElec,
    HeatSource,
    LowTemperatureATES,
    Node,
    Pump,
    SolarPV,
    Transformer,
    WindPark,
)

from scipy.optimize import fsolve


logger = logging.getLogger("mesido")


class _ESDLInputException(Exception):
    pass


def docs_esdl_modifiers(class__):
    modifiers_dict = {}
    input_dict = {}

    def extract_asset_info(bod):
        if isinstance(bod.value, ast.Subscript):
            if isinstance(bod.value.value, ast.Attribute):
                if (
                    bod.value.value.attr == "attributes"
                    and bod.value.value.value.id == "asset"
                    and isinstance(bod.targets[0], ast.Name)
                ):
                    input_dict[node.name][
                        bod.targets[0].id
                    ] = f"{bod.targets[0].id}:  asset.attributes[{bod.value.slice.value}]"

    ast_of_init: ast.Module = ast.parse(inspect.getsource(class__))
    for node in ast.walk(ast_of_init):
        if isinstance(node, ast.FunctionDef) and "convert_" in node.name:
            modifiers_dict[node.name] = []
            input_dict[node.name] = {}
            for bod in node.body:
                if isinstance(bod, ast.Assign):
                    if isinstance(bod.targets[0], ast.Name) and bod.targets[0].id == "modifiers":
                        for key in bod.value.keywords:
                            if isinstance(key.arg, str):
                                modifiers_dict[node.name].append(key.arg)
                            elif (
                                key.arg is None
                                and isinstance(key.value, ast.Call)
                                and isinstance(key.value.func, ast.Attribute)
                            ):
                                modifiers_dict[node.name].append(key.value.func.attr)
                    else:
                        extract_asset_info(bod)

            func = getattr(class__, node.name)
            if len(modifiers_dict[node.name]) > 0:
                line_with_hook = next(
                    (
                        line
                        for line in func.__doc__.splitlines()
                        if "{" "automatically_add_modifiers_here}" in line
                    ),
                    None,
                )
                if line_with_hook is None:
                    indent = ""
                else:
                    format_modifiers_dict = [f"* {mod}" for mod in modifiers_dict[node.name]]
                    (indent, _) = line_with_hook.split("{automatically_add_modifiers_here}")
                    func.__doc__ = func.__doc__.replace(
                        "{automatically_add_modifiers_here}",
                        f"\n{indent}".join(format_modifiers_dict),
                    )

            # TODO: the input dictionary is still needed in the documentation
    return class__


@docs_esdl_modifiers
class AssetToHeatComponent(_AssetToComponentBase):
    """
    This class is used for the converting logic from the esdl assets with their properties to pycml
    objects and set their respective properties.

    """

    def __init__(
        self,
        *args,
        v_nominal=1.0,
        v_max=5.0,
        rho=988.0,
        cp=4200.0,
        min_fraction_tank_volume=0.05,
        v_max_gas=15.0,
        **kwargs,
    ):
        super().__init__(*args, **kwargs)

        self.v_nominal = v_nominal
        self.v_max = v_max
        self.rho = rho
        self.cp = cp
        self.v_max_gas = v_max_gas
        self.min_fraction_tank_volume = min_fraction_tank_volume
        if "primary_port_name_convention" in kwargs.keys():
            self.primary_port_name_convention = kwargs["primary_port_name_convention"]
        if "secondary_port_name_convention" in kwargs.keys():
            self.secondary_port_name_convention = kwargs["secondary_port_name_convention"]

    @property
    def _rho_cp_modifiers(self) -> Dict:
        """
        For giving the density, rho, in kg/m3 and specic milp, cp, in J/(K*kg)

        Returns:
            rho and cp
        """
        return dict(rho=self.rho, cp=self.cp)

    def get_asset_attribute_value(
        self,
        asset: Asset,
        attribute_name: str,
        default_value: float,
        min_value: float,
        max_value: float,
    ) -> float:
        """
        Get the value of the specified attribute for the given asset.

        Args:
            asset: The asset to retrieve the attribute value for.
            attribute_name: The name of the attribute to retrieve.
            default_value: The default value to use if the attribute is not present.
            min_value: The minimum value for the attribute.
            max_value: The maximum value for the attribute.
        Returns:
            The value of the specified attribute for the given asset.
        Raises:
            ValueError: If the attribute value is not within the specified range.
        """
        if attribute_name == "discountRate":
            attribute_value = (
                asset.attributes["costInformation"].discountRate.value
                if asset.attributes["costInformation"]
                and asset.attributes["costInformation"].discountRate is not None
                and asset.attributes["costInformation"].discountRate.value is not None
                else default_value
            )
        else:
            attribute_value = (
                asset.attributes[attribute_name]
                if asset.attributes[attribute_name] and asset.attributes[attribute_name] != 0
                else default_value
            )
        self.validate_attribute_input(
            # NOTE: this validation happens after assigning default values
            # discountRate and technicalLife need to be included in input files of tests
            # before this input validation can be relocated earlier in this function
            asset.name,
            attribute_name,
            attribute_value,
            min_value,
            max_value,
        )
        return attribute_value

    @staticmethod
    def validate_attribute_input(
        asset_name: str,
        attribute_name: str,
        input_value: float,
        min_value: float,
        max_value: float,
    ) -> None:
        """
        Validates if the input value is within the specified range.
        Args:
            asset_name (str): The name of the asset.
            attribute_name (str): The name of the attribute.
            input_value (float): The value to be validated.
            min_value (float): The minimum value of the range.
            max_value (float): The maximum value of the range.
        Raises:
            ValueError: If the input value is not within the specified range.
        """
        if input_value < min_value or input_value > max_value:
            warning_msg = (
                f"Input value {input_value} of attribute {attribute_name} "
                f"is not within range ({min_value}, {max_value}) for asset {asset_name}."
            )
            logger.warning(warning_msg)

    def _get_emission_modifiers(self, asset: Asset) -> float:
        """
        The emission information of assets that is specific to the assets's operation and not the
        carriers is uses, is provided through the inputoutputrelation behaviour of ports.

        Args:
            asset: mesido common asset with all attributes

        Returns:
            value: the equivalent CO2 emissions in g/Wh
        """
        value = 0.0
        behaviour = asset.attributes["behaviour"]
        if behaviour:
            for b in behaviour:
                port_relation = b.mainPortRelation[0]
                qua = port_relation.quantityAndUnit
                if qua.physicalQuantity == esdl.PhysicalQuantityEnum.EMISSION:
                    value = port_relation.ratio
                    multiplier, unit, per_unit, per_time_unit = self.get_units_multipliers(qua)
                    value *= multiplier
                    if per_unit == esdl.UnitEnum.JOULE:
                        per_unit_watthour = 1 * WATTHOUR_TO_JOULE
                    else:
                        assert per_unit == esdl.UnitEnum.WATTHOUR
                        per_unit_watthour = 1
                    value *= per_unit_watthour
                    assert unit == esdl.UnitEnum.GRAM
                    assert per_time_unit == esdl.TimeUnitEnum.NONE

        return value  # g/Wh

    def _generic_modifiers(self, asset: Asset) -> Dict:
        """
        Args:
            asset: mesido common asset with all attributes

        Returns: dictionary of the generic modifiers: technical_life, discount_rate and state.
        """
        modifiers = dict(
            technical_life=self.get_asset_attribute_value(
                asset,
                "technicalLifetime",
                default_value=30.0,
                min_value=1.0,
                max_value=50.0,
            ),
            discount_rate=self.get_asset_attribute_value(
                asset, "discountRate", default_value=0.0, min_value=0.0, max_value=100.0
            ),
            state=self.get_state(asset),
            emission_coeff=self._get_emission_modifiers(asset),
        )
        return modifiers

    @staticmethod
    def _generic_heat_modifiers(min_heat=None, max_heat=None, q_nominal=None) -> Dict:
        """
        Args:
            min_heat: minimum heat flow value
            max_heat: maximum heat flow value
            q_nominal: flow nominal

        Returns: dictionary of the generic heat modifiers: Q_nominal, Heat_flow, and the hydraulic
        power of HeatIn and HeatOut.
        """

        modifiers = dict()
        if min_heat is not None and max_heat is not None:
            modifiers.update(
                Heat_flow=dict(min=min_heat, max=max_heat, nominal=max_heat / 2.0),
            )
        if q_nominal is not None:
            modifiers.update(
                Q_nominal=q_nominal,
                HeatIn=dict(Hydraulic_power=dict(nominal=q_nominal * 16.0e5)),
                HeatOut=dict(Hydraulic_power=dict(nominal=q_nominal * 16.0e5)),
            )

        return modifiers

    def convert_heat_buffer(self, asset: Asset) -> Tuple[Type[HeatBuffer], MODIFIERS]:
        """
        This function converts the buffer object in esdl to a set of modifiers that can be used in
        a pycml object. Most important:

            - Setting the dimensions of the buffer needed for heat loss computation. Currently,
              assume cylinder with height equal to radius.
            - setting a minimum fill level and minimum asscociated milp
            - Setting a maximum stored energy based on the size.
            - Setting a cap on the thermal power.
            - Setting the state (enabled, disabled, optional)
            - Setting the relevant temperatures.
            - Setting the relevant cost figures.

        Required ESDL fields:
            - volume/capacity
            - id (this id must be unique)
            - name (this name must be unique)
            - xsi:type
            - State
            - InPort and OutPort with:
                - xsi:type
                - id
                - name
                - connectedTo
                - carrier with temperature specified

        Optional ESDL fields:
            - max(Dis)ChargeRate
            - technicalLifetime
            - CostInformation: discountRate
            - CostInformation: marginalCost
            - CostInformation: installationCost
            - CostInformation: investmentCost
            - CostInformation: fixedOperationalCost
            - CostInformation: variableOperationalCost


        Parameters:
            asset : The asset object with its properties.

        Returns:
            Buffer class with modifiers:
                {automatically_add_modifiers_here}
        """
        assert asset.asset_type == "HeatStorage"

        temperature_modifiers = self._supply_return_temperature_modifiers(asset)

        supply_temperature = temperature_modifiers["T_supply"]
        return_temperature = temperature_modifiers["T_return"]

        # Assume that:
        # - the capacity is the relative milp that can be stored in the buffer;
        # - the tanks are always at least `min_fraction_tank_volume` full;
        # - same height as radius to compute dimensions.
        if asset.attributes["capacity"] and asset.attributes["volume"]:
            logger.warning(
                f"{asset.asset_type} '{asset.name}' has both capacity and volume specified. "
                f"Volume with value of {asset.attributes['volume']} m3 will be used."
            )

        capacity = 0.0
        if asset.attributes["volume"]:
            capacity = (
                asset.attributes["volume"]
                * self.rho
                * self.cp
                * (supply_temperature - return_temperature)
            )
        elif asset.attributes["capacity"]:
            capacity = asset.attributes["capacity"]
        else:
            logger.error(
                f"{asset.asset_type} '{asset.name}' has both not capacity and volume specified. "
                f"Please specify one of the two"
            )

        assert capacity > 0.0
        min_fraction_tank_volume = self.min_fraction_tank_volume
        if self.get_state(asset) == 0 or self.get_state(asset) == 2:
            min_fraction_tank_volume = 0.0
        # We assume that the height equals the radius of the buffer.
        r = (
            capacity
            * (1 + min_fraction_tank_volume)
            / (self.rho * self.cp * (supply_temperature - return_temperature) * math.pi)
        ) ** (1.0 / 3.0)

        min_heat = capacity * min_fraction_tank_volume
        max_heat = capacity * (1 + min_fraction_tank_volume)
        assert max_heat > 0.0
        # default is set to 10MW

        hfr_charge_max = (
            asset.attributes.get("maxChargeRate")
            if asset.attributes.get("maxChargeRate")
            else 10.0e6
        )
        hfr_discharge_max = (
            asset.attributes.get("maxDischargeRate")
            if asset.attributes.get("maxDischargeRate")
            else 10.0e6
        )

        q_nominal = self._get_connected_q_nominal(asset)

        modifiers = dict(
            height=r,
            radius=r,
            heat_transfer_coeff=1.0,
            min_fraction_tank_volume=min_fraction_tank_volume,
            Stored_heat=dict(min=min_heat, max=max_heat),
            Heat_buffer=dict(min=-hfr_discharge_max, max=hfr_charge_max),
            init_Heat=min_heat,
            **self._generic_modifiers(asset),
            **self._generic_heat_modifiers(-hfr_discharge_max, hfr_charge_max, q_nominal),
            **self._supply_return_temperature_modifiers(asset),
            **self._rho_cp_modifiers,
            **self._get_cost_figure_modifiers(asset),
        )

        return HeatBuffer, modifiers

    def convert_heat_demand(self, asset: Asset) -> Tuple[Type[HeatDemand], MODIFIERS]:
        """
        This function converts the demand object in esdl to a set of modifiers that can be used in
        a pycml object. Most important:

            - Setting a cap on the thermal power.
            - Setting the state (enabled, disabled, optional)
            - Setting the relevant temperatures.
            - Setting the relevant cost figures.

        Required ESDL fields:
            - id (this id must be unique)
            - name (this name must be unique)
            - xsi:type
            - State
            - InPort and OutPort with:
                - xsi:type
                - id
                - name
                - connectedTo
                - carrier with temperature specified

        Optional ESDL fields:
            - power
            - technicalLifetime
            - CostInformation: discountRate
            - CostInformation: marginalCost
            - CostInformation: installationCost
            - CostInformation: investmentCost
            - CostInformation: fixedOperationalCost
            - CostInformation: variableOperationalCost

        Parameters:
            asset : The asset object with its properties.

        Returns:
            Demand class with modifiers:
                {automatically_add_modifiers_here}
        """
        assert asset.asset_type in {"GenericConsumer", "HeatingDemand", "Losses"}

        max_demand = asset.attributes["power"] if asset.attributes["power"] else math.inf

        q_nominal = self._get_connected_q_nominal(asset)

        state = asset.attributes["state"]

        if state == esdl.AssetStateEnum.OPTIONAL:
            get_potential_errors().add_potential_issue(
                MesidoAssetIssueType.HEAT_DEMAND_STATE,
                asset.id,
                f"Asset named {asset.name} : The asset should be enabled since there is "
                f"no sizing optimization on HeatingDemands",
            )

        modifiers = dict(
<<<<<<< HEAD
            technical_life=self.get_asset_attribute_value(
                asset,
                "technicalLifetime",
                default_value=30.0,
                min_value=1.0,
                max_value=50.0,
            ),
            Q_nominal=q_nominal,
=======
>>>>>>> a7fd9b32
            Heat_demand=dict(max=max_demand, nominal=max_demand / 2.0),
            **self._generic_modifiers(asset),
            **self._generic_heat_modifiers(0.0, max_demand, q_nominal),
            **self._supply_return_temperature_modifiers(asset),
            **self._rho_cp_modifiers,
            **self._get_cost_figure_modifiers(asset),
        )

        return HeatDemand, modifiers

    def convert_airco(self, asset: Asset) -> Tuple[Type[Airco], MODIFIERS]:
        """
        This function converts the airco object in esdl to a set of modifiers that can be used in
        a pycml object. Most important:

            - Setting a cap on the thermal power.
            - Setting the state (enabled, disabled, optional)
            - Setting the relevant temperatures.
            - Setting the relevant cost figures.

        Parameters:
            asset : The asset object with its properties.

        Returns:
            Demand class with modifiers:
                {automatically_add_modifiers_here}
        """
        assert asset.asset_type in {"Airco"}

        max_ = asset.attributes["power"] if asset.attributes["power"] else math.inf

        q_nominal = self._get_connected_q_nominal(asset)

        modifiers = dict(
            Heat_airco=dict(max=max_, nominal=max_ / 2.0),
            **self._generic_modifiers(asset),
            **self._generic_heat_modifiers(0.0, max_, q_nominal),
            **self._supply_return_temperature_modifiers(asset),
            **self._rho_cp_modifiers,
            **self._get_cost_figure_modifiers(asset),
        )

        return Airco, modifiers

    def convert_cold_demand(self, asset: Asset) -> Tuple[Type[ColdDemand], MODIFIERS]:
        """
        This function converts the demand object in esdl to a set of modifiers that can be used in
        a pycml object. Most important:
            - Setting a cap on the thermal power.
            - Setting the state (enabled, disabled, optional)
            - Setting the relevant temperatures.
            - Setting the relevant cost figures.

        Parameters:
            asset : The asset object with its properties.
        Returns:
            Demand class with modifiers:
                {automatically_add_modifiers_here}
        """
        assert asset.asset_type in {"CoolingDemand"}

        max_demand = asset.attributes["power"] if asset.attributes["power"] else math.inf

        q_nominal = self._get_connected_q_nominal(asset)

        modifiers = dict(
            Cold_demand=dict(min=0.0, max=max_demand, nominal=max_demand / 2.0),
            **self._generic_modifiers(asset),
            **self._generic_heat_modifiers(0.0, max_demand, q_nominal),
            **self._supply_return_temperature_modifiers(asset),
            **self._rho_cp_modifiers,
            **self._get_cost_figure_modifiers(asset),
        )

        return ColdDemand, modifiers

    def convert_node(self, asset: Asset) -> Tuple[Type[Node], MODIFIERS]:
        """
        This function converts the node object in esdl to a set of modifiers that can be used in
        a pycml object. Most important:

        - Setting the amount of connections

        Required ESDL fields:
            - id (this id must be unique)
            - name (this name must be unique)
            - xsi:type
            - State
            - InPort and OutPort with (note only one inport and one outport):
                - xsi:type
                - id
                - name
                - connectedTo (allowed to have multiple connections)
                - carrier with temperature specified

        Optional ESDL fields:
            - technicalLifetime
            - CostInformation: discountRate
            - CostInformation: marginalCost
            - CostInformation: installationCost
            - CostInformation: investmentCost
            - CostInformation: fixedOperationalCost
            - CostInformation: variableOperationalCost

        Parameters:
            asset : The asset object with its properties.

        Returns:
            Node class with modifiers:
                {automatically_add_modifiers_here}
        """
        assert asset.asset_type == "Joint"

        sum_in = 0
        sum_out = 0

        node_carrier = None
        for x in asset.attributes["port"].items:
            if node_carrier is None:
                node_carrier = x.carrier.name
            else:
                if node_carrier != x.carrier.name:
                    raise _ESDLInputException(
                        f"{asset.name} has multiple carriers mixing which is not allowed. "
                        f"Only one carrier (carrier couple) allowed in hydraulicly "
                        f"coupled system"
                    )
            if isinstance(x, esdl.esdl.InPort):
                sum_in += len(x.connectedTo)
            if isinstance(x, esdl.esdl.OutPort):
                sum_out += len(x.connectedTo)

        modifiers = dict(
            n=sum_in + sum_out,
            state=self.get_state(asset),
        )

        if isinstance(asset.in_ports[0].carrier, esdl.esdl.GasCommodity) or isinstance(
            asset.out_ports[0].carrier, esdl.esdl.GasCommodity
        ):
            return GasNode, modifiers

        return Node, modifiers

    def convert_pipe(self, asset: Asset) -> Tuple[Union[Type[HeatPipe], Type[GasPipe]], MODIFIERS]:
        """
        This function converts the pipe object in esdl to a set of modifiers that can be used in
        a pycml object. Most important, it checks whether it should be converted to a gas or heat
        pipe based on the connected commodity.
        :param asset: The asset object with its properties.
        :return:
        """

        assert asset.asset_type == "Pipe"

        if isinstance(asset.in_ports[0].carrier, esdl.esdl.GasCommodity):
            return self.convert_gas_pipe(asset)
        elif isinstance(asset.in_ports[0].carrier, esdl.esdl.HeatCommodity):
            return self.convert_heat_pipe(asset)
        else:
            logger.error(
                f"{asset.name} is of type {asset.asset_type} but is connected with a commodity of "
                f"type {str(type(asset.in_ports[0].carrier))}, while only the commodities Heat and "
                f"Gas are allowed"
            )

    def convert_gas_pipe(
        self, asset: Asset
    ) -> Tuple[Union[Type[HeatPipe], Type[GasPipe]], MODIFIERS]:
        """
        This function converts the pipe object in esdl to a set of modifiers that can be used in
        a pycml object. Most important:

            - Setting the dimensions of the pipe needed for head loss computation.
            - setting if a pipe is disconnecteable for the optimization.
            - Setting the state (enabled, disabled, optional)
            - Setting the relevant pressure.
            - Setting the relevant cost figures.

        Required ESDL fields:
            - Diameter/inner_diameter [m]
            - length [m]
            - id (this id must be unique)
            - name (this name must be unique)
            - xsi:type
            - State
            - InPort and OutPort with (note only one inport and one outport):
                - xsi:type
                - id
                - name
                - connectedTo
                - carrier with temperature specified

        Optional ESDL fields:
            - technicalLifetime
            - CostInformation: discountRate
            - CostInformation: marginalCost
            - CostInformation: installationCost
            - CostInformation: investmentCost
            - CostInformation: fixedOperationalCost
            - CostInformation: variableOperationalCost

        Parameters:
            asset : The asset object with its properties.

        Returns:
            Pipe class with modifiers:
                {automatically_add_modifiers_here}
        """

        length = asset.attributes["length"]
        if length < 25.0:
            length = 25.0
            logger.warning(
                f"{asset.name} was shorter then the minimum length, thus is set to "
                f"{length} meter"
            )

        id_mapping = asset.global_properties["carriers"][asset.in_ports[0].carrier.id][
            "id_number_mapping"
        ]
        (diameter, wall_roughness) = self._gas_pipe_get_diameter_and_roughness(asset)
        q_nominal = math.pi * diameter**2 / 4.0 * self.v_max_gas / 2.0
        self._set_q_nominal(asset, q_nominal)
        q_max = math.pi * diameter**2 / 4.0 * self.v_max_gas
        self._set_q_max(asset, q_max)
        pressure = asset.in_ports[0].carrier.pressure * 1.0e5
        density = get_density(asset.name, asset.in_ports[0].carrier)
        bounds_nominals = dict(
            Q=dict(min=-q_max, max=q_max, nominal=q_nominal),
            mass_flow=dict(min=-q_max * density, max=q_max * density, nominal=q_nominal * density),
            Hydraulic_power=dict(nominal=q_nominal * pressure),
        )
        modifiers = dict(
            id_mapping_carrier=id_mapping,
            length=length,
            density=density,
            diameter=diameter,
            pressure=pressure,
            # disconnectable=self._is_disconnectable_pipe(asset),
            # TODO: disconnectable option for gaspipes needs to be added.
            GasIn=bounds_nominals,
            GasOut=bounds_nominals,
            **self._generic_modifiers(asset),
            **self._get_cost_figure_modifiers(asset),
        )

        return GasPipe, modifiers

    def convert_heat_pipe(
        self, asset: Asset
    ) -> Tuple[Union[Type[HeatPipe], Type[GasPipe]], MODIFIERS]:
        """
        This function converts the pipe object in esdl to a set of modifiers that can be used in
        a pycml object. Most important:

            - Setting the dimensions of the pipe needed for milp loss computation. Currently,
            assume cylinder with height equal to radius.
            - setting if a pipe is disconnecteable for the optimization.
            - Setting the isolative properties of the pipe.
            - Setting a cap on the thermal power.
            - Setting the state (enabled, disabled, optional)
            - Setting the relevant temperatures.
            - Setting the relevant cost figures.

        Required ESDL fields:
            - Diameter/inner_diameter [m]
            - length [m]
            - id (this id must be unique)
            - name (this name must be unique)
            - xsi:type
            - State
            - InPort and OutPort with (note only one inport and one outport):
                - xsi:type
                - id
                - name
                - connectedTo
                - carrier with temperature specified

        Optional ESDL fields:
            - Material (for insulation)
            - technicalLifetime
            - CostInformation: discountRate
            - CostInformation: marginalCost
            - CostInformation: installationCost
            - CostInformation: investmentCost
            - CostInformation: fixedOperationalCost
            - CostInformation: variableOperationalCost

        Parameters:
            asset : The asset object with its properties.

        Returns:
            Pipe class with modifiers:
                {automatically_add_modifiers_here}
        """
        assert asset.asset_type == "Pipe"

        length = asset.attributes["length"]
        if length < 25.0:
            length = 25.0
            logger.warning(
                f"{asset.name} was shorter then the minimum length, thus is set to "
                f"{length} meter"
            )

        (
            diameter,
            insulation_thicknesses,
            conductivies_insulation,
        ) = self._pipe_get_diameter_and_insulation(asset)

        temperature_modifiers = self._supply_return_temperature_modifiers(asset)

        temperature = temperature_modifiers["temperature"]

        # Compute the maximum milp flow based on an assumed maximum velocity
        area = math.pi * diameter**2 / 4.0
        q_max = area * self.v_max
        q_nominal = area * self.v_nominal

        self._set_q_nominal(asset, q_nominal)

        # TODO: This might be an underestimation. We need to add the total
        #  milp losses in the system to get a proper upper bound. Maybe move
        #  calculation of Heat bounds to the HeatMixin?
        hfr_max = 2.0 * (
            self.rho * self.cp * q_max * temperature
        )  # TODO: are there any physical implications of using this bound

        assert hfr_max > 0.0

        modifiers = dict(
            length=length,
            diameter=diameter,
            disconnectable=self._is_disconnectable_pipe(asset),
            insulation_thickness=insulation_thicknesses,
            conductivity_insulation=conductivies_insulation,
            **self._generic_modifiers(asset),
            **self._generic_heat_modifiers(-hfr_max, hfr_max, q_nominal),
            **self._supply_return_temperature_modifiers(asset),
            **self._rho_cp_modifiers,
            **self._get_cost_figure_modifiers(asset),
        )
        modifiers["HeatIn"].update(
            Heat=dict(min=-hfr_max, max=hfr_max),
            Q=dict(min=-q_max, max=q_max),
        )
        modifiers["HeatOut"].update(
            Heat=dict(min=-hfr_max, max=hfr_max),
            Q=dict(min=-q_max, max=q_max),
        )

        if "T_ground" in asset.attributes.keys():
            modifiers["T_ground"] = asset.attributes["T_ground"]

        return HeatPipe, modifiers

    def convert_pump(self, asset: Asset) -> Tuple[Type[Pump], MODIFIERS]:
        """
        This function converts the pump object in esdl to a set of modifiers that can be used in
        a pycml object. Most important:

            - Setting the state (enabled, disabled, optional)
            - Setting the relevant temperatures.
            - Setting the relevant cost figures.

        Required ESDL fields:
            - id (this id must be unique)
            - name (this name must be unique)
            - xsi:type
            - State
            - InPort and OutPort with (note only one inport and one outport):
                - xsi:type
                - id
                - name
                - connectedTo
                - carrier with temperature specified

        Optional ESDL fields:
            - technicalLifetime
            - CostInformation: discountRate
            - CostInformation: marginalCost
            - CostInformation: installationCost
            - CostInformation: investmentCost
            - CostInformation: fixedOperationalCost
            - CostInformation: variableOperationalCost

        Parameters:
            asset : The asset object with its properties.

        Returns:
            Pump class with modifiers:
                {automatically_add_modifiers_here}
        """
        assert asset.asset_type == "Pump"

        q_nominal = self._get_connected_q_nominal(asset)

        modifiers = dict(
            **self._generic_modifiers(asset),
            **self._generic_heat_modifiers(q_nominal=q_nominal),
            **self._supply_return_temperature_modifiers(asset),
            **self._rho_cp_modifiers,
        )

        return Pump, modifiers

    def convert_generic_conversion(
        self, asset: Asset
    ) -> Tuple[Union[Type[Transformer], Type[HeatExchanger]], MODIFIERS]:
        """
        This function determines the type to which the generic conversion should be changed, based
        on the connected commodities and calls the required conversion function.

        Parameters:
            asset: The asset object with its properties.

        Returns:
            Transformer class or HeatExchanger class
        """

        assert asset.asset_type in {
            "GenericConversion",
        }

        if isinstance(asset.in_ports[0].carrier, esdl.ElectricityCommodity) and isinstance(
            asset.out_ports[0].carrier, esdl.ElectricityCommodity
        ):
            return self.convert_transformer(asset)
        elif isinstance(asset.in_ports[0].carrier, esdl.HeatCommodity) and isinstance(
            asset.out_ports[0].carrier, esdl.HeatCommodity
        ):
            return self.convert_heat_exchanger(asset)
        else:
            logger.error(
                f"{asset.name} is of type {asset.asset_type} which is currently only "
                f"supported as a heat exchanger or an electric transformer, thus either "
                f"heat commodities or electricity commodities need to be connected to the "
                f"ports. Currently the connected commodities are of type, "
                f"{str(type(asset.in_ports[0].carrier))} and "
                f"{str(type(asset.out_ports[0].carrier))}"
            )

    def convert_heat_exchanger(self, asset: Asset) -> Tuple[Type[HeatExchanger], MODIFIERS]:
        """
        This function converts the Heat Exchanger object in esdl to a set of modifiers that can be
        used in a pycml object. Most important:

            - Setting the thermal power transfer efficiency.
            - Setting a caps on the thermal power on both the primary and secondary side.
            - Setting the state (enabled, disabled, optional)
            - Setting the relevant temperatures (also checked for making sense physically).
            - Setting the relevant cost figures.

        Required ESDL fields:
            - heatTransferCoefficient/power
            - id (this id must be unique)
            - name (this name must be unique)
            - xsi:type
            - State
            - 2 InPorts and 2 OutPorts with:
                - xsi:type
                - id
                - name
                - connectedTo
                - carrier with temperature specified

        Optional ESDL fields:
            - efficiency
            - technicalLifetime
            - CostInformation: discountRate
            - CostInformation: marginalCost
            - CostInformation: installationCost
            - CostInformation: investmentCost
            - CostInformation: fixedOperationalCost
            - CostInformation: variableOperationalCost

        Parameters:
            asset : The asset object with its properties.

        Returns:
            HeatExchanger class with modifiers:
                {automatically_add_modifiers_here}
        """
        assert asset.asset_type in {
            "GenericConversion",
            "HeatExchange",
        }

        params_t = self._supply_return_temperature_modifiers(asset)
        params_q = self._get_connected_q_nominal(asset)
        params = {}

        if params_t["Primary"]["T_supply"] < params_t["Secondary"]["T_supply"]:
            get_potential_errors().add_potential_issue(
                MesidoAssetIssueType.HEAT_EXCHANGER_TEMPERATURES,
                asset.id,
                f"Asset named {asset.name}: The supply temperature on the primary side "
                f"of the heat exchanger ({params_t['Primary']['T_supply']}°C) should be larger "
                f"than the supply temperature on the secondary side "
                f"({params_t['Secondary']['T_supply']}°C), as the heat exchanger can only "
                f"transfer heat from primary to secondary.",
            )
        if params_t["Primary"]["T_return"] < params_t["Secondary"]["T_return"]:
            get_potential_errors().add_potential_issue(
                MesidoAssetIssueType.HEAT_EXCHANGER_TEMPERATURES,
                asset.id,
                f"Asset named {asset.name}: The return temperature on the primary side "
                f"of the heat exchanger ({params_t['Primary']['T_return']}°C) should be larger "
                f"than the return temperature on the secondary side "
                f"({params_t['Secondary']['T_return']}°C), as the heat exchanger can only "
                f"transfer heat from primary to secondary.",
            )

        if asset.asset_type == "GenericConversion":
            max_power = asset.attributes["power"] if asset.attributes["power"] else math.inf
        else:
            # DTK requires capacity as the maximum power reference and not based on
            # heatTransferCoefficient. Power could also be based on heatTransferCoefficient if we
            # use an option to select it.
            max_power = asset.attributes["capacity"] if asset.attributes["capacity"] else math.inf
            if max_power == math.inf:
                get_potential_errors().add_potential_issue(
                    MesidoAssetIssueType.HEAT_EXCHANGER_POWER,
                    asset.id,
                    f"Asset name {asset.name}: The capacity of the heat exchanger is "
                    f"not defined. For this workflow the capacity is required and not the "
                    f"heatTransferCoefficient.",
                )
                max_power = (
                    asset.attributes["heatTransferCoefficient"]
                    * (params_t["Primary"]["T_supply"] - params_t["Secondary"]["T_return"])
                    / 2.0
                )

        # This default delta temperature is used when on the primary or secondary side the
        # temperature difference is 0.0. It is set to 10.0 to ensure that maximum/nominal
        # flowrates and heat transport are set at realistic values.
        default_dt = 10.0
        dt_prim = params_t["Primary"]["T_supply"] - params_t["Primary"]["T_return"]
        dt_prim = dt_prim if dt_prim > 0.0 else default_dt
        params_t["Primary"]["dT"] = dt_prim
        max_heat_transport = params_t["Primary"]["T_supply"] * max_power / dt_prim

        q_nominal_prim = params_q["Primary"][
            "Q_nominal"
        ]  # max_power / (2 * self.cp * self.rho * (dt_prim))
        prim_heat = self._generic_heat_modifiers(q_nominal=q_nominal_prim)
        prim_heat["HeatIn"].update(
            Heat=dict(min=-max_heat_transport, max=max_heat_transport, nominal=max_power / 2.0),
        )
        prim_heat["HeatOut"].update(
            Heat=dict(min=-max_heat_transport, max=max_heat_transport, nominal=max_power / 2.0),
        )

        dt_sec = params_t["Secondary"]["T_supply"] - params_t["Secondary"]["T_return"]
        dt_sec = dt_sec if dt_sec > 0.0 else default_dt
        params_t["Secondary"]["dT"] = dt_sec

        q_nominal_sec = params_q["Secondary"][
            "Q_nominal"
        ]  # max_power / (2 * self.cp * self.rho * (dt_sec))
        sec_heat = self._generic_heat_modifiers(q_nominal=q_nominal_sec)
        sec_heat["HeatIn"].update(
            Heat=dict(min=-max_heat_transport, max=max_heat_transport, nominal=max_power / 2.0),
        )
        sec_heat["HeatOut"].update(
            Heat=dict(min=-max_heat_transport, max=max_heat_transport, nominal=max_power / 2.0),
        )
        params["Primary"] = {**params_t["Primary"], **params_q["Primary"], **prim_heat}
        params["Secondary"] = {
            **params_t["Secondary"],
            **params_q["Secondary"],
            **sec_heat,
        }

        if not asset.attributes["efficiency"]:
            efficiency = 1.0
        else:
            efficiency = asset.attributes["efficiency"]

        modifiers = dict(
            efficiency=efficiency,
            nominal=max_power / 2.0,
            Primary_heat=dict(min=0.0, max=max_power, nominal=max_power / 2.0),
            Secondary_heat=dict(min=0.0, max=max_power, nominal=max_power / 2.0),
            Heat_flow=dict(min=0.0, max=max_power, nominal=max_power / 2.0),
            **self._generic_modifiers(asset),
            **self._get_cost_figure_modifiers(asset),
            **params,
        )
        return HeatExchanger, modifiers

    def convert_heat_pump(
        self, asset: Asset
    ) -> Tuple[Union[Type[HeatPump], Type[HeatSource], Type[AirWaterHeatPumpElec]], MODIFIERS]:
        """
        This function converts the HeatPump object in esdl to a set of modifiers that can be used in
        a pycml object. Most important:

            - Setting the COP of the heatpump
            - Setting the cap on the electrical power.
            - Setting a caps on the thermal power on both the primary and secondary side.
            - Setting the state (enabled, disabled, optional)
            - Setting the relevant temperatures.
            - Setting the relevant cost figures.

        Required ESDL fields:
            - power
            - COP
            - id (this id must be unique)
            - name (this name must be unique)
            - xsi:type
            - State
            - 2 InPorts and 2 OutPorts with:
                - xsi:type
                - id
                - name
                - connectedTo
                - carrier with temperature specified

        Optional ESDL fields:
            - efficiency
            - technicalLifetime
            - CostInformation: discountRate
            - CostInformation: marginalCost
            - CostInformation: installationCost
            - CostInformation: investmentCost
            - CostInformation: fixedOperationalCost
            - CostInformation: variableOperationalCost

        Parameters:
            asset : The asset object with its properties.

        Returns:
            HeatPump class with modifiers:
                {automatically_add_modifiers_here}
        """
        assert asset.asset_type in {
            "HeatPump",
        }

        # In this case we only have the secondary side ports, here we assume a air-water HP
        if len(asset.in_ports) == 1 and len(asset.out_ports) == 1:
            # TODO: the power filled in at the heatpmp should always be the electric power, thus,
            # the max heat supply should be power*cop
            _, modifiers = self.convert_heat_source(asset)
            return AirWaterHeatPump, modifiers
        # In this case we only have the secondary side ports, here we assume a air-water HP elec
        if len(asset.in_ports) == 2 and len(asset.out_ports) == 1:
            _, modifiers = self.convert_air_water_heat_pump_elec(asset)
            return AirWaterHeatPumpElec, modifiers

        if not asset.attributes["COP"]:
            raise _ESDLInputException(
                f"{asset.name} has no COP specified, this is required for the model"
            )
        else:
            cop = asset.attributes["COP"]

        if not asset.attributes["power"]:
            raise _ESDLInputException(f"{asset.name} has no power specified")
        else:
            power_secondary = asset.attributes["power"]
            power_electrical = power_secondary / cop

        params_t = self._supply_return_temperature_modifiers(asset)
        params_q = self._get_connected_q_nominal(asset)
        prim_heat = self._generic_heat_modifiers(q_nominal=params_q["Primary"]["Q_nominal"])
        sec_heat = self._generic_heat_modifiers(q_nominal=params_q["Secondary"]["Q_nominal"])

        params = {}
        params["Primary"] = {**params_t["Primary"], **params_q["Primary"], **prim_heat}
        params["Secondary"] = {**params_t["Secondary"], **params_q["Secondary"], **sec_heat}

        max_power_heat = power_secondary

        modifiers = dict(
            COP=cop,
            efficiency=asset.attributes["efficiency"] if asset.attributes["efficiency"] else 0.5,
            Power_elec=dict(min=0.0, max=power_electrical, nominal=power_electrical / 2.0),
            Primary_heat=dict(min=0.0, max=max_power_heat, nominal=max_power_heat / 2.0),
            Secondary_heat=dict(min=0.0, max=max_power_heat, nominal=max_power_heat / 2.0),
            Heat_flow=dict(min=0.0, max=max_power_heat, nominal=max_power_heat / 2.0),
            **self._generic_modifiers(asset),
            **self._get_cost_figure_modifiers(asset),
            **params,
        )
        if len(asset.in_ports) == 2:
            return HeatPump, modifiers
        elif len(asset.in_ports) == 3:
            return HeatPumpElec, modifiers

    def convert_heat_source(self, asset: Asset) -> Tuple[Type[HeatSource], MODIFIERS]:
        """
        This function converts the Source object in esdl to a set of modifiers that can be used in
        a pycml object. Most important:

            - Setting the CO2 emission coefficient in case this is specified as an KPI
            - Setting a caps on the thermal power.
            - In case of a GeothermalSource object we read the _aggregation count to model the
              number of doublets, we then assume that the power specified was also for one doublet
              and thus increase the thermal power caps.
            - Setting the state (enabled, disabled, optional)
            - Setting the relevant temperatures.
            - Setting the relevant cost figures.

        Required ESDL fields:
            - power
            - id (this id must be unique)
            - name (this name must be unique)
            - xsi:type
            - State
            - InPort and OutPort with:
                - xsi:type
                - id
                - name
                - connectedTo
                - carrier with temperature specified

        Optional ESDL fields:
            - aggregationCount
            - technicalLifetime
            - CostInformation: discountRate
            - CostInformation: marginalCost
            - CostInformation: installationCost
            - CostInformation: investmentCost
            - CostInformation: fixedOperationalCost
            - CostInformation: variableOperationalCost

        Parameters:
            asset : The asset object with its properties.

        Returns:
            Source class with modifiers:
                {automatically_add_modifiers_here}
        """
        assert asset.asset_type in {
            "GasHeater",
            "GenericProducer",
            "HeatProducer",
            "GeothermalSource",
            "ResidualHeatSource",
            "HeatPump",
        }

        max_supply = asset.attributes["power"]

        if not max_supply:
            logger.error(f"{asset.asset_type} '{asset.name}' has no max power specified. ")
        assert max_supply > 0.0

        # get price per unit of energy,
        # assume cost of 1. if nothing is given (effectively milp loss minimization)
        # TODO: Use an attribute or use and KPI for CO2 coefficient of a source

        q_nominal = self._get_connected_q_nominal(asset)

        modifiers = dict(
            Heat_source=dict(min=0.0, max=max_supply, nominal=max_supply / 2.0),
            **self._generic_modifiers(asset),
            **self._generic_heat_modifiers(0.0, max_supply, q_nominal),
            **self._supply_return_temperature_modifiers(asset),
            **self._rho_cp_modifiers,
            **self._get_cost_figure_modifiers(asset),
        )

        if asset.asset_type == "GeothermalSource":
            modifiers["nr_of_doublets"] = asset.attributes["aggregationCount"]
            modifiers["Heat_source"] = dict(
                min=0.0,
                max=max_supply * asset.attributes["aggregationCount"],
                nominal=max_supply / 2.0,
            )
            modifiers["Heat_flow"] = dict(
                min=0.0,
                max=max_supply * asset.attributes["aggregationCount"],
                nominal=max_supply / 2.0,
            )
            try:
                modifiers["single_doublet_power"] = asset.attributes["single_doublet_power"]
            except KeyError:
                modifiers["single_doublet_power"] = max_supply
            # Note that the ESDL target flow rate is in kg/s, but we want m3/s
            try:
                modifiers["target_flow_rate"] = asset.attributes["flowRate"] / self.rho
            except KeyError:
                logger.warning(
                    f"{asset.asset_type} '{asset.name}' has no desired flow rate specified. "
                    f"'{asset.name}' will not be actuated in a constant manner"
                )

            return GeothermalSource, modifiers
        elif asset.asset_type == "HeatPump":
            modifiers["cop"] = asset.attributes["COP"]
            return AirWaterHeatPump, modifiers
        else:
            return HeatSource, modifiers

    def convert_ates(self, asset: Asset) -> Tuple[Type[ATES], MODIFIERS]:
        """
        This function converts the ATES object in esdl to a set of modifiers that can be used in
        a pycml object. Most important:

            - Setting the milp loss coefficient based upon the efficiency. Here we assume that this
              efficiency is realized in 100 days.
            - Setting a caps on the thermal power.
            - Similar as for the geothermal source we use the aggregation count to model the amount
              of doublets.
            - Setting caps on the maximum stored energy where we assume that at maximum you can
              charge for 180 days at full power.
            - Setting the state (enabled, disabled, optional)
            - Setting the relevant temperatures.
            - Setting the relevant cost figures.

        Required ESDL fields:
            - id (this id must be unique)
            - name (this name must be unique)
            - xsi:type
            - State
            - InPort and OutPort with:
                - xsi:type
                - id
                - name
                - connectedTo
                - carrier with temperature specified

        Optional ESDL fields:
            - max(Dis)ChargeRate
            - aquiferMidTemperature
            - aggregationCount
            - technicalLifetime
            - CostInformation: discountRate
            - CostInformation: marginalCost
            - CostInformation: installationCost
            - CostInformation: investmentCost
            - CostInformation: fixedOperationalCost
            - CostInformation: variableOperationalCost

        Parameters:
            asset : The asset object with its properties.

        Returns:
            ATES class with modifiers:
                {automatically_add_modifiers_here}
        """
        assert asset.asset_type in {
            "ATES",
        }

        hfr_charge_max = asset.attributes.get("maxChargeRate", math.inf)
        hfr_discharge_max = asset.attributes.get("maxDischargeRate", math.inf)
        single_doublet_power = hfr_discharge_max

        # We assume the efficiency is realized over a period of 100 days
        efficiency = asset.attributes["dischargeEfficiency"]
        if not efficiency:
            efficiency = 0.7

        # TODO: temporary value for standard dT on which capacity is based, Q in m3/s
        temperatures = self._supply_return_temperature_modifiers(asset)
        dt = temperatures["T_supply"] - temperatures["T_return"]
        rho = self.rho
        cp = self.cp
        q_max_ates = hfr_discharge_max / (cp * rho * dt)

        q_nominal = min(
            self._get_connected_q_nominal(asset), q_max_ates * asset.attributes["aggregationCount"]
        )

        modifiers = dict(
            Q=dict(
                min=-q_max_ates * asset.attributes["aggregationCount"],
                max=q_max_ates * asset.attributes["aggregationCount"],
                nominal=q_nominal,
            ),
            single_doublet_power=single_doublet_power,
            heat_loss_coeff=(1.0 - efficiency ** (1.0 / 100.0)) / (3600.0 * 24.0),
            nr_of_doublets=asset.attributes["aggregationCount"],
            Stored_heat=dict(
                min=0.0,
                max=hfr_charge_max * asset.attributes["aggregationCount"] * 180.0 * 24 * 3600.0,
                nominal=hfr_charge_max * asset.attributes["aggregationCount"] * 30.0 * 24 * 3600.0,
            ),
            **self._generic_modifiers(asset),
            **self._generic_heat_modifiers(
                -hfr_discharge_max * asset.attributes["aggregationCount"],
                hfr_charge_max * asset.attributes["aggregationCount"],
                q_nominal,
            ),
            **self._supply_return_temperature_modifiers(asset),
            **self._rho_cp_modifiers,
            **self._get_cost_figure_modifiers(asset),
        )

        # if no maxStorageTemperature is specified we assume a "regular" HT ATES model
        if (
            asset.attributes["maxStorageTemperature"]
            and asset.attributes["maxStorageTemperature"] <= 30.0
        ):
            modifiers.update(
                dict(
                    Heat_low_temperature_ates=dict(
                        min=-hfr_charge_max * asset.attributes["aggregationCount"],
                        max=hfr_discharge_max * asset.attributes["aggregationCount"],
                        nominal=hfr_discharge_max / 2.0,
                    )
                )
            )
            logger.warning(
                "ATES in use: WKO (koude-warmteopslag, cold and heat storage) since the"
                " maximum temperature has been specified to be <= 30 degrees Celcius"
            )
            return LowTemperatureATES, modifiers
        else:
            modifiers.update(
                dict(
                    Heat_ates=dict(
                        min=-hfr_charge_max * asset.attributes["aggregationCount"],
                        max=hfr_discharge_max * asset.attributes["aggregationCount"],
                        nominal=hfr_discharge_max / 2.0,
                    ),
                    T_amb=asset.attributes["aquiferMidTemperature"],
                    Temperature_ates=dict(
                        min=temperatures["T_return"],  # or potentially 0
                        max=temperatures["T_supply"],
                        nominal=temperatures["T_return"],
                    ),
                )
            )
            logger.warning(
                "ATES in use: High Temperature ATES since the maximum temperature has"
                " been specified to be > 30 degrees Celcius or not specified at all"
            )
            return ATES, modifiers

    def convert_control_valve(self, asset: Asset) -> Tuple[Type[ControlValve], MODIFIERS]:
        """
        This function converts the ControlValve object in esdl to a set of modifiers that can be
        used in a pycml object. Most important:

            - Setting the state (enabled, disabled, optional)
            - Setting the relevant temperatures.
            - Setting the relevant cost figures.

        Required ESDL fields:
            - id (this id must be unique)
            - name (this name must be unique)
            - xsi:type
            - State
            - InPort and OutPort with:
                - xsi:type
                - id
                - name
                - connectedTo
                - carrier with temperature specified

        Optional ESDL fields:
            - technicalLifetime
            - CostInformation: discountRate
            - CostInformation: marginalCost
            - CostInformation: installationCost
            - CostInformation: investmentCost
            - CostInformation: fixedOperationalCost
            - CostInformation: variableOperationalCost

        Parameters:
            asset : The asset object with its properties.

        Returns:
            ControlValve class with modifiers:
                {automatically_add_modifiers_here}
        """
        assert asset.asset_type == "Valve"

        q_nominal = self._get_connected_q_nominal(asset)

        modifiers = dict(
            **self._generic_modifiers(asset),
            **self._generic_heat_modifiers(q_nominal=q_nominal),
            **self._supply_return_temperature_modifiers(asset),
            **self._rho_cp_modifiers,
        )

        return ControlValve, modifiers

    def convert_check_valve(self, asset: Asset) -> Tuple[Type[CheckValve], MODIFIERS]:
        """
        This function converts the CheckValve object in esdl to a set of modifiers that can be
        used in a pycml object. Most important:

            - Setting the state (enabled, disabled, optional)
            - Setting the relevant temperatures.
            - Setting the relevant cost figures.

        Required ESDL fields:
            - id (this id must be unique)
            - name (this name must be unique)
            - xsi:type
            - State
            - InPort and OutPort with:
                - xsi:type
                - id
                - name
                - connectedTo
                - carrier with temperature specified

        Optional ESDL fields:
            - technicalLifetime
            - CostInformation: discountRate
            - CostInformation: marginalCost
            - CostInformation: installationCost
            - CostInformation: investmentCost
            - CostInformation: fixedOperationalCost
            - CostInformation: variableOperationalCost

        Parameters:
            asset : The asset object with its properties.

        Returns:
            CheckValve class with modifiers:
                {automatically_add_modifiers_here}
        """
        assert asset.asset_type == "CheckValve"

        q_nominal = self._get_connected_q_nominal(asset)

        modifiers = dict(
            **self._generic_modifiers(asset),
            **self._generic_heat_modifiers(q_nominal=q_nominal),
            **self._supply_return_temperature_modifiers(asset),
            **self._rho_cp_modifiers,
        )

        return CheckValve, modifiers

    def convert_electricity_demand(self, asset: Asset) -> Tuple[Type[ElectricityDemand], MODIFIERS]:
        """
        This function converts the ElectricityDemand object in esdl to a set of modifiers that can
        be used in a pycml object. Most important:

            - Setting the electrical power caps

        Required ESDL fields:
            - power
            - id (this id must be unique)
            - name (this name must be unique)
            - xsi:type
            - State
            - InPort and OutPort with:
                - xsi:type
                - id
                - name
                - connectedTo
                - carrier with voltage specified

        Optional ESDL fields:
            - technicalLifetime
            - CostInformation: discountRate
            - CostInformation: marginalCost
            - CostInformation: installationCost
            - CostInformation: investmentCost
            - CostInformation: fixedOperationalCost
            - CostInformation: variableOperationalCost

        Parameters:
            asset : The asset object with its properties.

        Returns:
            ElectricityDemand class with modifiers:
                {automatically_add_modifiers_here}
        """
        assert asset.asset_type in {"ElectricityDemand", "Export"}

        max_demand = asset.attributes.get("power", math.inf)
        min_voltage = asset.in_ports[0].carrier.voltage
        i_max, i_nom = self._get_connected_i_nominal_and_max(asset)

        id_mapping = asset.global_properties["carriers"][asset.in_ports[0].carrier.id][
            "id_number_mapping"
        ]

        modifiers = dict(
            min_voltage=min_voltage,
            id_mapping_carrier=id_mapping,
            elec_power_nominal=max_demand / 2.0,
            Electricity_demand=dict(max=max_demand, nominal=max_demand / 2.0),
            ElectricityIn=dict(
                Power=dict(min=0.0, max=max_demand, nominal=max_demand / 2.0),
                I=dict(min=0.0, max=i_max, nominal=i_nom),
                V=dict(min=min_voltage, nominal=min_voltage),
            ),
            **self._generic_modifiers(asset),
            **self._get_cost_figure_modifiers(asset),
        )

        return ElectricityDemand, modifiers

    def convert_import(self, asset: Asset) -> Tuple[Any, MODIFIERS]:
        """
        The definition of an Import asset, is an asset that imports energy, thus adds energy to
        the network, thereby it acts as a producer."
        """
        assert asset.asset_type in {"Import"}

        if isinstance(asset.out_ports[0].carrier, esdl.esdl.GasCommodity):
            return self.convert_gas_source(asset)
        elif isinstance(asset.out_ports[0].carrier, esdl.esdl.ElectricityCommodity):
            return self.convert_electricity_source(asset)
        else:
            raise RuntimeError(
                f"Commodity of type {type(asset.out_ports[0].carrier)} for asset Import "
                f"{asset.name} cannot be converted"
            )

    def convert_export(self, asset: Asset) -> Tuple[Any, MODIFIERS]:
        """
        The definition of an Export asset, is an asset that exports energy from the network, thus
        extracts energy to the network, thereby it acts as a consumer."
        """
        assert asset.asset_type in {"Export"}

        if isinstance(asset.in_ports[0].carrier, esdl.esdl.GasCommodity):
            return self.convert_gas_demand(asset)
        elif isinstance(asset.in_ports[0].carrier, esdl.esdl.ElectricityCommodity):
            return self.convert_electricity_demand(asset)
        else:
            raise RuntimeError(
                f"Commodity of type {type(asset.in_ports[0].carrier)} for asset Export "
                f"{asset.name} cannot be converted"
            )

    def convert_electricity_source(self, asset: Asset) -> Tuple[Type[ElectricitySource], MODIFIERS]:
        """
        This function converts the ElectricitySource object in esdl to a set of modifiers that can
        be used in a pycml object. Most important:

            - Setting the electrical power caps

        Required ESDL fields:
            - power
            - id (this id must be unique)
            - name (this name must be unique)
            - xsi:type
            - State
            - InPort and OutPort with:
                - xsi:type
                - id
                - name
                - connectedTo
                - carrier with voltage specified

        Optional ESDL fields:
            - technicalLifetime
            - CostInformation: discountRate
            - CostInformation: marginalCost
            - CostInformation: installationCost
            - CostInformation: investmentCost
            - CostInformation: fixedOperationalCost
            - CostInformation: variableOperationalCost

        Parameters:
            asset : The asset object with its properties.

        Returns:
            ElectricitySource class with modifiers:
                {automatically_add_modifiers_here}
        """
        assert asset.asset_type in {
            "ElectricityProducer",
            "WindPark",
            "WindTurbine",
            "PVInstallation",
            "Import",
        }

        max_supply = asset.attributes.get(
            "power", math.inf
        )  # I think it would break with math.inf as input
        i_max, i_nom = self._get_connected_i_nominal_and_max(asset)
        v_min = asset.out_ports[0].carrier.voltage

        modifiers = dict(
            power_nominal=max_supply / 2.0,
            Electricity_source=dict(min=0.0, max=max_supply, nominal=max_supply / 2.0),
            ElectricityOut=dict(
                V=dict(min=v_min, nominal=v_min),
                I=dict(min=0.0, max=i_max, nominal=i_nom),
                Power=dict(min=0.0, max=max_supply, nominal=max_supply / 2.0),
            ),
            **self._generic_modifiers(asset),
            **self._get_cost_figure_modifiers(asset),
        )

        if asset.asset_type in ["ElectricityProducer", "Import"]:
            return ElectricitySource, modifiers
        if asset.asset_type in ["WindPark", "WindTurbine"]:
            return WindPark, modifiers
        if asset.asset_type == "PVInstallation":
            return SolarPV, modifiers

    def convert_electricity_storage(
        self, asset: Asset
    ) -> Tuple[Type[ElectricityStorage], MODIFIERS]:
        """
        This function converts the ElectricityStorage object in esdl to a set of modifiers that can
        be used in a pycml object. Most important:

        - Setting the electrical power caps

        Parameters:
            asset : The asset object with its properties.

        Returns:
            ElectricityStorage class with modifiers:
                {automatically_add_modifiers_here}
        """
        assert asset.asset_type in {"Battery"}

        max_capacity = asset.attributes.get("capacity")
        i_max, i_nom = self._get_connected_i_nominal_and_max(asset)
        v_min = asset.in_ports[0].carrier.voltage
        max_charge = asset.attributes.get("maxChargeRate", max_capacity / 3600)
        max_discharge = asset.attributes.get("maxDischargeRate", max_capacity / 3600)
        discharge_efficiency = asset.attributes.get("dischargeEfficiency", 1)
        charge_efficiency = asset.attributes.get("chargeEfficiency", 1)

        modifiers = dict(
            charge_efficiency=charge_efficiency,
            discharge_efficiency=discharge_efficiency,
            min_voltage=v_min,
            max_capacity=max_capacity,
            Stored_electricity=dict(min=0.0, max=max_capacity),
            ElectricityIn=dict(
                V=dict(min=v_min, nominal=v_min),
                I=dict(min=-i_max, max=i_max, nominal=i_nom),
                Power=dict(min=-max_discharge, max=max_charge, nominal=max_charge / 2.0),
            ),
            Effective_power_charging=dict(
                min=-max_discharge, max=max_charge, nominal=max_charge / 2.0
            ),
            **self._generic_modifiers(asset),
            **self._get_cost_figure_modifiers(asset),
        )

        return ElectricityStorage, modifiers

    def convert_electricity_node(self, asset: Asset) -> Tuple[Type[ElectricityNode], MODIFIERS]:
        """
        This function converts the ElectricityNode object in esdl to a set of modifiers that can be
        used in a pycml object. Most important:

            - Setting the number of connections

        Required ESDL fields:
            - id (this id must be unique)
            - name (this name must be unique)
            - xsi:type
            - State
            - InPort and OutPort with:
                - xsi:type
                - id
                - name
                - connectedTo (allowed to have multiple connections)
                - carrier with voltage specified

        Optional ESDL fields:
            - technicalLifetime
            - CostInformation: discountRate
            - CostInformation: marginalCost
            - CostInformation: installationCost
            - CostInformation: investmentCost
            - CostInformation: fixedOperationalCost
            - CostInformation: variableOperationalCost

        Parameters:
            asset : The asset object with its properties.

        Returns:
            ElectricityNode class with modifiers:
                {automatically_add_modifiers_here}
        """
        assert asset.asset_type in {"Bus"}

        sum_in = 0
        sum_out = 0

        node_carrier = None
        for x in asset.attributes["port"].items:
            if node_carrier is None:
                node_carrier = x.carrier.name
                nominal_voltage = x.carrier.voltage
            else:
                if node_carrier != x.carrier.name:
                    raise _ESDLInputException(
                        f"{asset.name} has multiple carriers mixing which is not allowed. "
                    )
            if isinstance(x, esdl.esdl.InPort):
                sum_in += len(x.connectedTo)
            if isinstance(x, esdl.esdl.OutPort):
                sum_out += len(x.connectedTo)

        modifiers = dict(
            voltage_nominal=nominal_voltage,
            n=sum_in + sum_out,
            state=self.get_state(asset),
        )

        return ElectricityNode, modifiers

    def convert_electricity_cable(self, asset: Asset) -> Tuple[Type[ElectricityCable], MODIFIERS]:
        """
        This function converts the ElectricityCable object in esdl to a set of modifiers that can be
        used in a pycml object. Most important:

            - Setting the length of the cable used for power loss computation.
            - setting the min and max current.

        Required ESDL fields:
            - length
            - capacity
            - id (this id must be unique)
            - name (this name must be unique)
            - xsi:type
            - State
            - InPort and OutPort with:
                - xsi:type
                - id
                - name
                - connectedTo
                - carrier with voltage specified

        Optional ESDL fields:
            - technicalLifetime
            - CostInformation: discountRate
            - CostInformation: marginalCost
            - CostInformation: installationCost
            - CostInformation: investmentCost
            - CostInformation: fixedOperationalCost
            - CostInformation: variableOperationalCost

        Parameters:
            asset : The asset object with its properties.

        Returns:
            ElectricityCable class with modifiers:
                {automatically_add_modifiers_here}
        """
        assert asset.asset_type in {"ElectricityCable"}

        max_power = asset.attributes["capacity"]
        min_voltage = asset.in_ports[0].carrier.voltage
        max_current = max_power / min_voltage
        self._set_electricity_current_nominal_and_max(asset, max_current / 2.0, max_current)

        bi_direct = True if asset.attributes["assetType"] != "unidirectional" else False

        length = asset.attributes["length"]
        if length == 0.0:
            length = 10.0
            logger.warning(f"{asset.name} had a length of 0.0m, thus is set to " f"{length} meter")
        res_ohm_per_m = self._cable_get_resistance(asset)
        res_ohm = res_ohm_per_m * length

        min_current = -max_current if bi_direct else 0.0
        min_power = -max_power if bi_direct else 0.0

        modifiers = dict(
            max_current=max_current,
            min_voltage=min_voltage,
            nominal_current=max_current / 2.0,
            nominal_voltage=min_voltage,
            length=length,
            r=res_ohm,
            ElectricityOut=dict(
                V=dict(min=min_voltage, nominal=min_voltage),
                I=dict(min=min_current, max=max_current, nominal=max_current / 2.0),
                Power=dict(min=min_power, max=max_power, nominal=max_power / 2.0),
            ),
            ElectricityIn=dict(
                V=dict(min=min_voltage, nominal=min_voltage),
                I=dict(min=min_current, max=max_current, nominal=max_current / 2.0),
                Power=dict(min=min_power, max=max_power, nominal=max_power / 2.0),
            ),
            **self._generic_modifiers(asset),
            **self._get_cost_figure_modifiers(asset),
        )
        return ElectricityCable, modifiers

    def convert_transformer(self, asset: Asset) -> Tuple[Type[Transformer], MODIFIERS]:
        """
        This function converts the Transformer object in esdl to a set of modifiers that can be
        used in a pycml object. Most important:

            - Setting the length of the cable used for power loss computation.
            - setting the min and max current.

        Parameters:
            asset : The asset object with its properties.

        Returns:
            ElectricityCable class with modifiers:
                {automatically_add_modifiers_here}
        """
        assert asset.asset_type in {"Transformer", "GenericConversion"}
        self._get_connected_i_nominal_and_max(asset)
        i_max_in, i_nom_in, i_max_out, i_nom_out = self._get_connected_i_nominal_and_max(asset)
        min_voltage_in = asset.in_ports[0].carrier.voltage
        min_voltage_out = asset.out_ports[0].carrier.voltage
        max_power = min_voltage_in * i_max_in

        modifiers = dict(
            power_nominal=max_power / 2.0,
            min_voltage=min_voltage_in,
            ElectricityIn=dict(
                V=dict(min=min_voltage_in, nominal=min_voltage_in),
                I=dict(min=0.0, max=i_max_in, nominal=i_nom_in),
                Power=dict(min=0.0, max=max_power, nominal=max_power / 2.0),
            ),
            ElectricityOut=dict(
                V=dict(nominal=min_voltage_out),
                I=dict(min=0.0, max=i_max_out, nominal=i_nom_out),
                Power=dict(min=0.0, max=max_power, nominal=max_power / 2.0),
            ),
            **self._generic_modifiers(asset),
            **self._get_cost_figure_modifiers(asset),
        )
        return Transformer, modifiers

    def convert_gas_demand(self, asset: Asset) -> Tuple[Type[GasDemand], MODIFIERS]:
        """
        This function converts the GasDemand object in esdl to a set of modifiers that can be
        used in a pycml object. Most important:

            - Setting a cap on the mass flow produced.
            - Setting the state (enabled, disabled, optional)
            - Setting the relevant cost figures.


        Required ESDL fields:
            - id (this id must be unique)
            - name (this name must be unique)
            - xsi:type
            - State
            - InPort and OutPort with:
                - xsi:type
                - id
                - name
                - connectedTo
                - carrier with pressure specified

        Optional ESDL fields:
            - technicalLifetime
            - CostInformation: discountRate
            - CostInformation: marginalCost
            - CostInformation: installationCost
            - CostInformation: investmentCost
            - CostInformation: fixedOperationalCost
            - CostInformation: variableOperationalCost

        Parameters:
            asset : The asset object with its properties.

        Returns:
            GasDemand class with modifiers:
                {automatically_add_modifiers_here}
        """
        assert asset.asset_type in {"GasDemand", "Export"}

        id_mapping = asset.global_properties["carriers"][asset.in_ports[0].carrier.id][
            "id_number_mapping"
        ]
        # DO not remove due usage in future
        # hydrogen_specfic_energy = 20.0 / 1.0e6
        specific_energy = get_energy_content(asset.name, asset.in_ports[0].carrier)  # J/kg
        # TODO: the value being used is the internal energy and not the HHV (higher
        #  heating value) for hydrogen, therefore it does not represent the energy per weight.
        #  This still needs to be updated
        density = get_density(asset.name, asset.in_ports[0].carrier)
        pressure = asset.in_ports[0].carrier.pressure * 1.0e5
        q_nominal = self._get_connected_q_nominal(asset)
        q_max = self._get_connected_q_max(asset)
        # [g/s] = [J/s] * [J/kg]^-1 *1000
        max_mass_flow_g_per_s = min(
            asset.attributes["power"] / specific_energy * 1000.0, q_max * density
        )
        mass_flow_nominal_g_per_s = min(q_nominal * density, max_mass_flow_g_per_s / 2)

        modifiers = dict(
            Q_nominal=q_nominal,
            id_mapping_carrier=id_mapping,
            # Gas_demand_mass_flow=dict(min=0., max=asset.attributes["power"]
            # *hydrogen_specfic_energy),
            density=density,
            GasIn=dict(
                Q=dict(min=0.0, nominal=q_nominal),
                mass_flow=dict(nominal=mass_flow_nominal_g_per_s, max=max_mass_flow_g_per_s),
                Hydraulic_power=dict(min=0.0, max=0.0, nominal=q_nominal * pressure),
            ),
            **self._generic_modifiers(asset),
            **self._get_cost_figure_modifiers(asset),
        )

        return GasDemand, modifiers

    def convert_gas_source(self, asset: Asset) -> Tuple[Type[GasSource], MODIFIERS]:
        """
        This function converts the GasDemand object in esdl to a set of modifiers that can be
        used in a pycml object. Most important:

            - Setting a cap on the mass flow produced.
            - Setting the state (enabled, disabled, optional)
            - Setting the relevant cost figures.

        Required ESDL fields:
            - id (this id must be unique)
            - name (this name must be unique)
            - xsi:type
            - State
            - InPort and OutPort with:
                - xsi:type
                - id
                - name
                - connectedTo
                - carrier with pressure specified

        Optional ESDL fields:
            - technicalLifetime
            - CostInformation: discountRate
            - CostInformation: marginalCost
            - CostInformation: installationCost
            - CostInformation: investmentCost
            - CostInformation: fixedOperationalCost
            - CostInformation: variableOperationalCost

        Parameters:
            asset : The asset object with its properties.

        Returns:
            GasDemand class with modifiers:
                {automatically_add_modifiers_here}
        """
        assert asset.asset_type in {"GasProducer", "Import"}

        q_nominal = self._get_connected_q_nominal(asset)
        density_value = get_density(asset.name, asset.out_ports[0].carrier)
        pressure = asset.out_ports[0].carrier.pressure * 1.0e5
        # J/kg #TODO: is not the HHV for hydrogen, so is off
        specific_energy = get_energy_content(asset.name, asset.out_ports[0].carrier)
        # [g/s] = [J/s] * [J/kg]^-1 *1000
        max_mass_flow_g_per_s = asset.attributes["power"] / specific_energy * 1000.0

        bounds_nominals_mass_flow_g_per_s = dict(
            min=0.0,
            max=min(self._get_connected_q_max(asset) * density_value, max_mass_flow_g_per_s),
            nominal=q_nominal * density_value,
        )

        modifiers = dict(
            Q_nominal=q_nominal,
            density=density_value,
            Gas_source_mass_flow=bounds_nominals_mass_flow_g_per_s,
            GasOut=dict(
                Q=dict(nominal=q_nominal),
                mass_flow=bounds_nominals_mass_flow_g_per_s,
                Hydraulic_power=dict(nominal=q_nominal * pressure),
            ),
            **self._generic_modifiers(asset),
            **self._get_cost_figure_modifiers(asset),
        )

        return GasSource, modifiers

    def convert_electrolyzer(self, asset: Asset) -> Tuple[Type[Electrolyzer], MODIFIERS]:
        """
        This function converts the Electrolyzer object in esdl to a set of modifiers that can be
        used in a pycml object.

        Required ESDL fields:
            - power
            - minLoad
            - maxLoad
            - effMinLoad
            - effMaxLoad
            - efficiency
            - id (this id must be unique)
            - name (this name must be unique)
            - xsi:type
            - State
            - InPort and OutPort with:
                - xsi:type
                - id
                - name
                - connectedTo
                - carrier with voltage/pressure specified

        Optional ESDL fields:
            - technicalLifetime
            - powerFactor
            - CostInformation: discountRate
            - CostInformation: marginalCost
            - CostInformation: installationCost
            - CostInformation: investmentCost
            - CostInformation: fixedOperationalCost
            - CostInformation: variableOperationalCost

        Parameters:
            asset : The asset object with its properties.

        Returns:
            Electrolyzer class with modifiers:
                {automatically_add_modifiers_here}
        """
        assert asset.asset_type in {"Electrolyzer"}

        i_max, i_nom = self._get_connected_i_nominal_and_max(asset)
        v_min = asset.in_ports[0].carrier.voltage
        max_power = asset.attributes.get("power", math.inf)
        min_load = float(asset.attributes["minLoad"])
        max_load = float(asset.attributes["maxLoad"])
        if not max_power == max_load:
            max_power = max_load
            logger.warning(
                f"The maximum load and the power of the electrolyzer did not match for "
                f"{asset.name}. The maximum load of {max_load}W is now used as maximum "
                f"power."
            )
        eff_min_load = asset.attributes["effMinLoad"]  # Wh/g
        eff_max_load = asset.attributes["effMaxLoad"]  # Wh/g
        eff_max = asset.attributes["efficiency"]  # Wh/g

        power_factor = (
            asset.attributes["powerFactor"] if asset.attributes["powerFactor"] != 0.0 else 2.5
        )

        def equations(x):
            a, b, c = x
            eq1 = a / min_load + b * min_load + c - eff_min_load
            eq2 = a / max_load + b * max_load + c - eff_max_load
            eq3 = a / (min_load * power_factor) + b * (min_load * power_factor) + c - eff_max
            return [eq1, eq2, eq3]

        # Here we approximate the efficiency curve of the electrolyzer with the function:
        # 1/eff = a/P_e + b*P_e + c. We find the coefficients with a simple solve function.
        # At the moment we abbuse the efficiency attribute of esdl to quantify the maximum
        # operational efficiency.
        a, b, c = fsolve(equations, (0, 0, 0))

        q_nominal = self._get_connected_q_nominal(asset)
        density = get_density(asset.name, asset.out_ports[0].carrier)
        # [g/s] = [W] * [kWh/kg]^-1 * 1/3600 = [g/h] * 1/3600
        mass_flow_max_g_per_s = max_power / eff_max_load / 3600
        mass_flow_nominal_g_per_s = min(density * q_nominal, mass_flow_max_g_per_s / 2)

        modifiers = dict(
            min_voltage=v_min,
            a_eff_coefficient=a,
            b_eff_coefficient=b,
            c_eff_coefficient=c,
            minimum_load=min_load,
            nominal_power_consumed=max_power / 2.0,
            nominal_gass_mass_out=mass_flow_nominal_g_per_s,
            Q_nominal=q_nominal,
            density=density,
            efficiency=eff_max,
            GasOut=dict(
                Q=dict(
                    min=0.0,
                    max=self._get_connected_q_max(asset),
                    nominal=q_nominal,
                ),
                mass_flow=dict(nominal=mass_flow_nominal_g_per_s, max=mass_flow_max_g_per_s),
            ),
            ElectricityIn=dict(
                Power=dict(min=0.0, max=max_power, nominal=max_power / 2.0),
                I=dict(min=0.0, max=i_max, nominal=i_nom),
                V=dict(min=v_min, nominal=v_min),
            ),
            **self._generic_modifiers(asset),
            **self._get_cost_figure_modifiers(asset),
        )

        return Electrolyzer, modifiers

    def convert_gas_tank_storage(self, asset: Asset) -> Tuple[Type[GasTankStorage], MODIFIERS]:
        """
        This function converts the GasTankStorage object in esdl to a set of modifiers that can be
        used in a pycml object.

        Required ESDL fields:
            - workingVolume
            - id (this id must be unique)
            - name (this name must be unique)
            - xsi:type
            - State
            - InPort and OutPort with:
                - xsi:type
                - id
                - name
                - connectedTo
                - carrier with pressure specified

        Optional ESDL fields:
            - technicalLifetime
            - CostInformation: discountRate
            - CostInformation: marginalCost
            - CostInformation: installationCost
            - CostInformation: investmentCost
            - CostInformation: fixedOperationalCost
            - CostInformation: variableOperationalCost

        Parameters:
            asset : The asset object with its properties.

        Returns:
            GasTankStorage class with modifiers:
                {automatically_add_modifiers_here}
        """
        assert asset.asset_type in {"GasStorage"}

        # DO not remove due usage in future
        # hydrogen_specific_energy = 20.0 / 1.0e6  # kg/Wh
        q_nominal = self._get_connected_q_nominal(asset)
        density = get_density(asset.name, asset.in_ports[0].carrier)
        pressure = asset.in_ports[0].carrier.pressure * 1.0e5

        modifiers = dict(
            Q_nominal=q_nominal,
            density=density,
            volume=asset.attributes["workingVolume"],
            # Gas_tank_flow=dict(min=-hydrogen_specific_energy*asset.attributes["maxDischargeRate"],
            # max=hydrogen_specific_energy*asset.attributes["maxChargeRate"]),
            # TODO: Fix -> Gas network is currenlty non-limiting, mass flow is decoupled from the
            # volumetric flow
            # Gas_tank_flow=dict(
            #     min=-self._get_connected_q_max(asset), max=self._get_connected_q_max(asset),
            #     nominal=self._get_connected_q_nominal(asset),
            # )
            GasIn=dict(
                Q=dict(nominal=q_nominal),
                mass_flow=dict(nominal=q_nominal * density),
                Hydraulic_power=dict(nominal=q_nominal * pressure),
            ),
            **self._generic_modifiers(asset),
            **self._get_cost_figure_modifiers(asset),
        )

        return GasTankStorage, modifiers

    def convert_gas_substation(self, asset: Asset) -> Tuple[Type[GasSubstation], MODIFIERS]:
        """
        This function converts the PressureReducingValve object in esdl to a set of modifiers that
        can be used in a pycml object.

        Required ESDL fields:
            - id (this id must be unique)
            - name (this name must be unique)
            - xsi:type
            - State
            - InPort and OutPort with:
                - xsi:type
                - id
                - name
                - connectedTo
                - carrier with pressure specified

        Optional ESDL fields:
            - technicalLifetime
            - CostInformation: discountRate
            - CostInformation: marginalCost
            - CostInformation: installationCost
            - CostInformation: investmentCost
            - CostInformation: fixedOperationalCost
            - CostInformation: variableOperationalCost

        Parameters:
            asset : The asset object with its properties.

        Returns:
            GasSubstation class with modifiers:
                {automatically_add_modifiers_here}
        """
        assert asset.asset_type in {"GasConversion", "PressureReducingValve"}

        q_nom_in, q_nom_out = self._get_connected_q_nominal(asset)
        density_in = get_density(asset.name, asset.in_ports[0].carrier)
        density_out = get_density(asset.name, asset.out_ports[0].carrier)
        pressure_in = asset.in_ports[0].carrier.pressure * 1.0e5
        pressure_out = asset.out_ports[0].carrier.pressure * 1.0e5

        assert density_in >= density_out

        modifiers = dict(
            Q_nominal_in=q_nom_in,
            Q_nominal_out=q_nom_out,
            density_in=density_in,
            density_out=density_out,
            GasIn=dict(
                Q=dict(nominal=q_nom_in),
                mass_flow=dict(nominal=q_nom_in * density_in),
                Hydraulic_power=dict(nominal=q_nom_in * pressure_in),
            ),
            GasOut=dict(
                Q=dict(nominal=q_nom_out),
                mass_flow=dict(nominal=q_nom_out * density_out),
                Hydraulic_power=dict(nominal=q_nom_out * pressure_out),
            ),
            **self._generic_modifiers(asset),
            **self._get_cost_figure_modifiers(asset),
        )

        return GasSubstation, modifiers

    def convert_compressor(self, asset: Asset) -> Tuple[Type[Compressor], MODIFIERS]:
        """
        This function converts the Compressor object in esdl to a set of modifiers that can be
        used in a pycml object.

        Required ESDL fields:
            - id (this id must be unique)
            - name (this name must be unique)
            - xsi:type
            - State
            - InPort and OutPort with:
                - xsi:type
                - id
                - name
                - connectedTo
                - carrier with pressure specified

        Optional ESDL fields:
            - technicalLifetime
            - CostInformation: discountRate
            - CostInformation: marginalCost
            - CostInformation: installationCost
            - CostInformation: investmentCost
            - CostInformation: fixedOperationalCost
            - CostInformation: variableOperationalCost

        Parameters:
            asset : The asset object with its properties.

        Returns:
            Compressor class with modifiers:
                {automatically_add_modifiers_here}
        """
        assert asset.asset_type in {"Compressor"}

        q_nom_in, q_nom_out = self._get_connected_q_nominal(asset)
        density_in = get_density(asset.name, asset.in_ports[0].carrier)
        density_out = get_density(asset.name, asset.out_ports[0].carrier)
        pressure_in = asset.in_ports[0].carrier.pressure * 1.0e5
        pressure_out = asset.out_ports[0].carrier.pressure * 1.0e5

        assert density_out >= density_in

        modifiers = dict(
            Q_nominal_in=q_nom_in,
            Q_nominal_out=q_nom_out,
            density_in=density_in,
            density_out=density_out,
            GasIn=dict(
                Q=dict(nominal=q_nom_in),
                mass_flow=dict(nominal=q_nom_in * density_in),
                Hydraulic_power=dict(nominal=q_nom_in * pressure_in),
            ),
            GasOut=dict(
                Q=dict(nominal=q_nom_out),
                mass_flow=dict(nominal=q_nom_out * density_out),
                Hydraulic_power=dict(nominal=q_nom_out * pressure_out),
            ),
            **self._generic_modifiers(asset),
            **self._get_cost_figure_modifiers(asset),
        )

        return Compressor, modifiers

    def convert_gas_boiler(self, asset: Asset) -> Tuple[GasBoiler, MODIFIERS]:
        """
        This function converts the GasHeater object in esdl to a set of modifiers that can be
        used in a pycml object.

        Required ESDL fields:
            - efficiency
            - power
            - id (this id must be unique)
            - name (this name must be unique)
            - xsi:type
            - State
            - InPort and OutPort with:
                - xsi:type
                - id
                - name
                - connectedTo
                - carrier with pressure/temperature specified

        Optional ESDL fields:
            - technicalLifetime
            - CostInformation: discountRate
            - CostInformation: marginalCost
            - CostInformation: installationCost
            - CostInformation: investmentCost
            - CostInformation: fixedOperationalCost
            - CostInformation: variableOperationalCost

        Parameters:
            asset : The asset object with its properties.

        Returns:
            GasBoiler class with modifiers:
                {automatically_add_modifiers_here}
        """
        assert asset.asset_type in {"GasHeater"}

        max_supply = asset.attributes["power"]

        if not max_supply:
            logger.error(f"{asset.asset_type} '{asset.name}' has no max power specified. ")
        assert max_supply > 0.0

        if len(asset.in_ports) == 1:
            heat_source_object, modifiers = self.convert_heat_source(asset)
            return heat_source_object, modifiers

        id_mapping = asset.global_properties["carriers"][asset.in_ports[0].carrier.id][
            "id_number_mapping"
        ]

        for port in asset.in_ports:
            if isinstance(port.carrier, esdl.GasCommodity):
                density = get_density(asset.name, port.carrier)
                energy_content = get_energy_content(asset.name, port.carrier)

        # TODO: CO2 coefficient

        q_nominals = self._get_connected_q_nominal(asset)

        if not asset.attributes["efficiency"]:
            raise _ESDLInputException(
                f"{asset.name} has no efficiency specified, this is required for the model"
            )

        modifiers = dict(
            efficiency=asset.attributes["efficiency"],
            Heat_source=dict(min=0.0, max=max_supply, nominal=max_supply / 2.0),
            id_mapping_carrier=id_mapping,
            density=density,
            energy_content=energy_content,
            GasIn=dict(Q=dict(min=0.0, nominal=q_nominals["Q_nominal_gas"])),
            Q_nominal_gas=q_nominals["Q_nominal_gas"],
            **self._generic_modifiers(asset),
            **self._generic_heat_modifiers(0.0, max_supply, q_nominals["Q_nominal"]),
            **self._supply_return_temperature_modifiers(asset),
            **self._rho_cp_modifiers,
            **self._get_cost_figure_modifiers(asset),
        )
        return GasBoiler, modifiers

    def convert_elec_boiler(self, asset: Asset) -> Tuple[Union[ElecBoiler, HeatSource], MODIFIERS]:
        """
        This function converts the ElectricBoiler object in esdl to a set of modifiers that can be
        used in a pycml object.

        Required ESDL fields:
            - power
            - id (this id must be unique)
            - name (this name must be unique)
            - xsi:type
            - State
            - InPort and OutPort with:
                - xsi:type
                - id
                - name
                - connectedTo
                - carrier with voltage/temperature specified

        Optional ESDL fields:
            - technicalLifetime
            - CostInformation: discountRate
            - CostInformation: marginalCost
            - CostInformation: installationCost
            - CostInformation: investmentCost
            - CostInformation: fixedOperationalCost
            - CostInformation: variableOperationalCost

        Parameters:
            asset : The asset object with its properties.

        Returns:
            GasBoiler class with modifiers:
                {automatically_add_modifiers_here}
        """
        assert asset.asset_type in {"ElectricBoiler"}

        max_supply = asset.attributes["power"]

        if not max_supply:
            logger.error(f"{asset.asset_type} '{asset.name}' has no max power specified. ")
        assert max_supply > 0.0

        if len(asset.in_ports) == 1:
            heat_source_object, modifiers = self.convert_heat_source(asset)
            return heat_source_object, modifiers

        id_mapping = asset.global_properties["carriers"][asset.in_ports[0].carrier.id][
            "id_number_mapping"
        ]

        # TODO: CO2 coefficient

        q_nominal = self._get_connected_q_nominal(asset)
        for port in asset.in_ports:
            if isinstance(port.carrier, esdl.ElectricityCommodity):
                min_voltage = port.carrier.voltage
        i_max, i_nom = self._get_connected_i_nominal_and_max(asset)
        eff = asset.attributes["efficiency"] if asset.attributes["efficiency"] else 1.0

        modifiers = dict(
            Heat_source=dict(min=0.0, max=max_supply, nominal=max_supply / 2.0),
            id_mapping_carrier=id_mapping,
            ElectricityIn=dict(
                Power=dict(min=0.0, max=max_supply, nominal=max_supply / 2.0),
                I=dict(min=0.0, max=i_max, nominal=i_nom),
                V=dict(min=min_voltage, nominal=min_voltage),
            ),
            min_voltage=min_voltage,
            elec_power_nominal=max_supply,
            efficiency=eff,
            **self._generic_modifiers(asset),
            **self._generic_heat_modifiers(0.0, max_supply, q_nominal["Q_nominal"]),
            **self._supply_return_temperature_modifiers(asset),
            **self._rho_cp_modifiers,
            **self._get_cost_figure_modifiers(asset),
        )

        return ElecBoiler, modifiers

    def convert_air_water_heat_pump_elec(
        self, asset: Asset
    ) -> Tuple[AirWaterHeatPumpElec, MODIFIERS]:
        """
        This function converts the ElectricBoiler object in esdl to a set of modifiers that can be
        used in a pycml object.

        Required ESDL fields:
            - power
            - id (this id must be unique)
            - name (this name must be unique)
            - xsi:type
            - State
            - InPort and OutPort with:
                - xsi:type
                - id
                - name
                - connectedTo
                - carrier with voltage/temperature specified

        Optional ESDL fields:
            - COP
            - technicalLifetime
            - CostInformation: discountRate
            - CostInformation: marginalCost
            - CostInformation: installationCost
            - CostInformation: investmentCost
            - CostInformation: fixedOperationalCost
            - CostInformation: variableOperationalCost

        Parameters:
            asset : The asset object with its properties.

        Returns:
            AirWaterHeatPumpElec class with modifiers:
                {automatically_add_modifiers_here}
        """
        assert asset.asset_type in {"HeatPump"}

        max_supply = asset.attributes["power"]

        if not max_supply:
            logger.error(f"{asset.asset_type} '{asset.name}' has no max power specified. ")
        assert max_supply > 0.0

        id_mapping = asset.global_properties["carriers"][asset.in_ports[0].carrier.id][
            "id_number_mapping"
        ]

        # TODO: CO2 coefficient

        q_nominal = self._get_connected_q_nominal(asset)
        for port in asset.in_ports:
            if isinstance(port.carrier, esdl.ElectricityCommodity):
                min_voltage = port.carrier.voltage
        i_max, i_nom = self._get_connected_i_nominal_and_max(asset)
        cop = asset.attributes["COP"] if asset.attributes["COP"] else 1.0

        modifiers = dict(
            Heat_source=dict(min=0.0, max=max_supply, nominal=max_supply / 2.0),
            id_mapping_carrier=id_mapping,
            ElectricityIn=dict(
                Power=dict(min=0.0, max=max_supply, nominal=max_supply / 2.0),
                I=dict(min=0.0, max=i_max, nominal=i_nom),
                V=dict(min=min_voltage, nominal=min_voltage),
            ),
            min_voltage=min_voltage,
            elec_power_nominal=max_supply,
            cop=cop,
            **self._generic_modifiers(asset),
            **self._generic_heat_modifiers(0.0, max_supply, q_nominal["Q_nominal"]),
            **self._supply_return_temperature_modifiers(asset),
            **self._rho_cp_modifiers,
            **self._get_cost_figure_modifiers(asset),
        )

        return AirWaterHeatPumpElec, modifiers


class ESDLHeatModel(_ESDLModelBase):
    """
    This class is used to convert the esdl Assets to PyCML assets this class only exists to specify
    the specific objects used in the conversion step. Note there is no __init__ in the base class.
    This probably could be standardized in that case this class would become obsolete.
    """

    def __init__(
        self,
        assets: Dict[str, Asset],
        name_to_id_map: Dict[str, str],
        converter_class=AssetToHeatComponent,
        **kwargs,
    ):
        super().__init__(None)

        converter = converter_class(
            **{
                **kwargs,
                **{
                    "primary_port_name_convention": self.primary_port_name_convention,
                    "secondary_port_name_convention": self.secondary_port_name_convention,
                },
            }
        )

        self._esdl_convert(converter, assets, name_to_id_map, "MILP")<|MERGE_RESOLUTION|>--- conflicted
+++ resolved
@@ -502,7 +502,6 @@
             )
 
         modifiers = dict(
-<<<<<<< HEAD
             technical_life=self.get_asset_attribute_value(
                 asset,
                 "technicalLifetime",
@@ -511,8 +510,6 @@
                 max_value=50.0,
             ),
             Q_nominal=q_nominal,
-=======
->>>>>>> a7fd9b32
             Heat_demand=dict(max=max_demand, nominal=max_demand / 2.0),
             **self._generic_modifiers(asset),
             **self._generic_heat_modifiers(0.0, max_demand, q_nominal),
