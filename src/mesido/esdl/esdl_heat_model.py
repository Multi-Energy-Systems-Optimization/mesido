--- conflicted
+++ resolved
@@ -1507,13 +1507,10 @@
         return ElectricityDemand, modifiers
 
     def convert_import(self, asset: Asset):
-<<<<<<< HEAD
-=======
         """
         The definition of an Import asset, is an asset that imports energy, thus adds energy to
         the network, thereby it acts as a producer."
         """
->>>>>>> 02ee2a78
         assert asset.asset_type in {"Import"}
 
         if isinstance(asset.out_ports[0].carrier, esdl.esdl.GasCommodity):
@@ -1527,13 +1524,10 @@
             )
 
     def convert_export(self, asset: Asset):
-<<<<<<< HEAD
-=======
         """
         The definition of an Export asset, is an asset that exports energy from the network, thus
         extracts energy to the network, thereby it acts as a consumer."
         """
->>>>>>> 02ee2a78
         assert asset.asset_type in {"Export"}
 
         if isinstance(asset.in_ports[0].carrier, esdl.esdl.GasCommodity):
