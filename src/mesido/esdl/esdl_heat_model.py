import ast
import inspect
import logging
import math
from typing import Dict, Tuple, Type, Union

import esdl

from mesido.esdl.asset_to_component_base import (
    MODIFIERS,
    _AssetToComponentBase,
    get_density,
    get_energy_content,
)
from mesido.esdl.common import Asset
from mesido.esdl.esdl_model_base import _ESDLModelBase
from mesido.potential_errors import MesidoAssetIssueType, get_potential_errors
from mesido.pycml.component_library.milp import (
    ATES,
    AirWaterHeatPump,
    AirWaterHeatPumpElec,
    Airco,
    CheckValve,
    ColdDemand,
    Compressor,
    ControlValve,
    ElecBoiler,
    ElectricityCable,
    ElectricityDemand,
    ElectricityNode,
    ElectricitySource,
    ElectricityStorage,
    Electrolyzer,
    GasBoiler,
    GasDemand,
    GasNode,
    GasPipe,
    GasSource,
    GasSubstation,
    GasTankStorage,
    GeothermalSource,
    HeatBuffer,
    HeatDemand,
    HeatExchanger,
    HeatPipe,
    HeatPump,
    HeatPumpElec,
    HeatSource,
    LowTemperatureATES,
    Node,
    Pump,
    SolarPV,
    Transformer,
    WindPark,
)

from scipy.optimize import fsolve

logger = logging.getLogger("mesido")


class _ESDLInputException(Exception):
    pass


def docs_esdl_modifiers(class__):
    modifiers_dict = {}
    input_dict = {}

    def extract_asset_info(bod):
        if isinstance(bod.value, ast.Subscript):
            if isinstance(bod.value.value, ast.Attribute):
                if (
                    bod.value.value.attr == "attributes"
                    and bod.value.value.value.id == "asset"
                    and isinstance(bod.targets[0], ast.Name)
                ):
                    input_dict[node.name][
                        bod.targets[0].id
                    ] = f"{bod.targets[0].id}:  asset.attributes[{bod.value.slice.value}]"

    ast_of_init: ast.Module = ast.parse(inspect.getsource(class__))
    for node in ast.walk(ast_of_init):
        if isinstance(node, ast.FunctionDef) and "convert_" in node.name:
            modifiers_dict[node.name] = []
            input_dict[node.name] = {}
            for bod in node.body:
                if isinstance(bod, ast.Assign):
                    if isinstance(bod.targets[0], ast.Name) and bod.targets[0].id == "modifiers":
                        for key in bod.value.keywords:
                            if isinstance(key.arg, str):
                                modifiers_dict[node.name].append(key.arg)
                            elif (
                                key.arg is None
                                and isinstance(key.value, ast.Call)
                                and isinstance(key.value.func, ast.Attribute)
                            ):
                                modifiers_dict[node.name].append(key.value.func.attr)
                    else:
                        extract_asset_info(bod)

            func = getattr(class__, node.name)
            if len(modifiers_dict[node.name]) > 0:
                line_with_hook = next(
                    (
                        line
                        for line in func.__doc__.splitlines()
                        if "{" "automatically_add_modifiers_here}" in line
                    ),
                    None,
                )
                if line_with_hook is None:
                    indent = ""
                else:
                    format_modifiers_dict = [f"* {mod}" for mod in modifiers_dict[node.name]]
                    (indent, _) = line_with_hook.split("{automatically_add_modifiers_here}")
                    func.__doc__ = func.__doc__.replace(
                        "{automatically_add_modifiers_here}",
                        f"\n{indent}".join(format_modifiers_dict),
                    )

            # TODO: the input dictionary is still needed in the documentation
    return class__


@docs_esdl_modifiers
class AssetToHeatComponent(_AssetToComponentBase):
    """
    This class is used for the converting logic from the esdl assets with their properties to pycml
    objects and set their respective properties.

    """

    def __init__(
        self,
        *args,
        v_nominal=1.0,
        v_max=5.0,
        rho=988.0,
        cp=4200.0,
        min_fraction_tank_volume=0.05,
        v_max_gas=15.0,
        **kwargs,
    ):
        super().__init__(*args, **kwargs)

        self.v_nominal = v_nominal
        self.v_max = v_max
        self.rho = rho
        self.cp = cp
        self.v_max_gas = v_max_gas
        self.min_fraction_tank_volume = min_fraction_tank_volume
        if "primary_port_name_convention" in kwargs.keys():
            self.primary_port_name_convention = kwargs["primary_port_name_convention"]
        if "secondary_port_name_convention" in kwargs.keys():
            self.secondary_port_name_convention = kwargs["secondary_port_name_convention"]

    @property
    def _rho_cp_modifiers(self) -> Dict:
        """
        For giving the density, rho, in kg/m3 and specic milp, cp, in J/(K*kg)

        Returns:
            rho and cp
        """
        return dict(rho=self.rho, cp=self.cp)

    def get_asset_attribute_value(
        self,
        asset: Asset,
        attribute_name: str,
        default_value: float,
        min_value: float,
        max_value: float,
    ) -> float:
        """
        Get the value of the specified attribute for the given asset.

        Args:
            asset: The asset to retrieve the attribute value for.
            attribute_name: The name of the attribute to retrieve.
            default_value: The default value to use if the attribute is not present.
            min_value: The minimum value for the attribute.
            max_value: The maximum value for the attribute.
        Returns:
            The value of the specified attribute for the given asset.
        Raises:
            ValueError: If the attribute value is not within the specified range.
        """
        if attribute_name == "discountRate":
            attribute_value = (
                asset.attributes["costInformation"].discountRate.value
                if asset.attributes["costInformation"]
                and asset.attributes["costInformation"].discountRate is not None
                and asset.attributes["costInformation"].discountRate.value is not None
                else default_value
            )
        else:
            attribute_value = (
                asset.attributes[attribute_name]
                if asset.attributes[attribute_name] and asset.attributes[attribute_name] != 0
                else default_value
            )
        self.validate_attribute_input(
            # NOTE: this validation happens after assigning default values
            # discountRate and technicalLife need to be included in input files of tests
            # before this input validation can be relocated earlier in this function
            asset.name,
            attribute_name,
            attribute_value,
            min_value,
            max_value,
        )
        return attribute_value

    def validate_attribute_input(
        self,
        asset_name: str,
        attribute_name: str,
        input_value: float,
        min_value: float,
        max_value: float,
    ) -> None:
        """
        Validates if the input value is within the specified range.
        Args:
            asset_name (str): The name of the asset.
            attribute_name (str): The name of the attribute.
            input_value (float): The value to be validated.
            min_value (float): The minimum value of the range.
            max_value (float): The maximum value of the range.
        Raises:
            ValueError: If the input value is not within the specified range.
        """
        if input_value < min_value or input_value > max_value:
            warning_msg = (
                f"Input value {input_value} of attribute {attribute_name} "
                f"is not within range ({min_value}, {max_value}) for asset {asset_name}."
            )
            logger.warning(warning_msg)

    def _generic_modifiers(self, asset):
        """
        Args:
            asset: mesido common asset with all attributes

        Returns: dictionary of the generic modifiers: technical_life, discount_rate and state.
        """
        modifiers = dict(
            technical_life=self.get_asset_attribute_value(
                asset,
                "technicalLifetime",
                default_value=30.0,
                min_value=1.0,
                max_value=50.0,
            ),
            discount_rate=self.get_asset_attribute_value(
                asset, "discountRate", default_value=0.0, min_value=0.0, max_value=100.0
            ),
            state=self.get_state(asset),
        )
        return modifiers

    def _generic_heat_modifiers(self, min_heat=None, max_heat=None, q_nominal=None):
        """
        Args:
            min_heat: minimum heat flow value
            max_heat: maximum heat flow value
            q_nominal: flow nominal

        Returns: dictionary of the generic heat modifiers: Q_nominal, Heat_flow, and the hydraulic
        power of HeatIn and HeatOut.
        """
        modifiers = dict()
        if min_heat is not None and max_heat is not None:
            modifiers.update(Heat_flow=dict(min=min_heat, max=max_heat, nominal=max_heat / 2.0),)
        if q_nominal is not None:
            modifiers.update(
                Q_nominal=q_nominal,
                HeatIn=dict(Hydraulic_power=dict(nominal=q_nominal * 16.0e5)),
                HeatOut=dict(Hydraulic_power=dict(nominal=q_nominal * 16.0e5)),
            )

        return modifiers

    def convert_heat_buffer(self, asset: Asset) -> Tuple[Type[HeatBuffer], MODIFIERS]:
        """
        This function converts the buffer object in esdl to a set of modifiers that can be used in
        a pycml object. Most important:

            - Setting the dimensions of the buffer needed for heat loss computation. Currently,
              assume cylinder with height equal to radius.
            - setting a minimum fill level and minimum asscociated milp
            - Setting a maximum stored energy based on the size.
            - Setting a cap on the thermal power.
            - Setting the state (enabled, disabled, optional)
            - Setting the relevant temperatures.
            - Setting the relevant cost figures.

        Required ESDL fields:
            - volume/capacity
            - id (this id must be unique)
            - name (this name must be unique)
            - xsi:type
            - State
            - InPort and OutPort with:
                - xsi:type
                - id
                - name
                - connectedTo
                - carrier with temperature specified

        Optional ESDL fields:
            - max(Dis)ChargeRate
            - technicalLifetime
            - CostInformation: discountRate
            - CostInformation: marginalCost
            - CostInformation: installationCost
            - CostInformation: investmentCost
            - CostInformation: fixedOperationalCost
            - CostInformation: variableOperationalCost


        Parameters:
            asset : The asset object with its properties.

        Returns:
            Buffer class with modifiers:
                {automatically_add_modifiers_here}
        """
        assert asset.asset_type == "HeatStorage"

        temperature_modifiers = self._supply_return_temperature_modifiers(asset)

        supply_temperature = temperature_modifiers["T_supply"]
        return_temperature = temperature_modifiers["T_return"]

        # Assume that:
        # - the capacity is the relative milp that can be stored in the buffer;
        # - the tanks are always at least `min_fraction_tank_volume` full;
        # - same height as radius to compute dimensions.
        if asset.attributes["capacity"] and asset.attributes["volume"]:
            logger.warning(
                f"{asset.asset_type} '{asset.name}' has both capacity and volume specified. "
                f"Volume with value of {asset.attributes['volume']} m3 will be used."
            )

        capacity = 0.0
        if asset.attributes["volume"]:
            capacity = (
                asset.attributes["volume"]
                * self.rho
                * self.cp
                * (supply_temperature - return_temperature)
            )
        elif asset.attributes["capacity"]:
            capacity = asset.attributes["capacity"]
        else:
            logger.error(
                f"{asset.asset_type} '{asset.name}' has both not capacity and volume specified. "
                f"Please specify one of the two"
            )

        assert capacity > 0.0
        min_fraction_tank_volume = self.min_fraction_tank_volume
        if self.get_state(asset) == 0 or self.get_state(asset) == 2:
            min_fraction_tank_volume = 0.0
        # We assume that the height equals the radius of the buffer.
        r = (
            capacity
            * (1 + min_fraction_tank_volume)
            / (self.rho * self.cp * (supply_temperature - return_temperature) * math.pi)
        ) ** (1.0 / 3.0)

        min_heat = capacity * min_fraction_tank_volume
        max_heat = capacity * (1 + min_fraction_tank_volume)
        assert max_heat > 0.0
        # default is set to 10MW

        hfr_charge_max = (
            asset.attributes.get("maxChargeRate")
            if asset.attributes.get("maxChargeRate")
            else 10.0e6
        )
        hfr_discharge_max = (
            asset.attributes.get("maxDischargeRate")
            if asset.attributes.get("maxDischargeRate")
            else 10.0e6
        )

        q_nominal = self._get_connected_q_nominal(asset)

        modifiers = dict(
            height=r,
            radius=r,
            heat_transfer_coeff=1.0,
            min_fraction_tank_volume=min_fraction_tank_volume,
            Stored_heat=dict(min=min_heat, max=max_heat),
            Heat_buffer=dict(min=-hfr_discharge_max, max=hfr_charge_max),
            init_Heat=min_heat,
            **self._generic_modifiers(asset),
            **self._generic_heat_modifiers(-hfr_discharge_max, hfr_charge_max, q_nominal),
            **self._supply_return_temperature_modifiers(asset),
            **self._rho_cp_modifiers,
            **self._get_cost_figure_modifiers(asset),
        )

        return HeatBuffer, modifiers

    def convert_heat_demand(self, asset: Asset) -> Tuple[Type[HeatDemand], MODIFIERS]:
        """
        This function converts the demand object in esdl to a set of modifiers that can be used in
        a pycml object. Most important:

            - Setting a cap on the thermal power.
            - Setting the state (enabled, disabled, optional)
            - Setting the relevant temperatures.
            - Setting the relevant cost figures.

        Required ESDL fields:
            - id (this id must be unique)
            - name (this name must be unique)
            - xsi:type
            - State
            - InPort and OutPort with:
                - xsi:type
                - id
                - name
                - connectedTo
                - carrier with temperature specified

        Optional ESDL fields:
            - power
            - technicalLifetime
            - CostInformation: discountRate
            - CostInformation: marginalCost
            - CostInformation: installationCost
            - CostInformation: investmentCost
            - CostInformation: fixedOperationalCost
            - CostInformation: variableOperationalCost

        Parameters:
            asset : The asset object with its properties.

        Returns:
            Demand class with modifiers:
                {automatically_add_modifiers_here}
        """
        assert asset.asset_type in {"GenericConsumer", "HeatingDemand", "Losses"}

        max_demand = asset.attributes["power"] if asset.attributes["power"] else math.inf

        q_nominal = self._get_connected_q_nominal(asset)

        state = asset.attributes["state"]

        if state == esdl.AssetStateEnum.OPTIONAL:
            get_potential_errors().add_potential_issue(
                MesidoAssetIssueType.HEAT_DEMAND_STATE,
                asset.id,
                f"Asset named {asset.name} : The asset should be enabled since there is "
                f"no sizing optimization on HeatingDemands",
            )

        modifiers = dict(
<<<<<<< HEAD
=======
            technical_life=self.get_asset_attribute_value(
                asset,
                "technicalLifetime",
                default_value=30.0,
                min_value=1.0,
                max_value=50.0,
            ),
            Q_nominal=q_nominal,
>>>>>>> eaa7fda5
            Heat_demand=dict(max=max_demand, nominal=max_demand / 2.0),
            **self._generic_modifiers(asset),
            **self._generic_heat_modifiers(0.0, max_demand, q_nominal),
            **self._supply_return_temperature_modifiers(asset),
            **self._rho_cp_modifiers,
            **self._get_cost_figure_modifiers(asset),
        )

        return HeatDemand, modifiers

    def convert_airco(self, asset: Asset) -> Tuple[Type[Airco], MODIFIERS]:
        """
        This function converts the airco object in esdl to a set of modifiers that can be used in
        a pycml object. Most important:

            - Setting a cap on the thermal power.
            - Setting the state (enabled, disabled, optional)
            - Setting the relevant temperatures.
            - Setting the relevant cost figures.

        Parameters:
            asset : The asset object with its properties.

        Returns:
            Demand class with modifiers:
                {automatically_add_modifiers_here}
        """
        assert asset.asset_type in {"Airco"}

        max_ = asset.attributes["power"] if asset.attributes["power"] else math.inf

        q_nominal = self._get_connected_q_nominal(asset)

        modifiers = dict(
            Heat_airco=dict(max=max_, nominal=max_ / 2.0),
            **self._generic_modifiers(asset),
            **self._generic_heat_modifiers(0.0, max_, q_nominal),
            **self._supply_return_temperature_modifiers(asset),
            **self._rho_cp_modifiers,
            **self._get_cost_figure_modifiers(asset),
        )

        return Airco, modifiers

    def convert_cold_demand(self, asset: Asset) -> Tuple[Type[ColdDemand], MODIFIERS]:
        """
        This function converts the demand object in esdl to a set of modifiers that can be used in
        a pycml object. Most important:
            - Setting a cap on the thermal power.
            - Setting the state (enabled, disabled, optional)
            - Setting the relevant temperatures.
            - Setting the relevant cost figures.

        Parameters:
            asset : The asset object with its properties.
        Returns:
            Demand class with modifiers:
                {automatically_add_modifiers_here}
        """
        assert asset.asset_type in {"CoolingDemand"}

        max_demand = asset.attributes["power"] if asset.attributes["power"] else math.inf

        q_nominal = self._get_connected_q_nominal(asset)

        modifiers = dict(
            Cold_demand=dict(min=0.0, max=max_demand, nominal=max_demand / 2.0),
            **self._generic_modifiers(asset),
            **self._generic_heat_modifiers(0.0, max_demand, q_nominal),
            **self._supply_return_temperature_modifiers(asset),
            **self._rho_cp_modifiers,
            **self._get_cost_figure_modifiers(asset),
        )

        return ColdDemand, modifiers

    def convert_node(self, asset: Asset) -> Tuple[Type[Node], MODIFIERS]:
        """
        This function converts the node object in esdl to a set of modifiers that can be used in
        a pycml object. Most important:

        - Setting the amount of connections

        Required ESDL fields:
            - id (this id must be unique)
            - name (this name must be unique)
            - xsi:type
            - State
            - InPort and OutPort with (note only one inport and one outport):
                - xsi:type
                - id
                - name
                - connectedTo (allowed to have multiple connections)
                - carrier with temperature specified

        Optional ESDL fields:
            - technicalLifetime
            - CostInformation: discountRate
            - CostInformation: marginalCost
            - CostInformation: installationCost
            - CostInformation: investmentCost
            - CostInformation: fixedOperationalCost
            - CostInformation: variableOperationalCost

        Parameters:
            asset : The asset object with its properties.

        Returns:
            Node class with modifiers:
                {automatically_add_modifiers_here}
        """
        assert asset.asset_type == "Joint"

        sum_in = 0
        sum_out = 0

        node_carrier = None
        for x in asset.attributes["port"].items:
            if node_carrier is None:
                node_carrier = x.carrier.name
            else:
                if node_carrier != x.carrier.name:
                    raise _ESDLInputException(
                        f"{asset.name} has multiple carriers mixing which is not allowed. "
                        f"Only one carrier (carrier couple) allowed in hydraulicly "
                        f"coupled system"
                    )
            if isinstance(x, esdl.esdl.InPort):
                sum_in += len(x.connectedTo)
            if isinstance(x, esdl.esdl.OutPort):
                sum_out += len(x.connectedTo)

        modifiers = dict(
            n=sum_in + sum_out,
            state=self.get_state(asset),
        )

        if isinstance(asset.in_ports[0].carrier, esdl.esdl.GasCommodity) or isinstance(
            asset.out_ports[0].carrier, esdl.esdl.GasCommodity
        ):
            return GasNode, modifiers

        return Node, modifiers

    def convert_pipe(self, asset: Asset) -> Tuple[Union[Type[HeatPipe], Type[GasPipe]], MODIFIERS]:
        """
        This function converts the pipe object in esdl to a set of modifiers that can be used in
        a pycml object. Most important, it checks whether it should be converted to a gas or heat
        pipe based on the connected commodity.
        :param asset: The asset object with its properties.
        :return:
        """

        assert asset.asset_type == "Pipe"

        if isinstance(asset.in_ports[0].carrier, esdl.esdl.GasCommodity):
            return self.convert_gas_pipe(asset)
        elif isinstance(asset.in_ports[0].carrier, esdl.esdl.HeatCommodity):
            return self.convert_heat_pipe(asset)
        else:
            logger.error(
                f"{asset.name} is of type {asset.asset_type} but is connected with a commodity of "
                f"type {str(type(asset.in_ports[0].carrier))}, while only the commodities Heat and "
                f"Gas are allowed"
            )

    def convert_gas_pipe(
        self, asset: Asset
    ) -> Tuple[Union[Type[HeatPipe], Type[GasPipe]], MODIFIERS]:
        """
        This function converts the pipe object in esdl to a set of modifiers that can be used in
        a pycml object. Most important:

            - Setting the dimensions of the pipe needed for head loss computation.
            - setting if a pipe is disconnecteable for the optimization.
            - Setting the state (enabled, disabled, optional)
            - Setting the relevant pressure.
            - Setting the relevant cost figures.

        Required ESDL fields:
            - Diameter/inner_diameter [m]
            - length [m]
            - id (this id must be unique)
            - name (this name must be unique)
            - xsi:type
            - State
            - InPort and OutPort with (note only one inport and one outport):
                - xsi:type
                - id
                - name
                - connectedTo
                - carrier with temperature specified

        Optional ESDL fields:
            - technicalLifetime
            - CostInformation: discountRate
            - CostInformation: marginalCost
            - CostInformation: installationCost
            - CostInformation: investmentCost
            - CostInformation: fixedOperationalCost
            - CostInformation: variableOperationalCost

        Parameters:
            asset : The asset object with its properties.

        Returns:
            Pipe class with modifiers:
                {automatically_add_modifiers_here}
        """

        length = asset.attributes["length"]
        if length < 25.0:
            length = 25.0
            logger.warning(
                f"{asset.name} was shorter then the minimum length, thus is set to "
                f"{length} meter"
            )

        id_mapping = asset.global_properties["carriers"][asset.in_ports[0].carrier.id][
            "id_number_mapping"
        ]
        (diameter, wall_roughness) = self._gas_pipe_get_diameter_and_roughness(asset)
        q_nominal = math.pi * diameter**2 / 4.0 * self.v_max_gas / 2.0
        self._set_q_nominal(asset, q_nominal)
        q_max = math.pi * diameter**2 / 4.0 * self.v_max_gas
        self._set_q_max(asset, q_max)
        pressure = asset.in_ports[0].carrier.pressure * 1.0e5
        density = get_density(asset.name, asset.in_ports[0].carrier)
        bounds_nominals = dict(
            Q=dict(min=-q_max, max=q_max, nominal=q_nominal),
            mass_flow=dict(min=-q_max * density, max=q_max * density, nominal=q_nominal * density),
            Hydraulic_power=dict(nominal=q_nominal * pressure),
        )
        modifiers = dict(
            id_mapping_carrier=id_mapping,
            length=length,
            density=density,
            diameter=diameter,
            pressure=pressure,
            # disconnectable=self._is_disconnectable_pipe(asset),
            # TODO: disconnectable option for gaspipes needs to be added.
            GasIn=bounds_nominals,
            GasOut=bounds_nominals,
            **self._generic_modifiers(asset),
            **self._get_cost_figure_modifiers(asset),
        )

        return GasPipe, modifiers

    def convert_heat_pipe(
        self, asset: Asset
    ) -> Tuple[Union[Type[HeatPipe], Type[GasPipe]], MODIFIERS]:
        """
        This function converts the pipe object in esdl to a set of modifiers that can be used in
        a pycml object. Most important:

            - Setting the dimensions of the pipe needed for milp loss computation. Currently,
            assume cylinder with height equal to radius.
            - setting if a pipe is disconnecteable for the optimization.
            - Setting the isolative properties of the pipe.
            - Setting a cap on the thermal power.
            - Setting the state (enabled, disabled, optional)
            - Setting the relevant temperatures.
            - Setting the relevant cost figures.

        Required ESDL fields:
            - Diameter/inner_diameter [m]
            - length [m]
            - id (this id must be unique)
            - name (this name must be unique)
            - xsi:type
            - State
            - InPort and OutPort with (note only one inport and one outport):
                - xsi:type
                - id
                - name
                - connectedTo
                - carrier with temperature specified

        Optional ESDL fields:
            - Material (for insulation)
            - technicalLifetime
            - CostInformation: discountRate
            - CostInformation: marginalCost
            - CostInformation: installationCost
            - CostInformation: investmentCost
            - CostInformation: fixedOperationalCost
            - CostInformation: variableOperationalCost

        Parameters:
            asset : The asset object with its properties.

        Returns:
            Pipe class with modifiers:
                {automatically_add_modifiers_here}
        """
        assert asset.asset_type == "Pipe"

        length = asset.attributes["length"]
        if length < 25.0:
            length = 25.0
            logger.warning(
                f"{asset.name} was shorter then the minimum length, thus is set to "
                f"{length} meter"
            )

        (
            diameter,
            insulation_thicknesses,
            conductivies_insulation,
        ) = self._pipe_get_diameter_and_insulation(asset)

        temperature_modifiers = self._supply_return_temperature_modifiers(asset)

        temperature = temperature_modifiers["temperature"]

        # Compute the maximum milp flow based on an assumed maximum velocity
        area = math.pi * diameter**2 / 4.0
        q_max = area * self.v_max
        q_nominal = area * self.v_nominal

        self._set_q_nominal(asset, q_nominal)

        # TODO: This might be an underestimation. We need to add the total
        #  milp losses in the system to get a proper upper bound. Maybe move
        #  calculation of Heat bounds to the HeatMixin?
        hfr_max = 2.0 * (
            self.rho * self.cp * q_max * temperature
        )  # TODO: are there any physical implications of using this bound

        assert hfr_max > 0.0

        modifiers = dict(
            Q_nominal=q_nominal,
            length=length,
            diameter=diameter,
            disconnectable=self._is_disconnectable_pipe(asset),
            insulation_thickness=insulation_thicknesses,
            conductivity_insulation=conductivies_insulation,
            **self._generic_modifiers(asset),
            **self._generic_heat_modifiers(-hfr_max, hfr_max, q_nominal),
            **self._supply_return_temperature_modifiers(asset),
            **self._rho_cp_modifiers,
            **self._get_cost_figure_modifiers(asset),
        )
        modifiers["HeatIn"].update(
            Heat=dict(min=-hfr_max, max=hfr_max),
            Q=dict(min=-q_max, max=q_max),
        )
        modifiers["HeatOut"].update(
            Heat=dict(min=-hfr_max, max=hfr_max),
            Q=dict(min=-q_max, max=q_max),
        )

        if "T_ground" in asset.attributes.keys():
            modifiers["T_ground"] = asset.attributes["T_ground"]

        return HeatPipe, modifiers

    def convert_pump(self, asset: Asset) -> Tuple[Type[Pump], MODIFIERS]:
        """
        This function converts the pump object in esdl to a set of modifiers that can be used in
        a pycml object. Most important:

            - Setting the state (enabled, disabled, optional)
            - Setting the relevant temperatures.
            - Setting the relevant cost figures.

        Required ESDL fields:
            - id (this id must be unique)
            - name (this name must be unique)
            - xsi:type
            - State
            - InPort and OutPort with (note only one inport and one outport):
                - xsi:type
                - id
                - name
                - connectedTo
                - carrier with temperature specified

        Optional ESDL fields:
            - technicalLifetime
            - CostInformation: discountRate
            - CostInformation: marginalCost
            - CostInformation: installationCost
            - CostInformation: investmentCost
            - CostInformation: fixedOperationalCost
            - CostInformation: variableOperationalCost

        Parameters:
            asset : The asset object with its properties.

        Returns:
            Pump class with modifiers:
                {automatically_add_modifiers_here}
        """
        assert asset.asset_type == "Pump"

        q_nominal = self._get_connected_q_nominal(asset)

        modifiers = dict(
            **self._generic_modifiers(asset),
            **self._generic_heat_modifiers(q_nominal=q_nominal)
            **self._supply_return_temperature_modifiers(asset),
            **self._rho_cp_modifiers,
        )

        return Pump, modifiers

    def convert_generic_conversion(
        self, asset: Asset
    ) -> Tuple[Union[Type[Transformer], Type[HeatExchanger]], MODIFIERS]:
        """
        This function determines the type to which the generic conversion should be changed, based
        on the connected commodities and calls the required conversion function.

        Parameters:
            asset: The asset object with its properties.

        Returns:
            Transformer class or HeatExchanger class
        """

        assert asset.asset_type in {
            "GenericConversion",
        }

        if isinstance(asset.in_ports[0].carrier, esdl.ElectricityCommodity) and isinstance(
            asset.out_ports[0].carrier, esdl.ElectricityCommodity
        ):
            return self.convert_transformer(asset)
        elif isinstance(asset.in_ports[0].carrier, esdl.HeatCommodity) and isinstance(
            asset.out_ports[0].carrier, esdl.HeatCommodity
        ):
            return self.convert_heat_exchanger(asset)
        else:
            logger.error(
                f"{asset.name} is of type {asset.asset_type} which is currently only "
                f"supported as a heat exchanger or an electric transformer, thus either "
                f"heat commodities or electricity commodities need to be connected to the "
                f"ports. Currently the connected commodities are of type, "
                f"{str(type(asset.in_ports[0].carrier))} and "
                f"{str(type(asset.out_ports[0].carrier))}"
            )

    def convert_heat_exchanger(self, asset: Asset) -> Tuple[Type[HeatExchanger], MODIFIERS]:
        """
        This function converts the Heat Exchanger object in esdl to a set of modifiers that can be
        used in a pycml object. Most important:

            - Setting the thermal power transfer efficiency.
            - Setting a caps on the thermal power on both the primary and secondary side.
            - Setting the state (enabled, disabled, optional)
            - Setting the relevant temperatures (also checked for making sense physically).
            - Setting the relevant cost figures.

        Required ESDL fields:
            - heatTransferCoefficient/power
            - id (this id must be unique)
            - name (this name must be unique)
            - xsi:type
            - State
            - 2 InPorts and 2 OutPorts with:
                - xsi:type
                - id
                - name
                - connectedTo
                - carrier with temperature specified

        Optional ESDL fields:
            - efficiency
            - technicalLifetime
            - CostInformation: discountRate
            - CostInformation: marginalCost
            - CostInformation: installationCost
            - CostInformation: investmentCost
            - CostInformation: fixedOperationalCost
            - CostInformation: variableOperationalCost

        Parameters:
            asset : The asset object with its properties.

        Returns:
            HeatExchanger class with modifiers:
                {automatically_add_modifiers_here}
        """
        assert asset.asset_type in {
            "GenericConversion",
            "HeatExchange",
        }

        params_t = self._supply_return_temperature_modifiers(asset)
        params_q = self._get_connected_q_nominal(asset)
        params = {}

        if params_t["Primary"]["T_supply"] < params_t["Secondary"]["T_supply"]:
            get_potential_errors().add_potential_issue(
                MesidoAssetIssueType.HEAT_EXCHANGER_TEMPERATURES,
                asset.id,
                f"Asset named {asset.name}: The supply temperature on the primary side "
                f"of the heat exchanger ({params_t['Primary']['T_supply']}°C) should be larger "
                f"than the supply temperature on the secondary side "
                f"({params_t['Secondary']['T_supply']}°C), as the heat exchanger can only "
                f"transfer heat from primary to secondary.",
            )
        if params_t["Primary"]["T_return"] < params_t["Secondary"]["T_return"]:
            get_potential_errors().add_potential_issue(
                MesidoAssetIssueType.HEAT_EXCHANGER_TEMPERATURES,
                asset.id,
                f"Asset named {asset.name}: The return temperature on the primary side "
                f"of the heat exchanger ({params_t['Primary']['T_return']}°C) should be larger "
                f"than the return temperature on the secondary side "
                f"({params_t['Secondary']['T_return']}°C), as the heat exchanger can only "
                f"transfer heat from primary to secondary.",
            )

        if asset.asset_type == "GenericConversion":
            max_power = asset.attributes["power"] if asset.attributes["power"] else math.inf
        else:
            # TODO: Current max_power estimation is not very accurate, a more physics based
            # estimation should be implemented, maybe using other ESDL attributs.
            max_power = (
                asset.attributes["heatTransferCoefficient"]
                * (params_t["Primary"]["T_supply"] - params_t["Secondary"]["T_return"])
                / 2.0
            )
            if max_power == 0.0:
                max_power = (
                    asset.attributes["capacity"] if asset.attributes["capacity"] else math.inf
                )
        # This default delta temperature is used when on the primary or secondary side the
        # temperature difference is 0.0. It is set to 10.0 to ensure that maximum/nominal
        # flowrates and heat transport are set at realistic values.
        default_dt = 10.0
        dt_prim = params_t["Primary"]["T_supply"] - params_t["Primary"]["T_return"]
        dt_prim = dt_prim if dt_prim > 0.0 else default_dt
        params_t["Primary"]["dT"] = dt_prim
        max_heat_transport = params_t["Primary"]["T_supply"] * max_power / (dt_prim)

        q_nominal_prim = params_q["Primary"][
            "Q_nominal"
        ]  # max_power / (2 * self.cp * self.rho * (dt_prim))
        prim_heat = self._generic_heat_modifiers(q_nominal=q_nominal_prim)
        prim_heat["HeatIn"].update(
            Heat=dict(min=-max_heat_transport, max=max_heat_transport, nominal=max_power / 2.0),
        )
        prim_heat["HeatOut"].update(
            Heat=dict(min=-max_heat_transport, max=max_heat_transport, nominal=max_power / 2.0),
        )

        dt_sec = params_t["Secondary"]["T_supply"] - params_t["Secondary"]["T_return"]
        dt_sec = dt_sec if dt_sec > 0.0 else default_dt
        params_t["Secondary"]["dT"] = dt_sec

        q_nominal_sec = params_q["Secondary"]["Q_nominal"] #max_power / (2 * self.cp * self.rho * (dt_sec))
        sec_heat = self._generic_heat_modifiers(q_nominal=q_nominal_sec)
        sec_heat["HeatIn"].update(
                Heat=dict(min=-max_heat_transport, max=max_heat_transport, nominal=max_power / 2.0),
            )
        sec_heat["HeatOut"].update(
                Heat=dict(min=-max_heat_transport, max=max_heat_transport, nominal=max_power / 2.0),
            )
        params["Primary"] = {**params_t["Primary"], **params_q["Primary"], **prim_heat}
        params["Secondary"] = {
            **params_t["Secondary"],
            **params_q["Secondary"],
            **sec_heat,
        }

        if not asset.attributes["efficiency"]:
            efficiency = 1.0
        else:
            efficiency = asset.attributes["efficiency"]

        modifiers = dict(
            efficiency=efficiency,
            nominal=max_power / 2.0,
            Primary_heat=dict(min=0.0, max=max_power, nominal=max_power / 2.0),
            Secondary_heat=dict(min=0.0, max=max_power, nominal=max_power / 2.0),
            Heat_flow=dict(min=0.0, max=max_power, nominal=max_power / 2.0),
            **self._generic_modifiers(asset),
            **self._get_cost_figure_modifiers(asset),
            **params,
        )
        return HeatExchanger, modifiers

    def convert_heat_pump(
        self, asset: Asset
    ) -> Tuple[Union[Type[HeatPump], Type[HeatSource], Type[AirWaterHeatPumpElec]], MODIFIERS]:
        """
        This function converts the HeatPump object in esdl to a set of modifiers that can be used in
        a pycml object. Most important:

            - Setting the COP of the heatpump
            - Setting the cap on the electrical power.
            - Setting a caps on the thermal power on both the primary and secondary side.
            - Setting the state (enabled, disabled, optional)
            - Setting the relevant temperatures.
            - Setting the relevant cost figures.

        Required ESDL fields:
            - power
            - COP
            - id (this id must be unique)
            - name (this name must be unique)
            - xsi:type
            - State
            - 2 InPorts and 2 OutPorts with:
                - xsi:type
                - id
                - name
                - connectedTo
                - carrier with temperature specified

        Optional ESDL fields:
            - efficiency
            - technicalLifetime
            - CostInformation: discountRate
            - CostInformation: marginalCost
            - CostInformation: installationCost
            - CostInformation: investmentCost
            - CostInformation: fixedOperationalCost
            - CostInformation: variableOperationalCost

        Parameters:
            asset : The asset object with its properties.

        Returns:
            HeatPump class with modifiers:
                {automatically_add_modifiers_here}
        """
        assert asset.asset_type in {
            "HeatPump",
        }

        # In this case we only have the secondary side ports, here we assume a air-water HP
        if len(asset.in_ports) == 1 and len(asset.out_ports) == 1:
            # TODO: the power filled in at the heatpmp should always be the electric power, thus,
            # the max heat supply should be power*cop
            _, modifiers = self.convert_heat_source(asset)
            return AirWaterHeatPump, modifiers
        # In this case we only have the secondary side ports, here we assume a air-water HP elec
        if len(asset.in_ports) == 2 and len(asset.out_ports) == 1:
            _, modifiers = self.convert_air_water_heat_pump_elec(asset)
            return AirWaterHeatPumpElec, modifiers

        if not asset.attributes["COP"]:
            raise _ESDLInputException(
                f"{asset.name} has no COP specified, this is required for the model"
            )
        else:
            cop = asset.attributes["COP"]

        if not asset.attributes["power"]:
            raise _ESDLInputException(f"{asset.name} has no power specified")
        else:
            power_secondary = asset.attributes["power"]
            power_electrical = power_secondary / cop

        params_t = self._supply_return_temperature_modifiers(asset)
        params_q = self._get_connected_q_nominal(asset)
        prim_heat = self._generic_heat_modifiers(q_nominal=params_q["Primary"]["Q_nominal"])
        sec_heat = self._generic_heat_modifiers(q_nominal=params_q["Secondary"]["Q_nominal"])

        params = {}
        params["Primary"] = {**params_t["Primary"], **params_q["Primary"], **prim_heat}
        params["Secondary"] = {**params_t["Secondary"], **params_q["Secondary"], **sec_heat}

        max_power_heat = power_secondary

        modifiers = dict(
            COP=cop,
            efficiency=asset.attributes["efficiency"] if asset.attributes["efficiency"] else 0.5,
            Power_elec=dict(min=0.0, max=power_electrical, nominal=power_electrical / 2.0),
            Primary_heat=dict(min=0.0, max=max_power_heat, nominal=max_power_heat / 2.0),
            Secondary_heat=dict(min=0.0, max=max_power_heat, nominal=max_power_heat / 2.0),
            Heat_flow=dict(min=0.0, max=max_power_heat, nominal=max_power_heat / 2.0),
            **self._generic_modifiers(asset),
            **self._get_cost_figure_modifiers(asset),
            **params,
        )
        if len(asset.in_ports) == 2:
            return HeatPump, modifiers
        elif len(asset.in_ports) == 3:
            return HeatPumpElec, modifiers

    def convert_heat_source(self, asset: Asset) -> Tuple[Type[HeatSource], MODIFIERS]:
        """
        This function converts the Source object in esdl to a set of modifiers that can be used in
        a pycml object. Most important:

            - Setting the CO2 emission coefficient in case this is specified as an KPI
            - Setting a caps on the thermal power.
            - In case of a GeothermalSource object we read the _aggregation count to model the
              number of doublets, we then assume that the power specified was also for one doublet
              and thus increase the thermal power caps.
            - Setting the state (enabled, disabled, optional)
            - Setting the relevant temperatures.
            - Setting the relevant cost figures.

        Required ESDL fields:
            - power
            - id (this id must be unique)
            - name (this name must be unique)
            - xsi:type
            - State
            - InPort and OutPort with:
                - xsi:type
                - id
                - name
                - connectedTo
                - carrier with temperature specified

        Optional ESDL fields:
            - aggregationCount
            - technicalLifetime
            - CostInformation: discountRate
            - CostInformation: marginalCost
            - CostInformation: installationCost
            - CostInformation: investmentCost
            - CostInformation: fixedOperationalCost
            - CostInformation: variableOperationalCost

        Parameters:
            asset : The asset object with its properties.

        Returns:
            Source class with modifiers:
                {automatically_add_modifiers_here}
        """
        assert asset.asset_type in {
            "GasHeater",
            "GenericProducer",
            "HeatProducer",
            "GeothermalSource",
            "ResidualHeatSource",
            "HeatPump",
        }

        max_supply = asset.attributes["power"]

        if not max_supply:
            logger.error(f"{asset.asset_type} '{asset.name}' has no max power specified. ")
        assert max_supply > 0.0

        # get price per unit of energy,
        # assume cost of 1. if nothing is given (effectively milp loss minimization)
        # TODO: Use an attribute or use and KPI for CO2 coefficient of a source

        q_nominal = self._get_connected_q_nominal(asset)

        modifiers = dict(
            Heat_source=dict(min=0.0, max=max_supply, nominal=max_supply / 2.0),
            **self._generic_modifiers(asset),
            **self._generic_heat_modifiers(0.0, max_supply, q_nominal),
            **self._supply_return_temperature_modifiers(asset),
            **self._rho_cp_modifiers,
            **self._get_cost_figure_modifiers(asset),
        )

        if asset.asset_type == "GeothermalSource":
            modifiers["nr_of_doublets"] = asset.attributes["aggregationCount"]
            modifiers["Heat_source"] = dict(
                min=0.0,
                max=max_supply * asset.attributes["aggregationCount"],
                nominal=max_supply / 2.0,
            )
            modifiers["Heat_flow"] = dict(
                min=0.0,
                max=max_supply * asset.attributes["aggregationCount"],
                nominal=max_supply / 2.0,
            )
            try:
                modifiers["single_doublet_power"] = asset.attributes["single_doublet_power"]
            except KeyError:
                modifiers["single_doublet_power"] = max_supply
            # Note that the ESDL target flow rate is in kg/s, but we want m3/s
            try:
                modifiers["target_flow_rate"] = asset.attributes["flowRate"] / self.rho
            except KeyError:
                logger.warning(
                    f"{asset.asset_type} '{asset.name}' has no desired flow rate specified. "
                    f"'{asset.name}' will not be actuated in a constant manner"
                )

            return GeothermalSource, modifiers
        elif asset.asset_type == "HeatPump":
            modifiers["cop"] = asset.attributes["COP"]
            return AirWaterHeatPump, modifiers
        else:
            return HeatSource, modifiers

    def convert_ates(self, asset: Asset) -> Tuple[Type[ATES], MODIFIERS]:
        """
        This function converts the ATES object in esdl to a set of modifiers that can be used in
        a pycml object. Most important:

            - Setting the milp loss coefficient based upon the efficiency. Here we assume that this
              efficiency is realized in 100 days.
            - Setting a caps on the thermal power.
            - Similar as for the geothermal source we use the aggregation count to model the amount
              of doublets.
            - Setting caps on the maximum stored energy where we assume that at maximum you can
              charge for 180 days at full power.
            - Setting the state (enabled, disabled, optional)
            - Setting the relevant temperatures.
            - Setting the relevant cost figures.

        Required ESDL fields:
            - id (this id must be unique)
            - name (this name must be unique)
            - xsi:type
            - State
            - InPort and OutPort with:
                - xsi:type
                - id
                - name
                - connectedTo
                - carrier with temperature specified

        Optional ESDL fields:
            - max(Dis)ChargeRate
            - aquiferMidTemperature
            - aggregationCount
            - technicalLifetime
            - CostInformation: discountRate
            - CostInformation: marginalCost
            - CostInformation: installationCost
            - CostInformation: investmentCost
            - CostInformation: fixedOperationalCost
            - CostInformation: variableOperationalCost

        Parameters:
            asset : The asset object with its properties.

        Returns:
            ATES class with modifiers:
                {automatically_add_modifiers_here}
        """
        assert asset.asset_type in {
            "ATES",
        }

        hfr_charge_max = asset.attributes.get("maxChargeRate", math.inf)
        hfr_discharge_max = asset.attributes.get("maxDischargeRate", math.inf)
        single_doublet_power = hfr_discharge_max

        # We assume the efficiency is realized over a period of 100 days
        efficiency = asset.attributes["dischargeEfficiency"]
        if not efficiency:
            efficiency = 0.7

        # TODO: temporary value for standard dT on which capacity is based, Q in m3/s
        temperatures = self._supply_return_temperature_modifiers(asset)
        dt = temperatures["T_supply"] - temperatures["T_return"]
        rho = self.rho
        cp = self.cp
        q_max_ates = hfr_discharge_max / (cp * rho * dt)

        q_nominal = min(
            self._get_connected_q_nominal(asset), q_max_ates * asset.attributes["aggregationCount"]
        )

        modifiers = dict(
            Q=dict(
                min=-q_max_ates * asset.attributes["aggregationCount"],
                max=q_max_ates * asset.attributes["aggregationCount"],
                nominal=q_nominal,
            ),
            single_doublet_power=single_doublet_power,
            heat_loss_coeff=(1.0 - efficiency ** (1.0 / 100.0)) / (3600.0 * 24.0),
            nr_of_doublets=asset.attributes["aggregationCount"],
            Stored_heat=dict(
                min=0.0,
                max=hfr_charge_max * asset.attributes["aggregationCount"] * 180.0 * 24 * 3600.0,
                nominal=hfr_charge_max * asset.attributes["aggregationCount"] * 30.0 * 24 * 3600.0,
            ),
            **self._generic_modifiers(asset),
            **self._generic_heat_modifiers(
                -hfr_discharge_max * asset.attributes["aggregationCount"],
                hfr_charge_max * asset.attributes["aggregationCount"],
                q_nominal,
            ),
            **self._supply_return_temperature_modifiers(asset),
            **self._rho_cp_modifiers,
            **self._get_cost_figure_modifiers(asset),
        )

        # if no maxStorageTemperature is specified we assume a "regular" HT ATES model
        if (
            asset.attributes["maxStorageTemperature"]
            and asset.attributes["maxStorageTemperature"] <= 30.0
        ):
            modifiers.update(
                dict(
                    Heat_low_temperature_ates=dict(
                        min=-hfr_charge_max * asset.attributes["aggregationCount"],
                        max=hfr_discharge_max * asset.attributes["aggregationCount"],
                        nominal=hfr_discharge_max / 2.0,
                    )
                )
            )
            logger.warning(
                "ATES in use: WKO (koude-warmteopslag, cold and heat storage) since the"
                " maximum temperature has been specified to be <= 30 degrees Celcius"
            )
            return LowTemperatureATES, modifiers
        else:
            modifiers.update(
                dict(
                    Heat_ates=dict(
                        min=-hfr_charge_max * asset.attributes["aggregationCount"],
                        max=hfr_discharge_max * asset.attributes["aggregationCount"],
                        nominal=hfr_discharge_max / 2.0,
                    ),
                    T_amb=asset.attributes["aquiferMidTemperature"],
                    Temperature_ates=dict(
                        min=temperatures["T_return"],  # or potentially 0
                        max=temperatures["T_supply"],
                        nominal=temperatures["T_return"],
                    ),
                )
            )
            logger.warning(
                "ATES in use: High Temperature ATES since the maximum temperature has"
                " been specified to be > 30 degrees Celcius or not specified at all"
            )
            return ATES, modifiers

    def convert_control_valve(self, asset: Asset) -> Tuple[Type[ControlValve], MODIFIERS]:
        """
        This function converts the ControlValve object in esdl to a set of modifiers that can be
        used in a pycml object. Most important:

            - Setting the state (enabled, disabled, optional)
            - Setting the relevant temperatures.
            - Setting the relevant cost figures.

        Required ESDL fields:
            - id (this id must be unique)
            - name (this name must be unique)
            - xsi:type
            - State
            - InPort and OutPort with:
                - xsi:type
                - id
                - name
                - connectedTo
                - carrier with temperature specified

        Optional ESDL fields:
            - technicalLifetime
            - CostInformation: discountRate
            - CostInformation: marginalCost
            - CostInformation: installationCost
            - CostInformation: investmentCost
            - CostInformation: fixedOperationalCost
            - CostInformation: variableOperationalCost

        Parameters:
            asset : The asset object with its properties.

        Returns:
            ControlValve class with modifiers:
                {automatically_add_modifiers_here}
        """
        assert asset.asset_type == "Valve"

        q_nominal = self._get_connected_q_nominal(asset)

        modifiers = dict(
            HeatIn=dict(Hydraulic_power=dict(nominal=q_nominal * 16.0e5)),
            HeatOut=dict(Hydraulic_power=dict(nominal=q_nominal * 16.0e5)),
            Q_nominal=q_nominal,
            **self._generic_modifiers(asset),
            **self._supply_return_temperature_modifiers(asset),
            **self._rho_cp_modifiers,
        )

        return ControlValve, modifiers

    def convert_check_valve(self, asset: Asset) -> Tuple[Type[CheckValve], MODIFIERS]:
        """
        This function converts the CheckValve object in esdl to a set of modifiers that can be
        used in a pycml object. Most important:

            - Setting the state (enabled, disabled, optional)
            - Setting the relevant temperatures.
            - Setting the relevant cost figures.

        Required ESDL fields:
            - id (this id must be unique)
            - name (this name must be unique)
            - xsi:type
            - State
            - InPort and OutPort with:
                - xsi:type
                - id
                - name
                - connectedTo
                - carrier with temperature specified

        Optional ESDL fields:
            - technicalLifetime
            - CostInformation: discountRate
            - CostInformation: marginalCost
            - CostInformation: installationCost
            - CostInformation: investmentCost
            - CostInformation: fixedOperationalCost
            - CostInformation: variableOperationalCost

        Parameters:
            asset : The asset object with its properties.

        Returns:
            CheckValve class with modifiers:
                {automatically_add_modifiers_here}
        """
        assert asset.asset_type == "CheckValve"

        q_nominal = self._get_connected_q_nominal(asset)

        modifiers = dict(
            Q_nominal=q_nominal,
            HeatIn=dict(Hydraulic_power=dict(nominal=q_nominal * 16.0e5)),
            HeatOut=dict(Hydraulic_power=dict(nominal=q_nominal * 16.0e5)),
            **self._generic_modifiers(asset),
            **self._supply_return_temperature_modifiers(asset),
            **self._rho_cp_modifiers,
        )

        return CheckValve, modifiers

    def convert_electricity_demand(self, asset: Asset) -> Tuple[Type[ElectricityDemand], MODIFIERS]:
        """
        This function converts the ElectricityDemand object in esdl to a set of modifiers that can
        be used in a pycml object. Most important:

            - Setting the electrical power caps

        Required ESDL fields:
            - power
            - id (this id must be unique)
            - name (this name must be unique)
            - xsi:type
            - State
            - InPort and OutPort with:
                - xsi:type
                - id
                - name
                - connectedTo
                - carrier with voltage specified

        Optional ESDL fields:
            - technicalLifetime
            - CostInformation: discountRate
            - CostInformation: marginalCost
            - CostInformation: installationCost
            - CostInformation: investmentCost
            - CostInformation: fixedOperationalCost
            - CostInformation: variableOperationalCost

        Parameters:
            asset : The asset object with its properties.

        Returns:
            ElectricityDemand class with modifiers:
                {automatically_add_modifiers_here}
        """
        assert asset.asset_type in {"ElectricityDemand", "Export"}

        max_demand = asset.attributes.get("power", math.inf)
        min_voltage = asset.in_ports[0].carrier.voltage
        i_max, i_nom = self._get_connected_i_nominal_and_max(asset)

        id_mapping = asset.global_properties["carriers"][asset.in_ports[0].carrier.id][
            "id_number_mapping"
        ]

        modifiers = dict(
            min_voltage=min_voltage,
            id_mapping_carrier=id_mapping,
            elec_power_nominal=max_demand / 2.0,
            Electricity_demand=dict(max=max_demand, nominal=max_demand / 2.0),
            ElectricityIn=dict(
                Power=dict(min=0.0, max=max_demand, nominal=max_demand / 2.0),
                I=dict(min=0.0, max=i_max, nominal=i_nom),
                V=dict(min=min_voltage, nominal=min_voltage),
            ),
            **self._generic_modifiers(asset),
            **self._get_cost_figure_modifiers(asset),
        )

        return ElectricityDemand, modifiers

    def convert_import(self, asset: Asset):
        """
        The definition of an Import asset, is an asset that imports energy, thus adds energy to
        the network, thereby it acts as a producer."
        """
        assert asset.asset_type in {"Import"}

        if isinstance(asset.out_ports[0].carrier, esdl.esdl.GasCommodity):
            return self.convert_gas_source(asset)
        elif isinstance(asset.out_ports[0].carrier, esdl.esdl.ElectricityCommodity):
            return self.convert_electricity_source(asset)
        else:
            raise RuntimeError(
                f"Commodity of type {type(asset.out_ports[0].carrier)} for asset Import "
                f"{asset.name} cannot be converted"
            )

    def convert_export(self, asset: Asset):
        """
        The definition of an Export asset, is an asset that exports energy from the network, thus
        extracts energy to the network, thereby it acts as a consumer."
        """
        assert asset.asset_type in {"Export"}

        if isinstance(asset.in_ports[0].carrier, esdl.esdl.GasCommodity):
            return self.convert_gas_demand(asset)
        elif isinstance(asset.in_ports[0].carrier, esdl.esdl.ElectricityCommodity):
            return self.convert_electricity_demand(asset)
        else:
            raise RuntimeError(
                f"Commodity of type {type(asset.in_ports[0].carrier)} for asset Export "
                f"{asset.name} cannot be converted"
            )

    def convert_electricity_source(self, asset: Asset) -> Tuple[Type[ElectricitySource], MODIFIERS]:
        """
        This function converts the ElectricitySource object in esdl to a set of modifiers that can
        be used in a pycml object. Most important:

            - Setting the electrical power caps

        Required ESDL fields:
            - power
            - id (this id must be unique)
            - name (this name must be unique)
            - xsi:type
            - State
            - InPort and OutPort with:
                - xsi:type
                - id
                - name
                - connectedTo
                - carrier with voltage specified

        Optional ESDL fields:
            - technicalLifetime
            - CostInformation: discountRate
            - CostInformation: marginalCost
            - CostInformation: installationCost
            - CostInformation: investmentCost
            - CostInformation: fixedOperationalCost
            - CostInformation: variableOperationalCost

        Parameters:
            asset : The asset object with its properties.

        Returns:
            ElectricitySource class with modifiers:
                {automatically_add_modifiers_here}
        """
        assert asset.asset_type in {
            "ElectricityProducer",
            "WindPark",
            "WindTurbine",
            "PVInstallation",
            "Import",
        }

        max_supply = asset.attributes.get(
            "power", math.inf
        )  # I think it would break with math.inf as input
        i_max, i_nom = self._get_connected_i_nominal_and_max(asset)
        v_min = asset.out_ports[0].carrier.voltage

        modifiers = dict(
            power_nominal=max_supply / 2.0,
            Electricity_source=dict(min=0.0, max=max_supply, nominal=max_supply / 2.0),
            ElectricityOut=dict(
                V=dict(min=v_min, nominal=v_min),
                I=dict(min=0.0, max=i_max, nominal=i_nom),
                Power=dict(min=0.0, max=max_supply, nominal=max_supply / 2.0),
            ),
            **self._generic_modifiers(asset),
            **self._get_cost_figure_modifiers(asset),
        )

        if asset.asset_type in ["ElectricityProducer", "Import"]:
            return ElectricitySource, modifiers
        if asset.asset_type in ["WindPark", "WindTurbine"]:
            return WindPark, modifiers
        if asset.asset_type == "PVInstallation":
            return SolarPV, modifiers

    def convert_electricity_storage(
        self, asset: Asset
    ) -> Tuple[Type[ElectricityStorage], MODIFIERS]:
        """
        This function converts the ElectricityStorage object in esdl to a set of modifiers that can
        be used in a pycml object. Most important:

        - Setting the electrical power caps

        Parameters:
            asset : The asset object with its properties.

        Returns:
            ElectricityStorage class with modifiers:
                {automatically_add_modifiers_here}
        """
        assert asset.asset_type in {"Battery"}

        max_capacity = asset.attributes.get("capacity")
        i_max, i_nom = self._get_connected_i_nominal_and_max(asset)
        v_min = asset.in_ports[0].carrier.voltage
        max_charge = asset.attributes.get("maxChargeRate", max_capacity / 3600)
        max_discharge = asset.attributes.get("maxDischargeRate", max_capacity / 3600)
        discharge_efficiency = asset.attributes.get("dischargeEfficiency", 1)
        charge_efficiency = asset.attributes.get("chargeEfficiency", 1)

        modifiers = dict(
            charge_efficiency=charge_efficiency,
            discharge_efficiency=discharge_efficiency,
            min_voltage=v_min,
            max_capacity=max_capacity,
            Stored_electricity=dict(min=0.0, max=max_capacity),
            ElectricityIn=dict(
                V=dict(min=v_min, nominal=v_min),
                I=dict(min=-i_max, max=i_max, nominal=i_nom),
                Power=dict(min=-max_discharge, max=max_charge, nominal=max_charge / 2.0),
            ),
            Effective_power_charging=dict(
                min=-max_discharge, max=max_charge, nominal=max_charge / 2.0
            ),
            **self._generic_modifiers(asset),
            **self._get_cost_figure_modifiers(asset),
        )

        return ElectricityStorage, modifiers

    def convert_electricity_node(self, asset: Asset) -> Tuple[Type[ElectricityNode], MODIFIERS]:
        """
        This function converts the ElectricityNode object in esdl to a set of modifiers that can be
        used in a pycml object. Most important:

            - Setting the number of connections

        Required ESDL fields:
            - id (this id must be unique)
            - name (this name must be unique)
            - xsi:type
            - State
            - InPort and OutPort with:
                - xsi:type
                - id
                - name
                - connectedTo (allowed to have multiple connections)
                - carrier with voltage specified

        Optional ESDL fields:
            - technicalLifetime
            - CostInformation: discountRate
            - CostInformation: marginalCost
            - CostInformation: installationCost
            - CostInformation: investmentCost
            - CostInformation: fixedOperationalCost
            - CostInformation: variableOperationalCost

        Parameters:
            asset : The asset object with its properties.

        Returns:
            ElectricityNode class with modifiers:
                {automatically_add_modifiers_here}
        """
        assert asset.asset_type in {"Bus"}

        sum_in = 0
        sum_out = 0

        node_carrier = None
        for x in asset.attributes["port"].items:
            if node_carrier is None:
                node_carrier = x.carrier.name
                nominal_voltage = x.carrier.voltage
            else:
                if node_carrier != x.carrier.name:
                    raise _ESDLInputException(
                        f"{asset.name} has multiple carriers mixing which is not allowed. "
                    )
            if isinstance(x, esdl.esdl.InPort):
                sum_in += len(x.connectedTo)
            if isinstance(x, esdl.esdl.OutPort):
                sum_out += len(x.connectedTo)

        modifiers = dict(
            voltage_nominal=nominal_voltage,
            n=sum_in + sum_out,
            state=self.get_state(asset),
        )

        return ElectricityNode, modifiers

    def convert_electricity_cable(self, asset: Asset) -> Tuple[Type[ElectricityCable], MODIFIERS]:
        """
        This function converts the ElectricityCable object in esdl to a set of modifiers that can be
        used in a pycml object. Most important:

            - Setting the length of the cable used for power loss computation.
            - setting the min and max current.

        Required ESDL fields:
            - length
            - capacity
            - id (this id must be unique)
            - name (this name must be unique)
            - xsi:type
            - State
            - InPort and OutPort with:
                - xsi:type
                - id
                - name
                - connectedTo
                - carrier with voltage specified

        Optional ESDL fields:
            - technicalLifetime
            - CostInformation: discountRate
            - CostInformation: marginalCost
            - CostInformation: installationCost
            - CostInformation: investmentCost
            - CostInformation: fixedOperationalCost
            - CostInformation: variableOperationalCost

        Parameters:
            asset : The asset object with its properties.

        Returns:
            ElectricityCable class with modifiers:
                {automatically_add_modifiers_here}
        """
        assert asset.asset_type in {"ElectricityCable"}

        max_power = asset.attributes["capacity"]
        min_voltage = asset.in_ports[0].carrier.voltage
        max_current = max_power / min_voltage
        self._set_electricity_current_nominal_and_max(asset, max_current / 2.0, max_current)

        bi_direct = True if asset.attributes["assetType"] != "unidirectional" else False

        length = asset.attributes["length"]
        if length == 0.0:
            length = 10.0
            logger.warning(f"{asset.name} had a length of 0.0m, thus is set to " f"{length} meter")
        res_ohm_per_m = self._cable_get_resistance(asset)
        res_ohm = res_ohm_per_m * length

        min_current = -max_current if bi_direct else 0.0
        min_power = -max_power if bi_direct else 0.0

        modifiers = dict(
            max_current=max_current,
            min_voltage=min_voltage,
            nominal_current=max_current / 2.0,
            nominal_voltage=min_voltage,
            length=length,
            r=res_ohm,
            ElectricityOut=dict(
                V=dict(min=min_voltage, nominal=min_voltage),
                I=dict(min=min_current, max=max_current, nominal=max_current / 2.0),
                Power=dict(min=min_power, max=max_power, nominal=max_power / 2.0),
            ),
            ElectricityIn=dict(
                V=dict(min=min_voltage, nominal=min_voltage),
                I=dict(min=min_current, max=max_current, nominal=max_current / 2.0),
                Power=dict(min=min_power, max=max_power, nominal=max_power / 2.0),
            ),
            **self._generic_modifiers(asset),
            **self._get_cost_figure_modifiers(asset),
        )
        return ElectricityCable, modifiers

    def convert_transformer(self, asset: Asset) -> Tuple[Type[Transformer], MODIFIERS]:
        """
        This function converts the Transformer object in esdl to a set of modifiers that can be
        used in a pycml object. Most important:

            - Setting the length of the cable used for power loss computation.
            - setting the min and max current.

        Parameters:
            asset : The asset object with its properties.

        Returns:
            ElectricityCable class with modifiers:
                {automatically_add_modifiers_here}
        """
        assert asset.asset_type in {"Transformer", "GenericConversion"}
        self._get_connected_i_nominal_and_max(asset)
        i_max_in, i_nom_in, i_max_out, i_nom_out = self._get_connected_i_nominal_and_max(asset)
        min_voltage_in = asset.in_ports[0].carrier.voltage
        min_voltage_out = asset.out_ports[0].carrier.voltage
        max_power = min_voltage_in * i_max_in

        modifiers = dict(
            power_nominal=max_power / 2.0,
            min_voltage=min_voltage_in,
            ElectricityIn=dict(
                V=dict(min=min_voltage_in, nominal=min_voltage_in),
                I=dict(min=0.0, max=i_max_in, nominal=i_nom_in),
                Power=dict(min=0.0, max=max_power, nominal=max_power / 2.0),
            ),
            ElectricityOut=dict(
                V=dict(nominal=min_voltage_out),
                I=dict(min=0.0, max=i_max_out, nominal=i_nom_out),
                Power=dict(min=0.0, max=max_power, nominal=max_power / 2.0),
            ),
            **self._generic_modifiers(asset),
            **self._get_cost_figure_modifiers(asset),
        )
        return Transformer, modifiers

    def convert_gas_demand(self, asset: Asset) -> Tuple[Type[GasDemand], MODIFIERS]:
        """
        This function converts the GasDemand object in esdl to a set of modifiers that can be
        used in a pycml object. Most important:

            - Setting a cap on the mass flow produced.
            - Setting the state (enabled, disabled, optional)
            - Setting the relevant cost figures.


        Required ESDL fields:
            - id (this id must be unique)
            - name (this name must be unique)
            - xsi:type
            - State
            - InPort and OutPort with:
                - xsi:type
                - id
                - name
                - connectedTo
                - carrier with pressure specified

        Optional ESDL fields:
            - technicalLifetime
            - CostInformation: discountRate
            - CostInformation: marginalCost
            - CostInformation: installationCost
            - CostInformation: investmentCost
            - CostInformation: fixedOperationalCost
            - CostInformation: variableOperationalCost

        Parameters:
            asset : The asset object with its properties.

        Returns:
            GasDemand class with modifiers:
                {automatically_add_modifiers_here}
        """
        assert asset.asset_type in {"GasDemand", "Export"}

        id_mapping = asset.global_properties["carriers"][asset.in_ports[0].carrier.id][
            "id_number_mapping"
        ]
        # DO not remove due usage in future
        # hydrogen_specfic_energy = 20.0 / 1.0e6
        specific_energy = get_energy_content(asset.name, asset.in_ports[0].carrier)  # J/kg
        # TODO: the value being used is the internal energy and not the HHV (higher
        #  heating value) for hydrogen, therefore it does not represent the energy per weight.
        #  This still needs to be updated
        density = get_density(asset.name, asset.in_ports[0].carrier)
        pressure = asset.in_ports[0].carrier.pressure * 1.0e5
        q_nominal = self._get_connected_q_nominal(asset)
        q_max = self._get_connected_q_max(asset)
        # [g/s] = [J/s] * [J/kg]^-1 *1000
        max_mass_flow_g_per_s = min(
            asset.attributes["power"] / specific_energy * 1000.0, q_max * density
        )
        mass_flow_nominal_g_per_s = min(q_nominal * density, max_mass_flow_g_per_s / 2)

        modifiers = dict(
            Q_nominal=q_nominal,
            id_mapping_carrier=id_mapping,
            # Gas_demand_mass_flow=dict(min=0., max=asset.attributes["power"]
            # *hydrogen_specfic_energy),
            density=density,
            GasIn=dict(
                Q=dict(min=0.0, nominal=q_nominal),
                mass_flow=dict(nominal=mass_flow_nominal_g_per_s, max=max_mass_flow_g_per_s),
                Hydraulic_power=dict(min=0.0, max=0.0, nominal=q_nominal * pressure),
            ),
            **self._generic_modifiers(asset),
            **self._get_cost_figure_modifiers(asset),
        )

        return GasDemand, modifiers

    def convert_gas_source(self, asset: Asset) -> Tuple[Type[GasSource], MODIFIERS]:
        """
        This function converts the GasDemand object in esdl to a set of modifiers that can be
        used in a pycml object. Most important:

            - Setting a cap on the mass flow produced.
            - Setting the state (enabled, disabled, optional)
            - Setting the relevant cost figures.

        Required ESDL fields:
            - id (this id must be unique)
            - name (this name must be unique)
            - xsi:type
            - State
            - InPort and OutPort with:
                - xsi:type
                - id
                - name
                - connectedTo
                - carrier with pressure specified

        Optional ESDL fields:
            - technicalLifetime
            - CostInformation: discountRate
            - CostInformation: marginalCost
            - CostInformation: installationCost
            - CostInformation: investmentCost
            - CostInformation: fixedOperationalCost
            - CostInformation: variableOperationalCost

        Parameters:
            asset : The asset object with its properties.

        Returns:
            GasDemand class with modifiers:
                {automatically_add_modifiers_here}
        """
        assert asset.asset_type in {"GasProducer", "Import"}

        q_nominal = self._get_connected_q_nominal(asset)
        density_value = get_density(asset.name, asset.out_ports[0].carrier)
        pressure = asset.out_ports[0].carrier.pressure * 1.0e5
        # J/kg #TODO: is not the HHV for hydrogen, so is off
        specific_energy = get_energy_content(asset.name, asset.out_ports[0].carrier)
        # [g/s] = [J/s] * [J/kg]^-1 *1000
        max_mass_flow_g_per_s = asset.attributes["power"] / specific_energy * 1000.0

        bounds_nominals_mass_flow_g_per_s = dict(
            min=0.0,
            max=min(self._get_connected_q_max(asset) * density_value, max_mass_flow_g_per_s),
            nominal=q_nominal * density_value,
        )

        modifiers = dict(
            Q_nominal=q_nominal,
            density=density_value,
            Gas_source_mass_flow=bounds_nominals_mass_flow_g_per_s,
            GasOut=dict(
                Q=dict(nominal=q_nominal),
                mass_flow=bounds_nominals_mass_flow_g_per_s,
                Hydraulic_power=dict(nominal=q_nominal * pressure),
            ),
            **self._generic_modifiers(asset),
            **self._get_cost_figure_modifiers(asset),
        )

        return GasSource, modifiers

    def convert_electrolyzer(self, asset: Asset) -> Tuple[Type[Electrolyzer], MODIFIERS]:
        """
        This function converts the Electrolyzer object in esdl to a set of modifiers that can be
        used in a pycml object.

        Required ESDL fields:
            - power
            - minLoad
            - maxLoad
            - effMinLoad
            - effMaxLoad
            - efficiency
            - id (this id must be unique)
            - name (this name must be unique)
            - xsi:type
            - State
            - InPort and OutPort with:
                - xsi:type
                - id
                - name
                - connectedTo
                - carrier with voltage/pressure specified

        Optional ESDL fields:
            - technicalLifetime
            - powerFactor
            - CostInformation: discountRate
            - CostInformation: marginalCost
            - CostInformation: installationCost
            - CostInformation: investmentCost
            - CostInformation: fixedOperationalCost
            - CostInformation: variableOperationalCost

        Parameters:
            asset : The asset object with its properties.

        Returns:
            Electrolyzer class with modifiers:
                {automatically_add_modifiers_here}
        """
        assert asset.asset_type in {"Electrolyzer"}

        i_max, i_nom = self._get_connected_i_nominal_and_max(asset)
        v_min = asset.in_ports[0].carrier.voltage
        max_power = asset.attributes.get("power", math.inf)
        min_load = float(asset.attributes["minLoad"])
        max_load = float(asset.attributes["maxLoad"])
        if not max_power == max_load:
            max_power = max_load
            logger.warning(
                f"The maximum load and the power of the electrolyzer did not match for "
                f"{asset.name}. The maximum load of {max_load}W is now used as maximum "
                f"power."
            )
        eff_min_load = asset.attributes["effMinLoad"]  # Wh/g
        eff_max_load = asset.attributes["effMaxLoad"]  # Wh/g
        eff_max = asset.attributes["efficiency"]  # Wh/g

        power_factor = (
            asset.attributes["powerFactor"] if asset.attributes["powerFactor"] != 0.0 else 2.5
        )

        def equations(x):
            a, b, c = x
            eq1 = a / min_load + b * min_load + c - eff_min_load
            eq2 = a / max_load + b * max_load + c - eff_max_load
            eq3 = a / (min_load * power_factor) + b * (min_load * power_factor) + c - eff_max
            return [eq1, eq2, eq3]

        # Here we approximate the efficiency curve of the electrolyzer with the function:
        # 1/eff = a/P_e + b*P_e + c. We find the coefficients with a simple solve function.
        # At the moment we abbuse the efficiency attribute of esdl to quantify the maximum
        # operational efficiency.
        a, b, c = fsolve(equations, (0, 0, 0))

        q_nominal = self._get_connected_q_nominal(asset)
        density = get_density(asset.name, asset.out_ports[0].carrier)
        # [g/s] = [W] * [kWh/kg]^-1 * 1/3600 = [g/h] * 1/3600
        mass_flow_max_g_per_s = max_power / eff_max_load / 3600
        mass_flow_nominal_g_per_s = min(density * q_nominal, mass_flow_max_g_per_s / 2)

        modifiers = dict(
            min_voltage=v_min,
            a_eff_coefficient=a,
            b_eff_coefficient=b,
            c_eff_coefficient=c,
            minimum_load=min_load,
            nominal_power_consumed=max_power / 2.0,
            nominal_gass_mass_out=mass_flow_nominal_g_per_s,
            Q_nominal=q_nominal,
            density=density,
            efficiency=eff_max,
            GasOut=dict(
                Q=dict(
                    min=0.0,
                    max=self._get_connected_q_max(asset),
                    nominal=q_nominal,
                ),
                mass_flow=dict(nominal=mass_flow_nominal_g_per_s, max=mass_flow_max_g_per_s),
            ),
            ElectricityIn=dict(
                Power=dict(min=0.0, max=max_power, nominal=max_power / 2.0),
                I=dict(min=0.0, max=i_max, nominal=i_nom),
                V=dict(min=v_min, nominal=v_min),
            ),
            **self._generic_modifiers(asset),
            **self._get_cost_figure_modifiers(asset),
        )

        return Electrolyzer, modifiers

    def convert_gas_tank_storage(self, asset: Asset) -> Tuple[Type[GasTankStorage], MODIFIERS]:
        """
        This function converts the GasTankStorage object in esdl to a set of modifiers that can be
        used in a pycml object.

        Required ESDL fields:
            - workingVolume
            - id (this id must be unique)
            - name (this name must be unique)
            - xsi:type
            - State
            - InPort and OutPort with:
                - xsi:type
                - id
                - name
                - connectedTo
                - carrier with pressure specified

        Optional ESDL fields:
            - technicalLifetime
            - CostInformation: discountRate
            - CostInformation: marginalCost
            - CostInformation: installationCost
            - CostInformation: investmentCost
            - CostInformation: fixedOperationalCost
            - CostInformation: variableOperationalCost

        Parameters:
            asset : The asset object with its properties.

        Returns:
            GasTankStorage class with modifiers:
                {automatically_add_modifiers_here}
        """
        assert asset.asset_type in {"GasStorage"}

        # DO not remove due usage in future
        # hydrogen_specific_energy = 20.0 / 1.0e6  # kg/Wh
        q_nominal = self._get_connected_q_nominal(asset)
        density = get_density(asset.name, asset.in_ports[0].carrier)
        pressure = asset.in_ports[0].carrier.pressure * 1.0e5

        modifiers = dict(
            Q_nominal=q_nominal,
            density=density,
            volume=asset.attributes["workingVolume"],
            # Gas_tank_flow=dict(min=-hydrogen_specific_energy*asset.attributes["maxDischargeRate"],
            # max=hydrogen_specific_energy*asset.attributes["maxChargeRate"]),
            # TODO: Fix -> Gas network is currenlty non-limiting, mass flow is decoupled from the
            # volumetric flow
            # Gas_tank_flow=dict(
            #     min=-self._get_connected_q_max(asset), max=self._get_connected_q_max(asset),
            #     nominal=self._get_connected_q_nominal(asset),
            # )
            GasIn=dict(
                Q=dict(nominal=q_nominal),
                mass_flow=dict(nominal=q_nominal * density),
                Hydraulic_power=dict(nominal=q_nominal * pressure),
            ),
            **self._generic_modifiers(asset),
            **self._get_cost_figure_modifiers(asset),
        )

        return GasTankStorage, modifiers

    def convert_gas_substation(self, asset: Asset) -> Tuple[Type[GasSubstation], MODIFIERS]:
        """
        This function converts the PressureReducingValve object in esdl to a set of modifiers that
        can be used in a pycml object.

        Required ESDL fields:
            - id (this id must be unique)
            - name (this name must be unique)
            - xsi:type
            - State
            - InPort and OutPort with:
                - xsi:type
                - id
                - name
                - connectedTo
                - carrier with pressure specified

        Optional ESDL fields:
            - technicalLifetime
            - CostInformation: discountRate
            - CostInformation: marginalCost
            - CostInformation: installationCost
            - CostInformation: investmentCost
            - CostInformation: fixedOperationalCost
            - CostInformation: variableOperationalCost

        Parameters:
            asset : The asset object with its properties.

        Returns:
            GasSubstation class with modifiers:
                {automatically_add_modifiers_here}
        """
        assert asset.asset_type in {"GasConversion", "PressureReducingValve"}

        q_nom_in, q_nom_out = self._get_connected_q_nominal(asset)
        density_in = get_density(asset.name, asset.in_ports[0].carrier)
        density_out = get_density(asset.name, asset.out_ports[0].carrier)
        pressure_in = asset.in_ports[0].carrier.pressure * 1.0e5
        pressure_out = asset.out_ports[0].carrier.pressure * 1.0e5

        assert density_in >= density_out

        modifiers = dict(
            Q_nominal_in=q_nom_in,
            Q_nominal_out=q_nom_out,
            density_in=density_in,
            density_out=density_out,
            GasIn=dict(
                Q=dict(nominal=q_nom_in),
                mass_flow=dict(nominal=q_nom_in * density_in),
                Hydraulic_power=dict(nominal=q_nom_in * pressure_in),
            ),
            GasOut=dict(
                Q=dict(nominal=q_nom_out),
                mass_flow=dict(nominal=q_nom_out * density_out),
                Hydraulic_power=dict(nominal=q_nom_out * pressure_out),
            ),
            **self._generic_modifiers(asset),
            **self._get_cost_figure_modifiers(asset),
        )

        return GasSubstation, modifiers

    def convert_compressor(self, asset: Asset) -> Tuple[Type[Compressor], MODIFIERS]:
        """
        This function converts the Compressor object in esdl to a set of modifiers that can be
        used in a pycml object.

        Required ESDL fields:
            - id (this id must be unique)
            - name (this name must be unique)
            - xsi:type
            - State
            - InPort and OutPort with:
                - xsi:type
                - id
                - name
                - connectedTo
                - carrier with pressure specified

        Optional ESDL fields:
            - technicalLifetime
            - CostInformation: discountRate
            - CostInformation: marginalCost
            - CostInformation: installationCost
            - CostInformation: investmentCost
            - CostInformation: fixedOperationalCost
            - CostInformation: variableOperationalCost

        Parameters:
            asset : The asset object with its properties.

        Returns:
            Compressor class with modifiers:
                {automatically_add_modifiers_here}
        """
        assert asset.asset_type in {"Compressor"}

        q_nom_in, q_nom_out = self._get_connected_q_nominal(asset)
        density_in = get_density(asset.name, asset.in_ports[0].carrier)
        density_out = get_density(asset.name, asset.out_ports[0].carrier)
        pressure_in = asset.in_ports[0].carrier.pressure * 1.0e5
        pressure_out = asset.out_ports[0].carrier.pressure * 1.0e5

        assert density_out >= density_in

        modifiers = dict(
            Q_nominal_in=q_nom_in,
            Q_nominal_out=q_nom_out,
            density_in=density_in,
            density_out=density_out,
            GasIn=dict(
                Q=dict(nominal=q_nom_in),
                mass_flow=dict(nominal=q_nom_in * density_in),
                Hydraulic_power=dict(nominal=q_nom_in * pressure_in),
            ),
            GasOut=dict(
                Q=dict(nominal=q_nom_out),
                mass_flow=dict(nominal=q_nom_out * density_out),
                Hydraulic_power=dict(nominal=q_nom_out * pressure_out),
            ),
            **self._generic_modifiers(asset),
            **self._get_cost_figure_modifiers(asset),
        )

        return Compressor, modifiers

    def convert_gas_boiler(self, asset: Asset) -> Tuple[GasBoiler, MODIFIERS]:
        """
        This function converts the GasHeater object in esdl to a set of modifiers that can be
        used in a pycml object.

        Required ESDL fields:
            - efficiency
            - power
            - id (this id must be unique)
            - name (this name must be unique)
            - xsi:type
            - State
            - InPort and OutPort with:
                - xsi:type
                - id
                - name
                - connectedTo
                - carrier with pressure/temperature specified

        Optional ESDL fields:
            - technicalLifetime
            - CostInformation: discountRate
            - CostInformation: marginalCost
            - CostInformation: installationCost
            - CostInformation: investmentCost
            - CostInformation: fixedOperationalCost
            - CostInformation: variableOperationalCost

        Parameters:
            asset : The asset object with its properties.

        Returns:
            GasBoiler class with modifiers:
                {automatically_add_modifiers_here}
        """
        assert asset.asset_type in {"GasHeater"}

        max_supply = asset.attributes["power"]

        if not max_supply:
            logger.error(f"{asset.asset_type} '{asset.name}' has no max power specified. ")
        assert max_supply > 0.0

        if len(asset.in_ports) == 1:
            heat_source_object, modifiers = self.convert_heat_source(asset)
            return heat_source_object, modifiers

        id_mapping = asset.global_properties["carriers"][asset.in_ports[0].carrier.id][
            "id_number_mapping"
        ]

        for port in asset.in_ports:
            if isinstance(port.carrier, esdl.GasCommodity):
                density = get_density(asset.name, port.carrier)
                energy_content = get_energy_content(asset.name, port.carrier)

        # TODO: CO2 coefficient

        q_nominals = self._get_connected_q_nominal(asset)

        if not asset.attributes["efficiency"]:
            raise _ESDLInputException(
                f"{asset.name} has no efficiency specified, this is required for the model"
            )

        modifiers = dict(
<<<<<<< HEAD
=======
            technical_life=self.get_asset_attribute_value(
                asset,
                "technicalLifetime",
                default_value=30.0,
                min_value=1.0,
                max_value=50.0,
            ),
            efficiency=asset.attributes["efficiency"],
            discount_rate=self.get_asset_attribute_value(
                asset, "discountRate", default_value=0.0, min_value=0.0, max_value=100.0
            ),
>>>>>>> eaa7fda5
            Heat_source=dict(min=0.0, max=max_supply, nominal=max_supply / 2.0),
            id_mapping_carrier=id_mapping,
            density=density,
            energy_content=energy_content,
            GasIn=dict(Q=dict(min=0.0, nominal=q_nominals["Q_nominal_gas"])),
            Q_nominal_gas=q_nominals["Q_nominal_gas"],
            **self._generic_modifiers(asset),
            **self._generic_heat_modifiers(0.0, max_supply, q_nominals["Q_nominal"]),
            **self._supply_return_temperature_modifiers(asset),
            **self._rho_cp_modifiers,
            **self._get_cost_figure_modifiers(asset),
        )
        return GasBoiler, modifiers

    def convert_elec_boiler(self, asset: Asset) -> Tuple[ElecBoiler, MODIFIERS]:
        """
        This function converts the ElectricBoiler object in esdl to a set of modifiers that can be
        used in a pycml object.

        Required ESDL fields:
            - power
            - id (this id must be unique)
            - name (this name must be unique)
            - xsi:type
            - State
            - InPort and OutPort with:
                - xsi:type
                - id
                - name
                - connectedTo
                - carrier with voltage/temperature specified

        Optional ESDL fields:
            - technicalLifetime
            - CostInformation: discountRate
            - CostInformation: marginalCost
            - CostInformation: installationCost
            - CostInformation: investmentCost
            - CostInformation: fixedOperationalCost
            - CostInformation: variableOperationalCost

        Parameters:
            asset : The asset object with its properties.

        Returns:
            GasBoiler class with modifiers:
                {automatically_add_modifiers_here}
        """
        assert asset.asset_type in {"ElectricBoiler"}

        max_supply = asset.attributes["power"]

        if not max_supply:
            logger.error(f"{asset.asset_type} '{asset.name}' has no max power specified. ")
        assert max_supply > 0.0

        if len(asset.in_ports) == 1:
            heat_source_object, modifiers = self.convert_heat_source(asset)
            return heat_source_object, modifiers

        id_mapping = asset.global_properties["carriers"][asset.in_ports[0].carrier.id][
            "id_number_mapping"
        ]

        # TODO: CO2 coefficient

        q_nominal = self._get_connected_q_nominal(asset)
        for port in asset.in_ports:
            if isinstance(port.carrier, esdl.ElectricityCommodity):
                min_voltage = port.carrier.voltage
        i_max, i_nom = self._get_connected_i_nominal_and_max(asset)
        eff = asset.attributes["efficiency"] if asset.attributes["efficiency"] else 1.0

        modifiers = dict(
            Heat_source=dict(min=0.0, max=max_supply, nominal=max_supply / 2.0),
            id_mapping_carrier=id_mapping,
            ElectricityIn=dict(
                Power=dict(min=0.0, max=max_supply, nominal=max_supply / 2.0),
                I=dict(min=0.0, max=i_max, nominal=i_nom),
                V=dict(min=min_voltage, nominal=min_voltage),
            ),
            min_voltage=min_voltage,
            elec_power_nominal=max_supply,
            efficiency=eff,
            **self._generic_modifiers(asset),
            **self._generic_heat_modifiers(0.0, max_supply, q_nominal["Q_nominal"]),
            **self._supply_return_temperature_modifiers(asset),
            **self._rho_cp_modifiers,
            **self._get_cost_figure_modifiers(asset),
        )

        return ElecBoiler, modifiers

    def convert_air_water_heat_pump_elec(
        self, asset: Asset
    ) -> Tuple[AirWaterHeatPumpElec, MODIFIERS]:
        """
        This function converts the ElectricBoiler object in esdl to a set of modifiers that can be
        used in a pycml object.

        Required ESDL fields:
            - power
            - id (this id must be unique)
            - name (this name must be unique)
            - xsi:type
            - State
            - InPort and OutPort with:
                - xsi:type
                - id
                - name
                - connectedTo
                - carrier with voltage/temperature specified

        Optional ESDL fields:
            - COP
            - technicalLifetime
            - CostInformation: discountRate
            - CostInformation: marginalCost
            - CostInformation: installationCost
            - CostInformation: investmentCost
            - CostInformation: fixedOperationalCost
            - CostInformation: variableOperationalCost

        Parameters:
            asset : The asset object with its properties.

        Returns:
            AirWaterHeatPumpElec class with modifiers:
                {automatically_add_modifiers_here}
        """
        assert asset.asset_type in {"HeatPump"}

        max_supply = asset.attributes["power"]

        if not max_supply:
            logger.error(f"{asset.asset_type} '{asset.name}' has no max power specified. ")
        assert max_supply > 0.0

        id_mapping = asset.global_properties["carriers"][asset.in_ports[0].carrier.id][
            "id_number_mapping"
        ]

        # TODO: CO2 coefficient

        q_nominal = self._get_connected_q_nominal(asset)
        for port in asset.in_ports:
            if isinstance(port.carrier, esdl.ElectricityCommodity):
                min_voltage = port.carrier.voltage
        i_max, i_nom = self._get_connected_i_nominal_and_max(asset)
        cop = asset.attributes["COP"] if asset.attributes["COP"] else 1.0

        modifiers = dict(
            Heat_source=dict(min=0.0, max=max_supply, nominal=max_supply / 2.0),
            id_mapping_carrier=id_mapping,
            ElectricityIn=dict(
                Power=dict(min=0.0, max=max_supply, nominal=max_supply / 2.0),
                I=dict(min=0.0, max=i_max, nominal=i_nom),
                V=dict(min=min_voltage, nominal=min_voltage),
            ),
            min_voltage=min_voltage,
            elec_power_nominal=max_supply,
            cop=cop,
            **self._generic_modifiers(asset),
            **self._generic_heat_modifiers(0.0, max_supply, q_nominal["Q_nominal"]),
            **self._supply_return_temperature_modifiers(asset),
            **self._rho_cp_modifiers,
            **self._get_cost_figure_modifiers(asset),
        )

        return AirWaterHeatPumpElec, modifiers


class ESDLHeatModel(_ESDLModelBase):
    """
    This class is used to convert the esdl Assets to PyCML assets this class only exists to specify
    the specific objects used in the conversion step. Note there is no __init__ in the base class.
    This probably could be standardized in that case this class would become obsolete.
    """

    def __init__(
        self,
        assets: Dict[str, Asset],
        name_to_id_map: Dict[str, str],
        converter_class=AssetToHeatComponent,
        **kwargs,
    ):
        super().__init__(None)

        converter = converter_class(
            **{
                **kwargs,
                **{
                    "primary_port_name_convention": self.primary_port_name_convention,
                    "secondary_port_name_convention": self.secondary_port_name_convention,
                },
            }
        )

        self._esdl_convert(converter, assets, name_to_id_map, "MILP")<|MERGE_RESOLUTION|>--- conflicted
+++ resolved
@@ -463,17 +463,6 @@
             )
 
         modifiers = dict(
-<<<<<<< HEAD
-=======
-            technical_life=self.get_asset_attribute_value(
-                asset,
-                "technicalLifetime",
-                default_value=30.0,
-                min_value=1.0,
-                max_value=50.0,
-            ),
-            Q_nominal=q_nominal,
->>>>>>> eaa7fda5
             Heat_demand=dict(max=max_demand, nominal=max_demand / 2.0),
             **self._generic_modifiers(asset),
             **self._generic_heat_modifiers(0.0, max_demand, q_nominal),
@@ -2414,20 +2403,7 @@
             )
 
         modifiers = dict(
-<<<<<<< HEAD
-=======
-            technical_life=self.get_asset_attribute_value(
-                asset,
-                "technicalLifetime",
-                default_value=30.0,
-                min_value=1.0,
-                max_value=50.0,
-            ),
             efficiency=asset.attributes["efficiency"],
-            discount_rate=self.get_asset_attribute_value(
-                asset, "discountRate", default_value=0.0, min_value=0.0, max_value=100.0
-            ),
->>>>>>> eaa7fda5
             Heat_source=dict(min=0.0, max=max_supply, nominal=max_supply / 2.0),
             id_mapping_carrier=id_mapping,
             density=density,
