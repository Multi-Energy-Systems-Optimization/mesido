--- conflicted
+++ resolved
@@ -457,19 +457,16 @@
         v_nominal = energy_system_options["estimated_velocity"]
         v_max = self.heat_network_settings["maximum_velocity"]
         v_max_gas = self.gas_network_settings["maximum_velocity"]
-<<<<<<< HEAD
         min_fraction_tank_volume = energy_system_options.get("min_fraction_tank_volume", 0.05)
-        return dict(v_nominal=v_nominal, v_max=v_max, v_max_gas=v_max_gas,
-                    min_fraction_tank_volume=min_fraction_tank_volume)
-=======
 
         # Pass error type check setting to asset converter
         error_type_check = getattr(self, "_error_type_check", None)
 
         return dict(
-            v_nominal=v_nominal, v_max=v_max, v_max_gas=v_max_gas, error_type_check=error_type_check
+            v_nominal=v_nominal, v_max=v_max, v_max_gas=v_max_gas,
+            error_type_check=error_type_check,
+            min_fraction_tank_volume=min_fraction_tank_volume
         )
->>>>>>> 72561c1e
 
     def esdl_qth_model_options(self) -> Dict:
         """
