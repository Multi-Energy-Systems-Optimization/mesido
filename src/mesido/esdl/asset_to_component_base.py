import json
import logging
import math
import os
from enum import IntEnum
from pathlib import Path
from typing import Any, Dict, Tuple, Type, Union

import CoolProp as cP

import esdl
from esdl import TimeUnitEnum, UnitEnum

from mesido.esdl._exceptions import _RetryLaterException
from mesido.esdl.common import Asset
from mesido.network_common import NetworkSettings
from mesido.potential_errors import MesidoAssetIssueType, get_potential_errors
from mesido.pycml import Model as _Model


logger = logging.getLogger("mesido")

MODIFIERS = Dict[str, Union[str, int, float]]

HEAT_STORAGE_M3_WATER_PER_DEGREE_CELSIUS = 4200 * 988
WATTHOUR_TO_JOULE = 3600

MULTI_ENUM_NAME_TO_FACTOR = {
    esdl.MultiplierEnum.ATTO: 1e-18,
    esdl.MultiplierEnum.FEMTO: 1e-15,
    esdl.MultiplierEnum.PICO: 1e-12,
    esdl.MultiplierEnum.NANO: 1e-9,
    esdl.MultiplierEnum.MICRO: 1e-6,
    esdl.MultiplierEnum.MILLI: 1e-3,
    esdl.MultiplierEnum.CENTI: 1e-2,
    esdl.MultiplierEnum.DECI: 1e-1,
    esdl.MultiplierEnum.NONE: 1e0,
    esdl.MultiplierEnum.DEKA: 1e1,
    esdl.MultiplierEnum.HECTO: 1e2,
    esdl.MultiplierEnum.KILO: 1e3,
    esdl.MultiplierEnum.MEGA: 1e6,
    esdl.MultiplierEnum.GIGA: 1e9,
    esdl.MultiplierEnum.TERA: 1e12,
    esdl.MultiplierEnum.TERRA: 1e12,
    esdl.MultiplierEnum.PETA: 1e15,
    esdl.MultiplierEnum.EXA: 1e18,
}


def get_internal_energy(asset_name, carrier):
    # The default of 20°C is also used in the head_loss_class. Thus, when updating ensure it
    # is also updated in the head_loss_class.
    temperature = 20.0

    if isinstance(carrier, esdl.HeatCommodity):
        internal_energy = cP.CoolProp.PropsSI(
            "U",
            "T",
            273.15 + temperature,
            "P",
            1.0 * 1.0e5,  # TODO: defualt 1 bar pressure should be set for the carrier
            "WATER",
        )
    elif NetworkSettings.NETWORK_TYPE_GAS in carrier.name:
        internal_energy = cP.CoolProp.PropsSI(
            "U",
            "T",
            273.15 + temperature,
            "P",
            carrier.pressure * 1.0e5,
            NetworkSettings.NETWORK_COMPOSITION_GAS,
        )
    elif NetworkSettings.NETWORK_TYPE_HYDROGEN in carrier.name:
        internal_energy = cP.CoolProp.PropsSI(
            "U",
            "T",
            273.15 + temperature,
            "P",
            carrier.pressure * 1.0e5,
            str(NetworkSettings.NETWORK_TYPE_HYDROGEN).upper(),
        )
    else:
        logger.warning(
            f"Neither gas/hydrogen/heat was used in the carrier " f"name of pipe {asset_name}."
        )
        # TODO: resolve heating value (default value below) vs internal energy values (above)
        internal_energy = 46.0e6  # natural gas at about 1 bar [J/kg] heating value
    return internal_energy  # [J/kg]


def get_energy_content(asset_name, carrier) -> float:
    # Return the heating value
    energy_content_j_kg = 0.0  # [J/kg]
    density_kg_m3 = (
        get_density(asset_name, carrier, temperature_degrees_celsius=20.0, pressure_pa=1.0e5)
        / 1000.0
    )
    if str(NetworkSettings.NETWORK_TYPE_GAS).upper() in str(carrier.name).upper():
        # Groningen gas: 31,68 MJ/m3 LCV
        energy_content_j_kg = 31.68 * 10.0**6 / density_kg_m3  # LCV / lower heating value
    elif str(NetworkSettings.NETWORK_TYPE_HYDROGEN).upper() in str(carrier.name).upper():
        # This value can be lower / higher heating value depending on the case
        # Currently the lower heating value is used below (120.0 MJ/kg)
        energy_content_j_kg = 120.0 * 10.0**6 / density_kg_m3
    else:
        raise logger.error(
            f"Neither gas/hydrogen was used in the carrier " f"name of pipe {asset_name}."
        )
    return energy_content_j_kg


def get_density(asset_name, carrier, temperature_degrees_celsius=20.0, pressure_pa=None):
    # TODO: gas carrier temperature still needs to be resolved.
    # The default for temperature_degrees_celsius=20.0, this should be the same as the value (20°C)
    # used in the head_loss_class for the calculation of the friction factor
    # (linked to _kinematic_viscosity). Thus, when updating the default value of
    # temperature_degrees_celsius ensure it is also updated in the head_loss_class.
    if pressure_pa is None:
        if isinstance(carrier, esdl.HeatCommodity):
            pressure_pa = 16.0e5  # 16bar is expected to be the upper limit in networks
        else:
            pressure_pa = carrier.pressure * 1.0e5  # convert bar to Pa
    elif pressure_pa < 0.0:
        raise logger.error("The pressure should be > 0.0 to calculate density")

    if isinstance(carrier, esdl.HeatCommodity):
        density = cP.CoolProp.PropsSI(
            "D",
            "T",
            273.15 + temperature_degrees_celsius,
            "P",
            pressure_pa,
            "INCOMP::Water",
        )
        return density  # kg/m3
    elif NetworkSettings.NETWORK_TYPE_GAS in carrier.name:
        density = cP.CoolProp.PropsSI(
            "D",
            "T",
            273.15 + temperature_degrees_celsius,
            "P",
            pressure_pa,
            NetworkSettings.NETWORK_COMPOSITION_GAS,
        )
    elif NetworkSettings.NETWORK_TYPE_HYDROGEN in carrier.name:
        density = cP.CoolProp.PropsSI(
            "D",
            "T",
            273.15 + temperature_degrees_celsius,
            "P",
            pressure_pa,
            str(NetworkSettings.NETWORK_TYPE_HYDROGEN).upper(),
        )
    else:
        logger.warning(
            f"Neither gas/hydrogen/heat was used in the carrier " f"name of pipe {asset_name}"
        )
        density = 6.2  # natural gas at about 8 bar
    return density * 1.0e3  # to convert from kg/m3 to g/m3


class _AssetToComponentBase:
    # A map of pipe class name to edr asset in _edr_pipes.json
    STEEL_S1_PIPE_EDR_ASSETS = {
        "DN20": "Steel-S1-DN-20",
        "DN25": "Steel-S1-DN-25",
        "DN32": "Steel-S1-DN-32",
        "DN40": "Steel-S1-DN-40",
        "DN50": "Steel-S1-DN-50",
        "DN65": "Steel-S1-DN-65",
        "DN80": "Steel-S1-DN-80",
        "DN100": "Steel-S1-DN-100",
        "DN125": "Steel-S1-DN-125",
        "DN150": "Steel-S1-DN-150",
        "DN200": "Steel-S1-DN-200",
        "DN250": "Steel-S1-DN-250",
        "DN300": "Steel-S1-DN-300",
        "DN350": "Steel-S1-DN-350",
        "DN400": "Steel-S1-DN-400",
        "DN450": "Steel-S1-DN-450",
        "DN500": "Steel-S1-DN-500",
        "DN600": "Steel-S1-DN-600",
        "DN700": "Steel-S1-DN-700",
        "DN800": "Steel-S1-DN-800",
        "DN900": "Steel-S1-DN-900",
        "DN1000": "Steel-S1-DN-1000",
        "DN1100": "Steel-S1-DN-1100",
        "DN1200": "Steel-S1-DN-1200",
    }
    # A map of the esdl assets to the asset types in pycml
    component_map = {
        "Airco": "airco",
        "ATES": "ates",
        "Battery": "electricity_storage",
        "Bus": "electricity_node",
        "ElectricBoiler": "elec_boiler",
        "ElectricityCable": "electricity_cable",
        "ElectricityDemand": "electricity_demand",
        "ElectricityProducer": "electricity_source",
        "Electrolyzer": "electrolyzer",
        "Export": "export",
        "Compressor": "compressor",
        "GenericConsumer": "heat_demand",
        "CoolingDemand": "cold_demand",
        "HeatExchange": "heat_exchanger",
        "HeatingDemand": "heat_demand",
        "HeatPump": "heat_pump",
        "GasHeater": "gas_boiler",
        "GasProducer": "gas_source",
        "GasDemand": "gas_demand",
        "GasConversion": "gas_substation",
        "GasStorage": "gas_tank_storage",
        "GenericProducer": "heat_source",
        "GeothermalSource": "heat_source",
        "Losses": "heat_demand",
        "HeatProducer": "heat_source",
        "Import": "import",
        "ResidualHeatSource": "heat_source",
        "GenericConversion": "generic_conversion",
        "Joint": "node",
        "Pipe": "pipe",
        "Pump": "pump",
        "PressureReducingValve": "gas_substation",
        "PVInstallation": "electricity_source",
        "HeatStorage": "heat_buffer",
        "Sensor": "skip",
        "Valve": "control_valve",
        "WindPark": "electricity_source",
        "WindTurbine": "electricity_source",
        "Transformer": "transformer",
        "CheckValve": "check_valve",
    }

    # Dictionary mapping asset types to cost attribute requirements
    # Values: "required", "optional"
    # Cost attributes not included in the dictionary as treated as "not supported"
    # when checking for potential errors in ASSET_COST_INFORMATION
    ASSET_COST_REQUIREMENTS = {
        "heat_pump": {
            "investmentCosts": "required",
            "installationCosts": "required",
            "variableOperationalCosts": "required",
            "fixedMaintenanceCosts": "optional",
            "fixedOperationalCosts": "optional",
        },
        "heat_source": {  # Includes GeothermalSource, ResidualHeatSource, HeatProducer
            "investmentCosts": "required",
            "installationCosts": "required",
            "variableOperationalCosts": "required",
            "fixedMaintenanceCosts": "optional",
            "fixedOperationalCosts": "optional",
        },
        "heat_demand": {
            "investmentCosts": "optional",
            "installationCosts": "optional",
            "fixedMaintenanceCosts": "optional",
        },
        "heat_buffer": {  # Surface Tank Storage
            "investmentCosts": "required",
            "installationCosts": "required",
            "fixedMaintenanceCosts": "optional",
            "fixedOperationalCosts": "optional",
        },
        "ates": {  # HT-ATES (high)
            "investmentCosts": "required",
            "installationCosts": "required",
            "fixedMaintenanceCosts": "optional",
            "fixedOperationalCosts": "required",
        },
        "pipe": {
            "investmentCosts": "optional",
        },
        "heat_exchanger": {
            "investmentCosts": "required",
            "installationCosts": "required",
            "fixedMaintenanceCosts": "optional",
            "fixedOperationalCosts": "required",
        },
    }

    COST_VALIDATION_COMPONENT_TO_ASSET_TYPE = {
        "HeatPump": "heat_pump",
        "HeatingDemand": "heat_demand",
        "ResidualHeatSource": "heat_source",
        "GeothermalSource": "heat_source",
        "HeatProducer": "heat_source",
        "HeatStorage": "heat_buffer",
        "ATES": "ates",
        "Pipe": "pipe",
        "HeatExchange": "heat_exchanger",
    }

    COST_ATTRIBUTE_TO_STRING = {
        "investmentCosts": "investment costs",
        "installationCosts": "installation costs",
        "variableOperationalCosts": "variable operational costs",
        "fixedMaintenanceCosts": "fixed maintenance costs",
        "fixedOperationalCosts": "fixed operational costs",
    }

    primary_port_name_convention = "primary"
    secondary_port_name_convention = "secondary"

    __power_keys = ["power", "maxDischargeRate", "maxChargeRate", "capacity"]

    def __init__(self, **kwargs):
        """
        In this init we initialize some dicts and we load the edr pipes.
        """
        self._port_to_q_nominal = {}
        self._port_to_q_max = {}
        self._port_to_i_nominal = {}
        self._port_to_i_max = {}
        self._port_to_esdl_component_type = {}
        self._edr_pipes = json.load(
            open(os.path.join(Path(__file__).parent, "_edr_pipes.json"), "r")
        )
        # The default gas pipe database is based on the ASA pipe catalogue schedule standard (std).
        self._gas_pipes = json.load(
            open(os.path.join(Path(__file__).parent, "_gas_pipe_database.json"), "r")
        )

    def convert(self, asset: Asset) -> Tuple[Type[_Model], MODIFIERS]:
        """
        Converts an asset to a PyCML Heat component type and its modifiers.

        With more descriptive variable names the return type would be:
            Tuple[pycml_heat_component_type, Dict[component_attribute, new_attribute_value]]
        """

        dispatch_method_name = f"convert_{self.component_map[asset.asset_type]}"
        return getattr(self, dispatch_method_name)(asset)

    def port_asset_type_connections(self, asset):
        """
        Here we populate a map between ports and asset types that we need before we can convert
        the individual assets. This is because for the parsing of some assets we need to know if
        they are connected to a certain type of asset, like a is disconnectable depending on which
        asset type it is connected.

        Parameters
        ----------
        asset : Asset pipe object with it's properties from ESDL

        Returns
        -------
        None
        """
        ports = []
        if asset.in_ports is not None:
            ports.extend(asset.in_ports)
        if asset.out_ports is not None:
            ports.extend(asset.out_ports)
        assert len(ports) > 0

        for port in ports:
            self._port_to_esdl_component_type[port] = asset.asset_type

    def _pipe_get_diameter_and_insulation(self, asset: Asset) -> Tuple[float, list, list]:
        """
        There are multiple ways to specify pipe properties like inner-diameter and
        pipe/insulation material and thickness.  The user specified nominal diameter (DN size)
        takes precedence over potential user specified innerDiameter and material (while logging
        warnings when either of these two variables are specified in combination with the pipe DN)
        Parameters
        ----------
        asset : Asset pipe object with it's properties from ESDL

        Returns
        -------
        pipe inner diameter, thickness and conductivity of each insulation layer
        """

        full_name = f"{asset.asset_type} '{asset.name}'"
        if asset.attributes["innerDiameter"] and asset.attributes["diameter"].value > 0:
            logger.warning(
                f"{full_name}' has both 'innerDiameter' and 'diameter' specified. "
                f"Diameter of {asset.attributes['diameter'].name} will be used."
            )
        if asset.attributes["material"] and asset.attributes["diameter"].value > 0:
            logger.warning(
                f"{full_name}' has both 'material' and 'diameter' specified. "
                f"Insulation properties of {asset.attributes['diameter'].name} will be used."
            )
        if asset.attributes["material"] and (
            asset.attributes["diameter"].value == 0 and not asset.attributes["innerDiameter"]
        ):
            logger.warning(
                f"{full_name}' has only 'material' specified, but no information on diameter. "
                f"Diameter and insulation properties of DN200 will be used."
            )
        if asset.attributes["diameter"].value == 0 and not asset.attributes["innerDiameter"]:
            if asset.attributes["material"]:
                logger.warning(
                    f"{full_name}' has only 'material' specified, but no information on diameter. "
                    f"Diameter and insulation properties of DN200 will be used."
                )
            else:
                logger.warning(
                    f"{full_name}' has no DN size or innerDiameter specified. "
                    f"Diameter and insulation properties of DN200 will be used. "
                )

        edr_dn_size = None
        if asset.attributes["diameter"].value > 0:
            edr_dn_size = str(asset.attributes["diameter"].name)
        elif not asset.attributes["innerDiameter"]:
            edr_dn_size = "DN200"

        # NaN means the default values will be used
        insulation_thicknesses = math.nan
        conductivies_insulation = math.nan

        if edr_dn_size:
            # Get insulation and diameter properties from EDR asset with this size.
            edr_asset = self._edr_pipes[self.STEEL_S1_PIPE_EDR_ASSETS[edr_dn_size]]
            inner_diameter = edr_asset["inner_diameter"]
            insulation_thicknesses = edr_asset["insulation_thicknesses"]
            conductivies_insulation = edr_asset["conductivies_insulation"]
        else:
            assert asset.attributes["innerDiameter"]
            inner_diameter = asset.attributes["innerDiameter"]

            # Insulation properties
            material = asset.attributes["material"]

            if material is not None:
                if isinstance(material, esdl.esdl.MatterReference):
                    material = material.reference

                assert isinstance(material, esdl.esdl.CompoundMatter)
                components = material.component.items
                if components:
                    insulation_thicknesses = [x.layerWidth for x in components]
                    conductivies_insulation = [x.matter.thermalConductivity for x in components]

        return inner_diameter, insulation_thicknesses, conductivies_insulation

    def _gas_pipe_get_diameter_and_roughness(self, asset: Asset) -> Tuple[float, float]:
        """
        There are multiple ways to specify pipe properties like inner-diameter and
        pipe material and thickness.  The user specified nominal diameter (DN size)
        takes precedence over potential user specified innerDiameter (while logging
        warnings when either of these are specified in combination with the pipe DN).
        Similarly, for the wall roughness, the order of preference is; based on the
        DN size from the default database in this repo, the wall_roughness attribute
        from the ESDL asset or the default value.
        Parameters
        ----------
        asset : Asset pipe object with itss properties from ESDL

        Returns
        -------
        pipe inner diameter [m], wall roughness [m]
        """

        full_name = f"{asset.asset_type} '{asset.name}'"
        if asset.attributes["innerDiameter"] and asset.attributes["diameter"].value > 0:
            logger.warning(
                f"{full_name}' has both 'innerDiameter' and 'diameter' specified. "
                f"Diameter of {asset.attributes['diameter'].name} will be used."
            )

        edr_dn_size = None
        if asset.attributes["diameter"].value > 0:
            edr_dn_size = str(asset.attributes["diameter"].name)
        elif not asset.attributes["innerDiameter"]:
            logger.error(
                f"{full_name}' has no DN size or innerDiameter specified, default is set to DN200. "
            )
            edr_dn_size = "DN200"
            # TODO: ideally no default diameter size is set, test cases have to be updated for this
            #  to be removed.

        # NaN means the default values will be used
        wall_roughness = math.nan

        if edr_dn_size:
            # Get insulation and diameter properties from EDR asset with this size.
            edr_asset = self._gas_pipes[edr_dn_size]
            inner_diameter = float(edr_asset["inner_diameter"])
            wall_roughness = float(edr_asset["roughness"])
        else:
            assert asset.attributes["innerDiameter"]
            inner_diameter = asset.attributes["innerDiameter"]
            if asset.attributes["roughness"] > 0.0:
                wall_roughness = float(asset.attributes["roughness"])
            else:
                wall_roughness = 1.0e-4

        return inner_diameter, wall_roughness

    def _cable_get_resistance(self, asset: Asset) -> Tuple:
        """
        Determines the resistance in ohm/m defined by the inverse of the electrical conductivity
        in the cable's material properties. If no material is defined a default resistance of
        1e-6 ohm/m is used.

        Parameters
        ----------
        asset : Asset cable object with it's properties from ESDL

        Returns
        -------
        resistance [ohm/m]
        """

        default_res = 1e-6
        material = asset.attributes["material"]
        el_conductivity = None
        if material:
            el_conductivity = material.electricalConductivity
        if not el_conductivity:
            logger.warning(
                f"Cable {asset.name} does not have a material with conductivity assigned,"
                f" using default resistance of {default_res} ohm/m"
            )
        res_ohm_per_m = 1 / el_conductivity if el_conductivity else default_res

        return res_ohm_per_m

    def _is_disconnectable_pipe(self, asset: Asset) -> bool:
        """
        This function checks if the pipe is connected to specific assets (e.g. source) and if so
        returns true. The true here means that we will later make a is_disconnected variable
        allowing for optionally disconnecting a pipe from the optimization meaning it will not have
        any flow, but also avoiding the need to compensate the milp losses for that pipe.

        Parameters
        ----------
        asset : The asset object of an pipe

        Returns
        -------
        A bool that specifies whether we should have a disconnectable variable for this
        pipe.
        """
        # TODO: this functionality combined with heat_loss_disconnected_pipe is not functioning as
        # intended anymore. When heat_loss_disconnected_pipe = True, then a pipe should be able to
        # be disconnected but still include head losses for a pipe (with v=0m/s in the pipe).
        # Currently if heat_loss_disconnected_pipe = True then a pipe cannot be disconnected
        # anymore. This was checked with PoC tutorial example while trying to use this
        # functionality on a pipe connected to a heating demand.
        assert asset.asset_type == "Pipe"
        if len(asset.in_ports) == 1 and len(asset.out_ports) == 1:
            connected_type_in = self._port_to_esdl_component_type.get(
                asset.in_ports[0].connectedTo[0], None
            )
            connected_type_out = self._port_to_esdl_component_type.get(
                asset.out_ports[0].connectedTo[0], None
            )
        else:
            raise RuntimeError("Pipe does not have 1 in port and 1 out port")
        # TODO: add other components which can be disabled and thus of which the pipes are allowed
        #  to be disabled: , "heat_exchanger", "heat_pump", "ates"
        types = {
            k
            for k, v in self.component_map.items()
            if v
            in {
                "heat_source",
                "heat_buffer",
                "ates",
                "heat_exchanger",
                "heat_pump",
                "cold_demand",
            }
        }

        if types.intersection({connected_type_in, connected_type_out}):
            return True
        elif connected_type_in is None or connected_type_out is None:
            raise _RetryLaterException(
                f"Could not determine if {asset.asset_type} '{asset.name}' "
                f"is a source or buffer pipe"
            )
        else:
            return False

    def _set_q_nominal(self, asset: Asset, q_nominal: float) -> None:
        """
        This function populates a dict with the nominal volumetric flow in m3/s for the ports of all
        pipes.

        Parameters
        ----------
        asset :
        q_nominal : float of the nominal flow through that pipe

        Returns
        -------
        None
        """
        try:
            self._port_to_q_nominal[asset.in_ports[0]] = q_nominal
        except TypeError:
            pass
        try:
            self._port_to_q_nominal[asset.out_ports[0]] = q_nominal
        except TypeError:
            pass

    def _set_q_max(self, asset: Asset, q_max: float) -> None:
        """
        This function populates a dict with the max volumetric flow in m3/s for the ports of all
        pipes.

        Parameters
        ----------
        asset :
        q_max : float of the max flow through that pipe

        Returns
        -------
        None
        """
        try:
            self._port_to_q_max[asset.in_ports[0]] = q_max
        except TypeError:
            pass
        try:
            self._port_to_q_max[asset.out_ports[0]] = q_max
        except TypeError:
            pass

    def _set_electricity_current_nominal_and_max(
        self, asset: Asset, i_nominal: float, i_max: float
    ) -> None:
        """
        This function populates a dict with the electricity current nominals [A] for the ports of
        all electricity cables.

        Parameters
        ----------
        asset :
        q_max : float of the electricity current nominal

        Returns
        -------
        None
        """
        try:
            self._port_to_i_nominal[asset.in_ports[0]] = i_nominal
            self._port_to_i_max[asset.in_ports[0]] = i_max
        except TypeError:
            pass
        try:
            self._port_to_i_nominal[asset.out_ports[0]] = i_nominal
            self._port_to_i_max[asset.out_ports[0]] = i_max
        except TypeError:
            pass

    def _get_connected_q_max(self, asset: Asset) -> float:
        if asset.in_ports is not None and asset.asset_type != "Electrolyzer":
            for port in asset.in_ports:
                convert_density_units = 1.0
                energy_reference_j_kg = 1.0
                if not isinstance(port.carrier, esdl.HeatCommodity):
                    convert_density_units = 1.0e3  # convert g/m3 to kg/m3 if needed
                    energy_reference_j_kg = get_energy_content(asset.name, port.carrier)
                else:
                    # heat_value / rho * minimum_dT => [J/m3K] / [kg/m3] * 1.0 [K] => [J/kg]
                    energy_reference_j_kg = HEAT_STORAGE_M3_WATER_PER_DEGREE_CELSIUS / 988.0

                connected_port = port.connectedTo[0]
                q_max = (
                    self._port_to_q_max.get(connected_port, None)
                    if self._port_to_q_max.get(connected_port, False)
                    else max([asset.attributes.get(key, -1) for key in self.__power_keys])
                    / (
                        # note rho -> gas/hydrogen g/m3, heat kg/m3
                        get_density(asset.name, port.carrier)
                        * energy_reference_j_kg
                        / convert_density_units
                    )
                )
                if q_max is not None:
                    self._set_q_max(asset, q_max)
                    return q_max
                else:
                    logger.error(
                        f"Tried to get the maximum flow for {asset.name}, however this was never "
                        f"set"
                    )
        elif asset.out_ports is not None:
            for port in asset.out_ports:
                convert_density_units = 1.0
                energy_reference_j_kg = 1.0
                if not isinstance(port.carrier, esdl.HeatCommodity):
                    convert_density_units = 1.0e3  # convert g/m3 to kg/m3 if needed
                    energy_reference_j_kg = get_energy_content(asset.name, port.carrier)
                else:
                    # heat_value / rho * minimum_dT => [J/m3K] / [kg/m3] * 1.0 [K] => [J/kg]
                    energy_reference_j_kg = HEAT_STORAGE_M3_WATER_PER_DEGREE_CELSIUS / 988.0

                connected_port = port.connectedTo[0]
                q_max = (
                    self._port_to_q_max.get(connected_port, None)
                    if self._port_to_q_max.get(connected_port, False)
                    else max([asset.attributes.get(key, -1) for key in self.__power_keys])
                    / (
                        # note rho -> gas/hydrogen g/m3, heat kg/m3
                        get_density(asset.name, port.carrier)
                        * energy_reference_j_kg
                        / convert_density_units
                    )
                )
                if q_max is not None:
                    self._set_q_max(asset, q_max)
                    return q_max
                else:
                    logger.error(
                        f"Tried to get the maximum flow for {asset.name}, however this was never "
                        f"set"
                    )
        else:
            logger.error(
                f"Tried to get the maximum flow for {asset.name}, however this was never set"
            )

    def _get_connected_i_nominal_and_max(self, asset: Asset) -> Tuple[float, float]:

        if (
            asset.in_ports is not None
            and asset.out_ports is not None
            and len(asset.in_ports) == 1
            and len(asset.out_ports) == 1
            and isinstance(asset.in_ports[0].carrier, esdl.ElectricityCommodity)
            and isinstance(asset.out_ports[0].carrier, esdl.ElectricityCommodity)
        ):  # Transformer
            connected_port = asset.out_ports[0].connectedTo[0]
            i_max_out = (
                self._port_to_i_max.get(connected_port, None)
                if self._port_to_i_max.get(connected_port, False)
                else max(
                    [
                        asset.attributes.get(key, -1) / connected_port.carrier.voltage
                        for key in self.__power_keys
                    ]
                )
            )
            i_nom_out = (
                self._port_to_i_nominal.get(connected_port, None)
                if self._port_to_i_nominal.get(connected_port, False)
                else max(
                    [
                        asset.attributes.get(key, -1) / connected_port.carrier.voltage / 2.0
                        for key in self.__power_keys
                    ]
                )
            )
            connected_port = asset.in_ports[0].connectedTo[0]
            i_max_in = (
                self._port_to_i_max.get(connected_port, None)
                if self._port_to_i_max.get(connected_port, False)
                else max(
                    [
                        asset.attributes.get(key, -1) / connected_port.carrier.voltage
                        for key in self.__power_keys
                    ]
                )
            )
            i_nom_in = (
                self._port_to_i_nominal.get(connected_port, None)
                if self._port_to_i_nominal.get(connected_port, False)
                else max(
                    [
                        asset.attributes.get(key, -1) / connected_port.carrier.voltage / 2.0
                        for key in self.__power_keys
                    ]
                )
            )
            if i_nom_in > 0.0 and i_nom_out > 0.0:
                self._port_to_i_nominal[asset.in_ports[0]] = i_nom_in
                self._port_to_i_max[asset.in_ports[0]] = i_max_in
                self._port_to_i_nominal[asset.out_ports[0]] = i_nom_out
                self._port_to_i_max[asset.out_ports[0]] = i_max_out
                return i_max_in, i_nom_in, i_max_out, i_nom_out
            else:
                raise logger.error(
                    f"Could not determine max and nominal current for {asset.asset_type}"
                    " '{asset.name}'"
                )

        elif asset.in_ports is None:
            connected_port = asset.out_ports[0].connectedTo[0]
            i_max = (
                self._port_to_i_max.get(connected_port, None)
                if self._port_to_i_max.get(connected_port, False)
                else max(
                    [
                        asset.attributes.get(key, -1) / connected_port.carrier.voltage
                        for key in self.__power_keys
                    ]
                )
            )
            i_nom = (
                self._port_to_i_nominal.get(connected_port, None)
                if self._port_to_i_nominal.get(connected_port, False)
                else max(
                    [
                        asset.attributes.get(key, -1) / connected_port.carrier.voltage / 2.0
                        for key in self.__power_keys
                    ]
                )
            )
            if i_max > 0.0:
                self._set_electricity_current_nominal_and_max(asset, i_max, i_nom)
                return i_max, i_nom
            else:
                raise logger.error(
                    f"Could not determine max and nominal current for {asset.asset_type}"
                    " '{asset.name}'"
                )
        elif (
            asset.out_ports is None
            or asset.asset_type == "Electrolyzer"
            or asset.asset_type == "ElectricBoiler"
            or asset.asset_type == "HeatPump"
        ):
            for port in asset.in_ports:
                if isinstance(port.carrier, esdl.ElectricityCommodity):
                    connected_port = port.connectedTo[0]
                    i_max = (
                        self._port_to_i_max.get(connected_port, None)
                        if self._port_to_i_max.get(connected_port, False)
                        else max(
                            [
                                asset.attributes.get(key, -1) / connected_port.carrier.voltage
                                for key in self.__power_keys
                            ]
                        )
                    )
                    i_nom = (
                        self._port_to_i_nominal.get(connected_port, None)
                        if self._port_to_i_nominal.get(connected_port, False)
                        else max(
                            [
                                asset.attributes.get(key, -1) / connected_port.carrier.voltage / 2.0
                                for key in self.__power_keys
                            ]
                        )
                    )
                    if i_max > 0.0:
                        self._set_electricity_current_nominal_and_max(asset, i_max, i_nom)
                        return i_max, i_nom
                    else:
                        raise logger.error(
                            f"Could not determine max and nominal current for {asset.asset_type}"
                            f" '{asset.name}'"
                        )

    def _get_connected_q_nominal(self, asset: Asset) -> Union[float, Dict]:
        """
        This function returns the nominal volumetric flow in m3/s for an asset by checking the dict
        that has all q_nominal for the ports of all pipes. Since all ports must have at least one
        pipe connected to them, this allows us to find all needed nominals. Assets can either be
        connected to one or two hydraulic systems.

        Parameters
        ----------
        asset : Asset object used to check to which ports the asset is connected

        Returns
        -------
        Either the connected nominal flow [m3/s] if it is only connected to one hydraulic system,
        otherwise a dict with the flow nominals of both the primary and secondary side.
        """

        if (
            asset.in_ports is not None
            and asset.out_ports is not None
            and len(asset.in_ports) == 1
            and len(asset.out_ports) == 1
            and asset.in_ports[0].carrier.id != asset.out_ports[0].carrier.id
            and isinstance(asset.in_ports[0].carrier, esdl.GasCommodity)
            and isinstance(asset.out_ports[0].carrier, esdl.GasCommodity)
        ):  # Cater for gas substation
            connected_port = asset.in_ports[0].connectedTo[0]
            q_nominal_in = (
                self._port_to_q_nominal.get(connected_port, None)
                if self._port_to_q_nominal.get(connected_port, False)
                else 0.0
            )
            connected_port = asset.out_ports[0].connectedTo[0]
            q_nominal_out = (
                self._port_to_q_nominal.get(connected_port, None)
                if self._port_to_q_nominal.get(connected_port, False)
                else 0.0
            )

            if q_nominal_in > 0.0 and q_nominal_out > 0.0:
                self._port_to_q_nominal[asset.in_ports[0]] = q_nominal_in
                self._port_to_q_nominal[asset.out_ports[0]] = q_nominal_out
                return q_nominal_in, q_nominal_out
        elif (
            asset.in_ports is not None
            and asset.out_ports is not None
            and len(asset.in_ports) == 1
            and len(asset.out_ports) == 1
        ):
            for port in [*asset.in_ports, *asset.out_ports]:
                if isinstance(port.carrier, esdl.GasCommodity) or isinstance(
                    port.carrier, esdl.HeatCommodity
                ):
                    convert_density_units = 1.0
                    energy_reference_j_kg = 1.0
                    if not isinstance(port.carrier, esdl.HeatCommodity):
                        convert_density_units = 1.0e3  # convert g/m3 to kg/m3 if needed
                        energy_reference_j_kg = get_energy_content(asset.name, port.carrier)
                    else:
                        # heat_value / rho * minimum_dT => [J/m3K] / [kg/m3] * 1.0 [K] => [J/kg]
                        energy_reference_j_kg = HEAT_STORAGE_M3_WATER_PER_DEGREE_CELSIUS / 988.0

                    connected_port = port.connectedTo[0]
                    q_nominal = (
                        self._port_to_q_nominal.get(connected_port, None)
                        if self._port_to_q_nominal.get(connected_port, False)
                        else max([asset.attributes.get(key, -1) for key in self.__power_keys])
                        / (
                            # note rho -> gas/hydrogen g/m3, heat kg/m3
                            get_density(asset.name, port.carrier)
                            * energy_reference_j_kg
                            / convert_density_units
                        )
                    )
                    if q_nominal is not None:
                        self._set_q_nominal(asset, q_nominal)
                        return q_nominal
        elif asset.in_ports is not None and asset.out_ports is None and len(asset.in_ports) == 1:
            for port in asset.in_ports:
                if isinstance(port.carrier, esdl.GasCommodity) or isinstance(
                    port.carrier, esdl.HeatCommodity
                ):
                    convert_density_units = 1.0
                    energy_reference_j_kg = 1.0
                    if not isinstance(port.carrier, esdl.HeatCommodity):
                        convert_density_units = 1.0e3  # convert g/m3 to kg/m3 if needed
                        energy_reference_j_kg = get_energy_content(asset.name, port.carrier)
                    else:
                        # heat_value / rho * minimum_dT => [J/m3K] / [kg/m3] * 1.0 [K] => [J/kg]
                        energy_reference_j_kg = HEAT_STORAGE_M3_WATER_PER_DEGREE_CELSIUS / 988.0

                    connected_port = port.connectedTo[0]
                    q_nominal = (
                        self._port_to_q_nominal.get(connected_port, None)
                        if self._port_to_q_nominal.get(connected_port, False)
                        else max([asset.attributes.get(key, -1) for key in self.__power_keys])
                        / (
                            # note rho -> gas/hydrogen g/m3, heat kg/m3
                            get_density(asset.name, port.carrier)
                            * energy_reference_j_kg
                            / convert_density_units
                        )
                    )
                    if q_nominal is not None:
                        self._set_q_nominal(asset, q_nominal)
                        return q_nominal
        elif asset.out_ports is not None and asset.in_ports is None and len(asset.out_ports) == 1:
            for port in asset.out_ports:
                if isinstance(port.carrier, esdl.GasCommodity) or isinstance(
                    port.carrier, esdl.HeatCommodity
                ):
                    convert_density_units = 1.0
                    energy_reference_j_kg = 1.0
                    if not isinstance(port.carrier, esdl.HeatCommodity):
                        convert_density_units = 1.0e3  # convert g/m3 to kg/m3 if needed
                        energy_reference_j_kg = get_energy_content(asset.name, port.carrier)
                    else:
                        # heat_value / rho * minimum_dT => [J/m3K] / [kg/m3] * 1.0 [K] => [J/kg]
                        energy_reference_j_kg = HEAT_STORAGE_M3_WATER_PER_DEGREE_CELSIUS / 988.0

                    connected_port = port.connectedTo[0]
                    q_nominal = (
                        self._port_to_q_nominal.get(connected_port, None)
                        if self._port_to_q_nominal.get(connected_port, False)
                        else max([asset.attributes.get(key, -1) for key in self.__power_keys])
                        / (
                            # note rho -> gas/hydrogen g/m3, heat kg/m3
                            get_density(asset.name, port.carrier)
                            * energy_reference_j_kg
                            / convert_density_units
                        )
                    )
                    if q_nominal is not None:
                        self._set_q_nominal(asset, q_nominal)
                        return q_nominal
        elif len(asset.in_ports) == 2 and len(asset.out_ports) == 1:  # for gas_boiler or e_boiler
            q_nominals = {}
            try:
                for port in asset.in_ports:
                    connected_port = port.connectedTo[0]
                    if isinstance(port.carrier, esdl.GasCommodity) or isinstance(
                        port.carrier, esdl.HeatCommodity
                    ):
                        nominal_string = "Q_nominal"
                        convert_density_units = 1.0
                        energy_reference_j_kg = 1.0
                        if isinstance(port.carrier, esdl.GasCommodity):
                            nominal_string += "_gas"
                            convert_density_units = 1.0e3  # convert g/m3 to kg/m3 if needed
                            energy_reference_j_kg = get_energy_content(asset.name, port.carrier)
                        elif isinstance(port.carrier, esdl.HeatCommodity):
                            # heat_value / rho * minimum_dT => [J/m3K] / [kg/m3] * 1.0 [K] => [J/kg]
                            energy_reference_j_kg = HEAT_STORAGE_M3_WATER_PER_DEGREE_CELSIUS / 988.0

                        if isinstance(connected_port.energyasset, esdl.Joint):
                            q_nominal = (
                                self._port_to_q_nominal.get(connected_port, None)
                                if self._port_to_q_nominal.get(connected_port, False)
                                else max(
                                    [asset.attributes.get(key, -1) for key in self.__power_keys]
                                )
                                / (
                                    # note rho -> gas/hydrogen g/m3, heat kg/m3
                                    get_density(asset.name, port.carrier)
                                    * energy_reference_j_kg
                                    / convert_density_units
                                )
                            )
                            if q_nominal is not None:
                                q_nominals[nominal_string] = q_nominal
                                self._port_to_q_nominal[port] = q_nominals[nominal_string]
                        else:
                            q_nominals[nominal_string] = self._port_to_q_nominal[connected_port]
                            self._port_to_q_nominal[port] = q_nominals[nominal_string]
                if q_nominals is None:
                    logger.error(
                        f"{asset.name} should have at least gas or heat specified on "
                        f"one of the in ports"
                    )
                    exit(1)
            except KeyError:
                if isinstance(asset.out_ports[0].carrier, esdl.GasCommodity):
                    connected_port = asset.out_ports[0].connectedTo[0]
                    q_nominals["Q_nominal"] = (
                        self._port_to_q_nominal.get(connected_port, None)
                        if self._port_to_q_max.get(connected_port, False)
                        else max([asset.attributes.get(key, -1) for key in self.__power_keys])
                        / (
                            # note rho -> gas/hydrogen g/m3, heat kg/m3
                            get_density(asset.name, port.carrier)
                            * get_energy_content(asset.name, port.carrier)
                            / 1.0e3
                        )
                    )
                else:
                    logger.error(f"{asset.name} should have a heat carrier on out port")

            if q_nominals["Q_nominal"] is not None:
                self._port_to_q_nominal[asset.out_ports[0]] = q_nominals["Q_nominal"]
                return q_nominals
        elif len(asset.in_ports) >= 2 and len(asset.out_ports) == 2:
            q_nominals = {}
            for p in asset.in_ports:
                if isinstance(p.carrier, esdl.HeatCommodity):
                    out_port = None
                    for p2 in asset.out_ports:
                        if p2.carrier.name.replace("_ret", "") == p.carrier.name.replace(
                            "_ret", ""
                        ):
                            out_port = p2
                    try:
                        connected_port = p.connectedTo[0]
                        q_nominal = self._port_to_q_nominal[connected_port]
                    except KeyError:
                        connected_port = out_port.connectedTo[0]
                        q_nominal = (
                            self._port_to_q_nominal.get(connected_port, None)
                            if self._port_to_q_max.get(connected_port, False)
                            else max([asset.attributes.get(key, -1) for key in self.__power_keys])
                            / (
                                # note rho -> gas/hydrogen g/m3, heat kg/m3
                                get_density(asset.name, p.carrier)
                                * (HEAT_STORAGE_M3_WATER_PER_DEGREE_CELSIUS / 988.0)
                            )
                        )
                    if q_nominal is not None:
                        self._port_to_q_nominal[p] = q_nominal
                        self._port_to_q_nominal[out_port] = q_nominal
                        if "sec" in p.name.lower():
                            q_nominals["Secondary"] = {"Q_nominal": q_nominal}
                        else:
                            q_nominals["Primary"] = {"Q_nominal": q_nominal}

            return q_nominals

    def _get_cost_figure_modifiers(self, asset: Asset) -> Dict:
        """
        This function takes in an asset and creates a dict with the relevant cost information of
        that asset which is used in the optimization. At this moment we have a four element cost
        structure with:
        InvestmentCost: Scales with asset size
        InstallationCost: Scales with the _aggregation count integer (cost for placement),
                            independent of the size of the individual aggregation counts
        FixedOperationalCost: Yearly operational cost that scales with asset size.
        VariableOperationalCost: Yearly operational cost that scales with asset use.

        Parameters
        ----------
        asset : Asset object to retrieve cost information from.

        Returns
        -------
        Dict with the mentioned cost elements
        """
        modifiers = {}

        if asset.attributes["costInformation"] is None:
            RuntimeWarning(f"{asset.name} has no cost information specified")
            return modifiers

        if asset.asset_type == "HeatStorage":
            modifiers["variable_operational_cost_coefficient"] = self.get_variable_opex_costs(asset)
            modifiers["fixed_operational_cost_coefficient"] = self.get_fixed_opex_costs(asset)
            modifiers["investment_cost_coefficient"] = self.get_investment_costs(
                asset, per_unit=UnitEnum.JOULE
            )
            modifiers["installation_cost"] = self.get_installation_costs(asset)
        elif asset.asset_type == "Pipe":
            modifiers["investment_cost_coefficient"] = self.get_investment_costs(
                asset, per_unit=UnitEnum.METRE
            )
            modifiers["installation_cost"] = self.get_installation_costs(asset)
        elif asset.asset_type == "HeatingDemand":
            modifiers["investment_cost_coefficient"] = self.get_investment_costs(
                asset, per_unit=UnitEnum.WATT
            )
            modifiers["installation_cost"] = self.get_installation_costs(asset)
            modifiers["fixed_operational_cost_coefficient"] = self.get_fixed_opex_costs(asset)
        elif asset.asset_type == "GasDemand":
            modifiers["variable_operational_cost_coefficient"] = self.get_variable_opex_costs(asset)
        elif asset.asset_type == "GasProducer":
            modifiers["variable_operational_cost_coefficient"] = self.get_variable_opex_costs(asset)
        elif asset.asset_type == "Electrolyzer":
            modifiers["variable_operational_cost_coefficient"] = self.get_variable_opex_costs(asset)
            modifiers["fixed_operational_cost_coefficient"] = self.get_fixed_opex_costs(asset)
            modifiers["investment_cost_coefficient"] = self.get_investment_costs(asset)
        elif asset.asset_type == "GasStorage":
            modifiers["variable_operational_cost_coefficient"] = self.get_variable_opex_costs(asset)
            modifiers["fixed_operational_cost_coefficient"] = self.get_fixed_opex_costs(asset)
        else:
            modifiers["variable_operational_cost_coefficient"] = self.get_variable_opex_costs(asset)
            modifiers["fixed_operational_cost_coefficient"] = self.get_fixed_opex_costs(asset)
            modifiers["investment_cost_coefficient"] = self.get_investment_costs(
                asset, per_unit=UnitEnum.WATT
            )
            modifiers["installation_cost"] = self.get_installation_costs(asset)

        return modifiers

    @staticmethod
    def _get_supply_return_temperatures(asset: Asset) -> Tuple[float, float]:
        """
        This function returns the supply and return temperature for an asset that is connected to
        one hydraulic system.

        Parameters
        ----------
        asset : The asset object to retrieve port and carrier information from

        Returns
        -------
        Tuple with the supply and return temperature.
        """

        assert len(asset.in_ports) <= 2 and len(asset.out_ports) == 1

        for port in asset.in_ports:
            if isinstance(port.carrier, esdl.HeatCommodity):
                in_carrier = asset.global_properties["carriers"][port.carrier.id]
        out_carrier = asset.global_properties["carriers"][asset.out_ports[0].carrier.id]

        if in_carrier["id"] == out_carrier["id"]:
            # these are the pipes, nodes, valves, pumps
            modifiers = {
                "temperature": in_carrier["temperature"],
                "carrier_id": in_carrier["id_number_mapping"],
            }
        else:
            # These are the sources, storages and consumers
            supply_temperature = (
                in_carrier["temperature"]
                if in_carrier["temperature"] > out_carrier["temperature"]
                else out_carrier["temperature"]
            )
            return_temperature = (
                in_carrier["temperature"]
                if in_carrier["temperature"] < out_carrier["temperature"]
                else out_carrier["temperature"]
            )
            temperature_supply_id = (
                in_carrier["id_number_mapping"]
                if in_carrier["temperature"] > out_carrier["temperature"]
                else out_carrier["id_number_mapping"]
            )
            temperature_return_id = (
                in_carrier["id_number_mapping"]
                if in_carrier["temperature"] < out_carrier["temperature"]
                else out_carrier["id_number_mapping"]
            )

            modifiers = {
                "T_supply": supply_temperature,
                "T_return": return_temperature,
                "T_supply_id": temperature_supply_id,
                "T_return_id": temperature_return_id,
            }
        return modifiers

    def _supply_return_temperature_modifiers(self, asset: Asset) -> MODIFIERS:
        """
        This function returns a dict containing all relevant temperatures associated with the asset
        needed for the optimization. These are the temperatures of the carrier at the inport and
        outport.

        Parameters
        ----------
        asset : Asset object to retrieve carrier temperatures from.

        Returns
        -------
        dict with all the temperatures.
        """

        if len(asset.in_ports) <= 2 and len(asset.out_ports) == 1:
            modifiers = self._get_supply_return_temperatures(asset)
            return modifiers
        elif len(asset.in_ports) >= 2 and len(asset.out_ports) == 2:
            prim_return_temperature = None
            sec_return_temperature = None
            for p in asset.in_ports:
                if isinstance(p.carrier, esdl.HeatCommodity):
                    carrier = asset.global_properties["carriers"][p.carrier.id]
                    if self.secondary_port_name_convention in p.name.lower():
                        sec_return_temperature_id = carrier["id_number_mapping"]
                        sec_return_temperature = carrier["temperature"]
                    else:
                        prim_supply_temperature = carrier["temperature"]
                        prim_supply_temperature_id = carrier["id_number_mapping"]
            for p in asset.out_ports:
                if isinstance(p.carrier, esdl.HeatCommodity):
                    carrier = asset.global_properties["carriers"][p.carrier.id]
                    if self.primary_port_name_convention in p.name.lower():
                        prim_return_temperature_id = carrier["id_number_mapping"]
                        prim_return_temperature = carrier["temperature"]
                    else:
                        sec_supply_temperature_id = carrier["id_number_mapping"]
                        sec_supply_temperature = carrier["temperature"]
            if not prim_return_temperature or not sec_return_temperature:
                raise RuntimeError(
                    f"{asset.name} ports are not specified correctly there should be dedicated "
                    f"primary and secondary ports ('prim' and 'sec') for the hydraulically "
                    f"decoupled networks"
                )
            assert sec_supply_temperature >= sec_return_temperature
            assert sec_return_temperature > 0.0
            assert prim_supply_temperature >= prim_return_temperature
            assert prim_return_temperature > 0.0

            if (
                sec_supply_temperature == sec_return_temperature
                or prim_return_temperature == prim_supply_temperature
            ):
                asset_id = asset.id
                get_potential_errors().add_potential_issue(
                    MesidoAssetIssueType.HEAT_EXCHANGER_TEMPERATURES,
                    asset_id,
                    f"Asset named {asset.name}: The temperature on the primary side "
                    f"supply side is {prim_supply_temperature} and on the return side is "
                    f"{prim_return_temperature} and on the secondary side the supply temperature "
                    f"is {sec_supply_temperature} and return temperature is "
                    f"{sec_return_temperature}. This would result in a bypass of the "
                    f"heatexchanger.",
                )

            temperatures = {
                "Primary": {
                    "T_supply": prim_supply_temperature,
                    "T_return": prim_return_temperature,
                    "T_supply_id": prim_supply_temperature_id,
                    "T_return_id": prim_return_temperature_id,
                },
                "Secondary": {
                    "T_supply": sec_supply_temperature,
                    "T_return": sec_return_temperature,
                    "T_supply_id": sec_supply_temperature_id,
                    "T_return_id": sec_return_temperature_id,
                },
            }
            return temperatures
        else:
            # unknown model type
            return {}

    @staticmethod
    def get_state(asset: Asset) -> float:
        """
        This function returns a float value, which represents the state (Enabled/disabled/optional)
        of an asset, so that it can be stored in the parameters.

        Parameters
        ----------
        asset : The asset object for retrieving the state

        Returns
        -------
        float value representing the asset's state
        """

        if asset.attributes["state"].name == "DISABLED":
            value = AssetStateEnum.DISABLED
        elif asset.attributes["state"].name == "OPTIONAL":
            value = AssetStateEnum.OPTIONAL
        else:
            value = AssetStateEnum.ENABLED
        return value

    def _log_and_add_potential_issue(
        self, message: str, asset_id, cost_error_type: str = None, report_issue: bool = True
    ) -> None:
        """Helper function to log warnings and potential issues."""
        logger.warning(message)
        if report_issue:
            error_type_mapping = {
                "incorrect": MesidoAssetIssueType.ASSET_COST_ATTRIBUTE_INCORRECT,
                "missing": MesidoAssetIssueType.ASSET_COST_ATTRIBUTE_MISSING,
            }
            error_type = error_type_mapping.get(cost_error_type)
            get_potential_errors().add_potential_issue(error_type, asset_id, message)

    def _check_cost_attribute_requirement(self, component_type: str, cost_attribute: str) -> str:
        """
        Check if a cost attribute is required, optional for a component type.
        If the cost attribute is neither of those, consider it as "not supported".
        Similarly, If an asset type is not defined in ASSET_COST_REQUIREMENTS
        it is considered as not supported asset type.

        Args:
            component_type: The component type (e.g., "heat_pump", "pipe")
            cost_attribute: The cost attribute to check (e.g., "investmentCosts")

        Returns:
            str: "required", "optional", "not supported",
            or "unknown or not supported asset type"
        """
        asset_type = self.COST_VALIDATION_COMPONENT_TO_ASSET_TYPE.get(component_type)
        if not asset_type or asset_type not in self.ASSET_COST_REQUIREMENTS:
            return "unknown or not supported asset type"

        return self.ASSET_COST_REQUIREMENTS[asset_type].get(cost_attribute, "not supported")

    def _validate_cost_attribute(self, asset: Asset, cost_attribute: str, cost_info) -> bool:
        """
        Validate a cost attribute for an asset.

        Args:
            asset: The asset object
            cost_attribute: The name of the cost attribute
            cost_info: The cost information object

        Returns:
            bool: True if the attribute is valid and should be processed further, False otherwise
        """
        cost_check_message = self._check_cost_attribute_requirement(
            asset.asset_type, cost_attribute
        )
        cost_attribute_name = self.COST_ATTRIBUTE_TO_STRING.get(cost_attribute, cost_attribute)

        if cost_info is None:
            if cost_check_message == "required":
                message = (
                    f"No {cost_attribute_name} information specified for {asset.name} "
                    f"of type {asset.asset_type}."
                )
                self._log_and_add_potential_issue(message, asset.id, cost_error_type="missing")
            return False

        if cost_check_message in ["not supported", "unknown or not supported asset type"]:
            message = (
                f"The {cost_attribute_name} for asset {asset.name} "
                f"of type {asset.asset_type} is {cost_check_message}."
            )
            self._log_and_add_potential_issue(message, asset.id, report_issue=False)
            return False

        return True

    def get_variable_opex_costs(self, asset: Asset) -> float:
        """
        Returns the variable opex costs coefficient of an asset in Euros per Wh.
        If a variable operational cost is required for the asset but not provided,
        or if the cost information is inconsistent, a potential MesidoAssetIssueType
        is added to the gathered_potential_issues dictionary.

        Parameters
        ----------
        asset : Asset object to get the cost information from

        Returns
        -------
        float for the variable operational cost coefficient.

        """

        cost_fields = [
            "variableOperationalAndMaintenanceCosts",
            "variableOperationalCosts",
            "variableMaintenanceCosts",
        ]

        gas_assets = {"GasDemand", "GasStorage", "GasProducer", "Electrolyzer"}

        cost_attributes = asset.attributes["costInformation"]
        cost_infos = {field: getattr(cost_attributes, field) for field in cost_fields}

        if all(cost_info is None for cost_info in cost_infos.values()):
            message = f"No variable OPEX cost information specified for asset {asset.name}"
            self._log_and_add_potential_issue(message, asset.id, report_issue=False)
        value = 0.0

        for cost_attribute, cost_info in cost_infos.items():
            if not self._validate_cost_attribute(asset, cost_attribute, cost_info):
                continue
            cost_value, unit, per_unit, per_time = self.get_cost_value_and_unit(cost_info)
            if unit != UnitEnum.EURO:
                message = f"Expected cost information {cost_info} to provide a cost in euros."
                self._log_and_add_potential_issue(message, asset.id, cost_error_type="incorrect")
                continue
            if per_time != TimeUnitEnum.NONE:
                message = (
                    f"Specified OPEX for asset {asset.name} of type {asset.asset_type} includes a "
                    f"component per time, but should be None."
                )
                self._log_and_add_potential_issue(message, asset.id, cost_error_type="incorrect")
                continue
            if per_unit != UnitEnum.WATTHOUR and asset.asset_type not in gas_assets:
                message = (
                    f"Expected the specified OPEX for asset {asset.name} of type {asset.asset_type}"
                    f" to be per Wh, but they are provided in {per_unit} instead."
                )
                self._log_and_add_potential_issue(message, asset.id, cost_error_type="incorrect")
                continue
            if asset.asset_type in gas_assets and per_unit != UnitEnum.GRAM:
                message = (
                    f"Expected the specified OPEX for asset {asset.name} of type {asset.asset_type}"
                    f" to be per EURO/g, but they are provided in {unit}/{per_unit} instead."
                )
                self._log_and_add_potential_issue(message, asset.id, cost_error_type="incorrect")
                continue
            if cost_value < 0.0:
                message = (
                    f"Specified OPEX for asset {asset.name} of type {asset.asset_type} "
                    f"is {cost_value}, but should be non-negative."
                )
                self._log_and_add_potential_issue(message, asset.id, cost_error_type="incorrect")
                continue

            value += cost_value

        return value

    def get_fixed_opex_costs(self, asset: Asset) -> float:
        """
        Returns the fixed opex cost coefficient of an asset in Euros per W.
        If a fixed opex cost is required for the asset but not provided,
        or if the cost information is inconsistent, a potential MesidoAssetIssueType
        is added to the gathered_potential_issues dictionary.

        Parameters
        ----------
        asset : Asset object to retrieve cost information from

        Returns
        -------
        fixed operational cost coefficient.
        """
        cost_fields = [
            "fixedOperationalAndMaintenanceCosts",
            "fixedOperationalCosts",
            "fixedMaintenanceCosts",
        ]

        cost_attributes = asset.attributes["costInformation"]
        cost_infos = {field: getattr(cost_attributes, field) for field in cost_fields}

        if all(cost_info is None for cost_info in cost_infos.values()):
            message = f"No fixed OPEX cost information specified for asset {asset.name}"
            self._log_and_add_potential_issue(message, asset.id, report_issue=False)

        value = 0.0
        for cost_attribute, cost_info in cost_infos.items():
            if not self._validate_cost_attribute(asset, cost_attribute, cost_info):
                continue
            cost_value, unit, per_unit, per_time = self.get_cost_value_and_unit(cost_info)
            if cost_value is not None and cost_value > 0.0:
                if unit != UnitEnum.EURO:
                    message = f"Expected cost information {cost_info} to be provided in euros."
                    self._log_and_add_potential_issue(
                        message, asset.id, cost_error_type="incorrect"
                    )
                    continue
                if per_unit == UnitEnum.CUBIC_METRE and asset.asset_type != "GasStorage":
                    # index is 0 because buffers only have one in out port
                    supply_temp = asset.global_properties["carriers"][asset.in_ports[0].carrier.id][
                        "temperature"
                    ]
                    return_temp = asset.global_properties["carriers"][
                        asset.out_ports[0].carrier.id
                    ]["temperature"]
                    delta_temp = supply_temp - return_temp
                    m3_to_joule_factor = delta_temp * HEAT_STORAGE_M3_WATER_PER_DEGREE_CELSIUS
                    cost_value = cost_value / m3_to_joule_factor
                elif per_unit == UnitEnum.NONE:
                    if asset.asset_type == "HeatStorage":
                        size = asset.attributes["capacity"]
                        if size == 0.0:
                            # index is 0 because buffers only have one in out port
                            supply_temp = asset.global_properties["carriers"][
                                asset.in_ports[0].carrier.id
                            ]["temperature"]
                            return_temp = asset.global_properties["carriers"][
                                asset.out_ports[0].carrier.id
                            ]["temperature"]
                            delta_temp = supply_temp - return_temp
                            m3_to_joule_factor = (
                                delta_temp * HEAT_STORAGE_M3_WATER_PER_DEGREE_CELSIUS
                            )
                            size = asset.attributes["volume"] * m3_to_joule_factor
                            if size == 0.0:
                                RuntimeWarning(f"{asset.name} has not capacity or volume set")
                                return 0.0
                    elif asset.asset_type == "ATES":
                        size = asset.attributes["maxChargeRate"]
                        if size == 0.0:
                            size = asset.attributes["capacity"] / (
                                365 * 24 * 3600 / 2
                            )  # only half a year it can load
                            if size == 0.0:
                                RuntimeWarning(
                                    f"{asset.name} has not capacity or maximum charge rate set"
                                )
                                return 0.0
                    else:
                        try:
                            size = asset.attributes["power"]
                            if size == 0.0:
                                continue
                        except KeyError:
                            return 0.0
                    cost_value = cost_value / size
                elif per_unit != UnitEnum.WATT and asset.asset_type != "GasStorage":
                    message = (
                        f"Expected the specified OPEX for asset {asset.name} to be per W or m3,"
                        f" but they are provided in {per_unit} instead."
                    )
                    self._log_and_add_potential_issue(
                        message, asset.id, cost_error_type="incorrect"
                    )
                    continue
                # still to decide if the cost is per kg or per m3
                elif per_unit != UnitEnum.GRAM and asset.asset_type == "GasStorage":
                    message = (
                        f"Expected the specified OPEX for asset {asset.name} to be per GRAM, "
                        f"but they are provided in {per_unit} instead."
                    )
                    self._log_and_add_potential_issue(
                        message, asset.id, cost_error_type="incorrect"
                    )
                    continue

                value += cost_value
        return value

    @staticmethod
    def get_cost_value_and_unit(cost_info: esdl.SingleValue) -> Tuple[float, Any, Any, Any]:
        """
        This function returns the cost coefficient with unit information thereof.

        Parameters
        ----------
        cost_info : The single value object with the float and unit info.

        Returns
        -------
        The value with the unit decomposed.
        """

        cost_value = cost_info.value
        unit_info = cost_info.profileQuantityAndUnit
        unit = unit_info.unit
        per_time_uni = unit_info.perTimeUnit
        per_unit = unit_info.perUnit
        multiplier = unit_info.multiplier
        per_multiplier = unit_info.perMultiplier

        cost_value *= MULTI_ENUM_NAME_TO_FACTOR[multiplier]
        cost_value /= MULTI_ENUM_NAME_TO_FACTOR[per_multiplier]

        return cost_value, unit, per_unit, per_time_uni

    def get_installation_costs(self, asset: Asset) -> float:
        """
        Return the installation cost coefficient in EUR for a single aggregation
        count.

        If an installation cost is required for the asset but not provided,
        or if the cost information is inconsistent, a potential MesidoAssetIssueType
        is added to the gathered_potential_issues dictionary.


        Parameters
        ----------
        asset : The asset object for retrieving the cost information from.

        Returns
        -------
        A float with the installation cost coefficient in EUR.

        """

        cost_attribute = "installationCosts"

        cost_info = asset.attributes["costInformation"].installationCosts
        combined_cost_string = "Combined investment and installation costs"
        if asset.attributes["costInformation"].investmentCosts is not None:
            cost_type_note = asset.attributes["costInformation"].investmentCosts.name
            if cost_type_note is not None and cost_type_note.strip():
                if cost_type_note == combined_cost_string:
                    logger.warning(f"{combined_cost_string} for asset {asset.name}")
                    return 0.0
        if not self._validate_cost_attribute(asset, cost_attribute, cost_info):
            return 0.0

        cost_value, unit, per_unit, per_time = self.get_cost_value_and_unit(cost_info)

        # Validation checks
        validations = [
            (
                unit != UnitEnum.EURO,
                f"Expected cost information for {cost_info} in euros.",
            ),
            (
                per_time != TimeUnitEnum.NONE,
                (
                    f"Specified installation costs of asset {asset.name} include a "
                    f"component per time, but should be None."
                ),
            ),
            (
                per_unit != UnitEnum.NONE,
                (
                    f"Specified installation costs of asset {asset.name} include a "
                    f"component per unit {per_unit}, but should be None."
                ),
            ),
            (
                cost_value < 0.0,
                (
                    f"Specified installation cost of asset {asset.name} should be "
                    f"non-negative, but has value {cost_value}."
                ),
            ),
        ]

        for condition, message in validations:
            if condition:
                self._log_and_add_potential_issue(message, asset.id, cost_error_type="incorrect")

        return cost_value

    def get_investment_costs(self, asset: Asset, per_unit: UnitEnum = UnitEnum.WATT) -> float:
        """
        Returns the investment cost coefficient of an asset in Euros per size unit (mostly W).

        If an investment cost is required for the asset but not provided,
        or if the cost information is inconsistent, a potential MesidoAssetIssueType
        is added to the gathered_potential_issues dictionary.

        Parameters
        ----------
        asset : The asset object to retrieve the cost information from.
        per_unit : The per unit needed in the optimization, as this may differ for some assets
        like the buffer where it scales with volume instead of power.

        Returns
        -------
        float for the investment cost coefficient.
        """

        cost_attribute = "investmentCosts"
        cost_info = asset.attributes["costInformation"].investmentCosts

        if not self._validate_cost_attribute(asset, cost_attribute, cost_info):
            return 0.0
        (
            cost_value,
            unit_provided,
            per_unit_provided,
            per_time_provided,
        ) = self.get_cost_value_and_unit(cost_info)
        if unit_provided != UnitEnum.EURO:
            message = f"Expected cost information {cost_info} to be provided in euros."
            self._log_and_add_potential_issue(message, asset.id, cost_error_type="incorrect")
            return 0.0
        if not per_time_provided == TimeUnitEnum.NONE:
            message = (
                f"Specified investment costs for asset {asset.name}"
                f" include a component per time, which we "
                f"cannot handle."
            )
            self._log_and_add_potential_issue(message, asset.id, cost_error_type="incorrect")
            return 0.0
        if per_unit == UnitEnum.WATT:
            if not per_unit_provided == UnitEnum.WATT:
                message = (
                    f"Expected the specified investment costs "
                    f"of asset {asset.name} to be per W, but they "
                    f"are provided in {per_unit_provided} "
                    f"instead."
                )
                self._log_and_add_potential_issue(message, asset.id, cost_error_type="incorrect")
            return cost_value
        elif per_unit == UnitEnum.WATTHOUR:
            if not per_unit_provided == UnitEnum.WATTHOUR:
                message = (
                    f"Expected the specified investment costs "
                    f"of asset {asset.name} to be per Wh, but they "
                    f"are provided in {per_unit_provided} "
                    f"instead."
                )
                self._log_and_add_potential_issue(message, asset.id, cost_error_type="incorrect")
                return 0.0
            return cost_value
        elif per_unit == UnitEnum.METRE:
            if not per_unit_provided == UnitEnum.METRE:
                message = (
                    f"Expected the specified investment costs "
                    f"of asset {asset.name} to be per meter, but they "
                    f"are provided in {per_unit_provided} "
                    f"instead."
                )
                self._log_and_add_potential_issue(message, asset.id, cost_error_type="incorrect")
                return 0.0
            return cost_value
        elif per_unit == UnitEnum.JOULE:
            if per_unit_provided == UnitEnum.WATTHOUR:
                return cost_value / WATTHOUR_TO_JOULE
            elif per_unit_provided == UnitEnum.CUBIC_METRE:
                # index is 0 because buffers only have one in out port
                supply_temp = asset.global_properties["carriers"][asset.in_ports[0].carrier.id][
                    "temperature"
                ]
                return_temp = asset.global_properties["carriers"][asset.out_ports[0].carrier.id][
                    "temperature"
                ]
                delta_temp = supply_temp - return_temp
                m3_to_joule_factor = delta_temp * HEAT_STORAGE_M3_WATER_PER_DEGREE_CELSIUS
                return cost_value / m3_to_joule_factor
            else:
                message = (
                    f"Expected the specified investment costs "
                    f"of asset {asset.name} to be per Wh or m3, but "
                    f"they are provided in {per_unit_provided} "
                    f"instead."
                )
                self._log_and_add_potential_issue(message, asset.id, cost_error_type="incorrect")
                return 0.0
        else:
<<<<<<< HEAD
            message(f"Cannot provide investment costs for asset " f"{asset.name} per {per_unit}")
            self._log_and_add_potential_issue(message, asset.id, cost_error_type="incorrect")
            return 0.0
=======
            logger.warning(
                f"Cannot provide investment costs for asset " f"{asset.name} per {per_unit}"
            )
            return 0.0


class AssetStateEnum(IntEnum):
    """
    An Enum class to set the Asset states (DISABLED, ENABLED, OPTIONAL) to IntEnums.
    """

    DISABLED = 0
    ENABLED = 1
    OPTIONAL = 2
>>>>>>> df8e6461
<|MERGE_RESOLUTION|>--- conflicted
+++ resolved
@@ -1767,14 +1767,8 @@
                 self._log_and_add_potential_issue(message, asset.id, cost_error_type="incorrect")
                 return 0.0
         else:
-<<<<<<< HEAD
             message(f"Cannot provide investment costs for asset " f"{asset.name} per {per_unit}")
             self._log_and_add_potential_issue(message, asset.id, cost_error_type="incorrect")
-            return 0.0
-=======
-            logger.warning(
-                f"Cannot provide investment costs for asset " f"{asset.name} per {per_unit}"
-            )
             return 0.0
 
 
@@ -1785,5 +1779,4 @@
 
     DISABLED = 0
     ENABLED = 1
-    OPTIONAL = 2
->>>>>>> df8e6461
+    OPTIONAL = 2