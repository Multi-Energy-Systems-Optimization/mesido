--- conflicted
+++ resolved
@@ -99,44 +99,6 @@
 
         # loop through assets
         for el in self._energy_system.eAllContents():
-<<<<<<< HEAD
-            if isinstance(el, esdl.Asset):
-                if hasattr(el, "name") and el.name:
-                    el_name = el.name
-                else:
-                    el_name = el.id
-
-                if "." in el_name:
-                    # Dots indicate hierarchy, so would be very confusing
-                    raise ValueError(f"Dots in component names not supported: '{el_name}'")
-
-                if el_name in component_names:
-                    raise Exception(f"Asset names have to be unique: '{el_name}' already exists")
-                else:
-                    component_names.add(el_name)
-
-                # For some reason `esdl_element.assetType` is `None`, so use the class name
-                asset_type = el.__class__.__name__
-
-                # Every asset should at least have a port to be connected to another asset
-                assert len(el.port) >= 1
-
-                in_ports = None
-                out_ports = None
-                for port in el.port:
-                    if isinstance(port, esdl.InPort):
-                        if in_ports is None:
-                            in_ports = [port]
-                        else:
-                            in_ports.append(port)
-                    elif isinstance(port, esdl.OutPort) and port.name != "EmissionPort":
-                        # TODO: need to check if we can have a clearer identifier to the
-                        # emissionport such that it is not considered as a connecting port.
-                        if out_ports is None:
-                            out_ports = [port]
-                        else:
-                            out_ports.append(port)
-=======
             # If asset templates exist, collect that in a different dictionary, to be used later in
             # esdl_mixin to update that information
             if asset_templates is not None and el in asset_templates:
@@ -159,7 +121,6 @@
                 if isinstance(el, esdl.Asset):
                     if hasattr(el, "name") and el.name:
                         el_name = el.name
->>>>>>> a0fd9627
                     else:
                         el_name = el.id
 
@@ -168,9 +129,7 @@
                         raise ValueError(f"Dots in component names not supported: '{el_name}'")
 
                     if el_name in component_names:
-                        raise Exception(
-                            f"Asset names have to be unique: '{el_name}' already exists"
-                        )
+                        raise Exception(f"Asset names have to be unique: '{el_name}' already exists")
                     else:
                         component_names.add(el_name)
 
@@ -188,7 +147,9 @@
                                 in_ports = [port]
                             else:
                                 in_ports.append(port)
-                        elif isinstance(port, esdl.OutPort):
+                        elif isinstance(port, esdl.OutPort) and port.name != "EmissionPort":
+                            # TODO: need to check if we can have a clearer identifier to the
+                            # emissionport such that it is not considered as a connecting port.
                             if out_ports is None:
                                 out_ports = [port]
                             else:
