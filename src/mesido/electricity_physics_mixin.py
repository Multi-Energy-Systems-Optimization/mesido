--- conflicted
+++ resolved
@@ -71,17 +71,15 @@
         self.__set_point_bounds = {}
         self.__set_point_map = {}
 
-<<<<<<< HEAD
         # Boolean path-variable for the equality constraint of the electrolyzer
         self.__electrolyzer_is_active_linear_segment_map = {}
         self.__electrolyzer_is_active_linear_segment_var = {}
         self.__electrolyzer_is_active_linear_segment_bounds = {}
-=======
         self.__electricity_storage_discharge_var = {}
         self.__electricity_storage_discharge_bounds = {}
         self.__electricity_storage_discharge_nominals = {}
         self.__electricity_storage_discharge_map = {}
->>>>>>> a9b675ac
+
 
     def energy_system_options(self):
         r"""
@@ -187,11 +185,9 @@
         variables.extend(self.__asset_is_switched_on_var.values())
         variables.extend(self.__storage_charging_var.values())
         variables.extend(self.__set_point_var.values())
-<<<<<<< HEAD
         variables.extend(self.__electrolyzer_is_active_linear_segment_var.values())
-=======
         variables.extend(self.__electricity_storage_discharge_var.values())
->>>>>>> a9b675ac
+
 
         return variables
 
@@ -638,15 +634,9 @@
         """
 
         if not isclose(electrical_power_input, 0.0):
-<<<<<<< HEAD
             eff = (coef_a / electrical_power_input) + (coef_b * electrical_power_input) + coef_c
             gas_mass_flow_out = (1.0 / eff) * electrical_power_input * (1 / (3600))  # g/s
-=======
-            eff = (
-                (coef_a / electrical_power_input) + (coef_b * electrical_power_input) + coef_c
-            )  # Wh/g
-            gas_mass_flow_out = (1.0 / (eff * 3600)) * electrical_power_input
->>>>>>> a9b675ac
+
         else:
             gas_mass_flow_out = 0.0
 
