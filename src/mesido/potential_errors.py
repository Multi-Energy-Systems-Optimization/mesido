from enum import Enum
from typing import Dict, List, NoReturn

from mesido.exceptions import MesidoAssetIssueError

AssetId = str
ErrorMessage = str


# Asset error type that can occur
class MesidoAssetIssueType(Enum):
    HEAT_DEMAND_POWER = "heat_demand.power"
    COLD_DEMAND_POWER = "cold_demand.power"
    HEAT_DEMAND_TYPE = "heat_demand.type"
    ASSET_PROFILE_CAPABILITY = "asset_profile.capability"
<<<<<<< HEAD
    ASSET_COST_INFORMATION = "asset_cost_information"
=======
    HEAT_EXCHANGER_TEMPERATURES = "heat_exchanger.temperature"
>>>>>>> c718f08f


class PotentialErrors:
    """Singleton, do not instantiate. Use POTENTIAL_ERRORS."""

    _gathered_potential_issues: Dict[MesidoAssetIssueType, Dict[AssetId, List[ErrorMessage]]]

    def __init__(self):
        self._gathered_potential_issues = {}

    def add_potential_issue(
        self, issue_type: MesidoAssetIssueType, asset_id: AssetId, error_message: ErrorMessage
    ) -> None:
        """
        Add potential issues to _gathered_potential_issues.

        """
        self._gathered_potential_issues.setdefault(issue_type, {})
        self._gathered_potential_issues[issue_type][asset_id] = error_message

    def have_issues_for(self, issue_type: MesidoAssetIssueType) -> bool:
        """
        Check if the potential issue exists.

        """
        result = False
        if issue_type in self._gathered_potential_issues:
            result = True

        return result

    def convert_to_exception(
        self, issue_type: MesidoAssetIssueType, general_issue: str
    ) -> NoReturn:
        """
        Raise a MESIDO exception if the issue exists.

        """
        if issue_type not in self._gathered_potential_issues:
            raise RuntimeError("Something very wrong. Issue type not in potential errors")

        raise MesidoAssetIssueError(
            general_issue=general_issue,
            error_type=issue_type,
            message_per_asset_id=self._gathered_potential_issues[issue_type],
        )


# When adding POTENTIAL_ERRORS to a workflow a reset thereof is required due to it being a
# persistent object
POTENTIAL_ERRORS = PotentialErrors()


def get_potential_errors() -> PotentialErrors:
    return POTENTIAL_ERRORS


def reset_potential_errors() -> None:
    POTENTIAL_ERRORS._gathered_potential_issues = {}<|MERGE_RESOLUTION|>--- conflicted
+++ resolved
@@ -13,11 +13,8 @@
     COLD_DEMAND_POWER = "cold_demand.power"
     HEAT_DEMAND_TYPE = "heat_demand.type"
     ASSET_PROFILE_CAPABILITY = "asset_profile.capability"
-<<<<<<< HEAD
     ASSET_COST_INFORMATION = "asset_cost_information"
-=======
     HEAT_EXCHANGER_TEMPERATURES = "heat_exchanger.temperature"
->>>>>>> c718f08f
 
 
 class PotentialErrors:
