from enum import Enum
from typing import Dict, List, NoReturn

from mesido.exceptions import MesidoAssetIssueError

AssetId = str
ErrorMessage = str


# Asset error type that can occur
class MesidoAssetIssueType(Enum):
<<<<<<< HEAD
    """
    Enumeration of possible asset issue types in the MESIDO system.

    This enum defines the different types of issues that can occur with assets in the system.
    Each issue type has a specific validation purpose:

    - HEAT_DEMAND_POWER, COLD_DEMAND_POWER: Validate that installed capacity meets demand
    - HEAT_DEMAND_TYPE: Validate correct asset type for heat demand
    - ASSET_PROFILE_CAPABILITY: Validate profile assignment capabilities
    - ASSET_COST_ATTRIBUTE_INCORRECT: Validate that existing cost attributes have
        correct values/units
    - ASSET_COST_ATTRIBUTE_MISSING: Validate that required cost attributes are present
    - HEAT_EXCHANGER_TEMPERATURES: Validate temperature settings for heat exchangers

    For cost attributes:
    Cost attributes can be required or optional for each asset.
    - Required inputs: Must exist in the ESDL file (MISASSET_COST_ATTRIBUTE_MISSINGSING) and
      have correct values/units (ASSET_COST_ATTRIBUTE_INCORRECT)
    - Optional inputs: Not required to exist, but if present must have correct
      values/units (ASSET_COST_ATTRIBUTE_INCORRECT)
    """

=======
    HEAT_PRODUCER_POWER = "heat_producer.power"
>>>>>>> 9347e683
    HEAT_DEMAND_POWER = "heat_demand.power"
    COLD_DEMAND_POWER = "cold_demand.power"
    HEAT_DEMAND_TYPE = "heat_demand.type"
    ASSET_PROFILE_CAPABILITY = "asset_profile.capability"
    ASSET_COST_ATTRIBUTE_INCORRECT = "asset_cost_attribute.incorrect"
    ASSET_COST_ATTRIBUTE_MISSING = "asset_cost_attribute.missing"
    HEAT_EXCHANGER_TEMPERATURES = "heat_exchanger.temperature"


class PotentialErrors:
    """Singleton, do not instantiate. Use POTENTIAL_ERRORS."""

    _gathered_potential_issues: Dict[MesidoAssetIssueType, Dict[AssetId, List[ErrorMessage]]]

    def __init__(self):
        self._gathered_potential_issues = {}

    def add_potential_issue(
        self, issue_type: MesidoAssetIssueType, asset_id: AssetId, error_message: ErrorMessage
    ) -> None:
        """
        Add potential issues to _gathered_potential_issues.

        """
        self._gathered_potential_issues.setdefault(issue_type, {})
        self._gathered_potential_issues[issue_type][asset_id] = error_message

    def have_issues_for(self, issue_type: MesidoAssetIssueType) -> bool:
        """
        Check if the potential issue exists.

        """
        result = False
        if issue_type in self._gathered_potential_issues:
            result = True

        return result

    def convert_to_exception(
        self, issue_type: MesidoAssetIssueType, general_issue: str
    ) -> NoReturn:
        """
        Raise a MESIDO exception if the issue exists.

        """
        if issue_type not in self._gathered_potential_issues:
            raise RuntimeError("Something very wrong. Issue type not in potential errors")

        raise MesidoAssetIssueError(
            general_issue=general_issue,
            error_type=issue_type,
            message_per_asset_id=self._gathered_potential_issues[issue_type],
        )


# When adding POTENTIAL_ERRORS to a workflow a reset thereof is required due to it being a
# persistent object
POTENTIAL_ERRORS = PotentialErrors()


def get_potential_errors() -> PotentialErrors:
    return POTENTIAL_ERRORS


def reset_potential_errors() -> None:
    POTENTIAL_ERRORS._gathered_potential_issues = {}<|MERGE_RESOLUTION|>--- conflicted
+++ resolved
@@ -9,7 +9,6 @@
 
 # Asset error type that can occur
 class MesidoAssetIssueType(Enum):
-<<<<<<< HEAD
     """
     Enumeration of possible asset issue types in the MESIDO system.
 
@@ -32,9 +31,7 @@
       values/units (ASSET_COST_ATTRIBUTE_INCORRECT)
     """
 
-=======
     HEAT_PRODUCER_POWER = "heat_producer.power"
->>>>>>> 9347e683
     HEAT_DEMAND_POWER = "heat_demand.power"
     COLD_DEMAND_POWER = "cold_demand.power"
     HEAT_DEMAND_TYPE = "heat_demand.type"
