--- conflicted
+++ resolved
@@ -41,14 +41,11 @@
     ASSET_COST_ATTRIBUTE_INCORRECT = "asset_cost_attribute.incorrect"
     ASSET_COST_ATTRIBUTE_MISSING = "asset_cost_attribute.missing"
     HEAT_EXCHANGER_TEMPERATURES = "heat_exchanger.temperature"
-<<<<<<< HEAD
-    COLD_ASSET_TYPE_NOT_SUPPORTED = "cold_asset.type"
-    ELECT_ASSET_TYPE_NOT_SUPPORTED = "elect_asset.type"
-=======
     HEAT_EXCHANGER_POWER = "heat_exchanger.capacity"
     HEAT_DEMAND_STATE = "heat_demand.state"
     ASSET_PROFILE_MULTIPLIER = "asset_profile.multiplier"
->>>>>>> 44c93bd2
+    COLD_ASSET_TYPE_NOT_SUPPORTED = "cold_asset.type"
+    ELECT_ASSET_TYPE_NOT_SUPPORTED = "elect_asset.type"
 
 
 class PotentialErrors:
