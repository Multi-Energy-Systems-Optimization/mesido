from enum import Enum
from typing import Dict, List, NoReturn

from mesido.exceptions import MesidoAssetIssueError

AssetId = str
ErrorMessage = str


# Asset error type that can occur
class MesidoAssetIssueType(Enum):
    HEAT_PRODUCER_POWER = "heat_producer.power"
    HEAT_DEMAND_POWER = "heat_demand.power"
    COLD_DEMAND_POWER = "cold_demand.power"
    HEAT_DEMAND_TYPE = "heat_demand.type"
    ASSET_PROFILE_CAPABILITY = "asset_profile.capability"
    HEAT_EXCHANGER_TEMPERATURES = "heat_exchanger.temperature"
<<<<<<< HEAD
    HEAT_EXCHANGER_POWER = "heat_exchanger.capacity"
=======
    HEAT_DEMAND_STATE = "heat_demand.state"
>>>>>>> e89f9ccb


class PotentialErrors:
    """Singleton, do not instantiate. Use POTENTIAL_ERRORS."""

    _gathered_potential_issues: Dict[MesidoAssetIssueType, Dict[AssetId, List[ErrorMessage]]]

    def __init__(self):
        self._gathered_potential_issues = {}

    def add_potential_issue(
        self, issue_type: MesidoAssetIssueType, asset_id: AssetId, error_message: ErrorMessage
    ) -> None:
        """
        Add potential issues to _gathered_potential_issues.

        """
        self._gathered_potential_issues.setdefault(issue_type, {})
        self._gathered_potential_issues[issue_type][asset_id] = error_message

    def have_issues_for(self, issue_type: MesidoAssetIssueType) -> bool:
        """
        Check if the potential issue exists.

        """
        result = False
        if issue_type in self._gathered_potential_issues:
            result = True

        return result

    def convert_to_exception(
        self, issue_type: MesidoAssetIssueType, general_issue: str
    ) -> NoReturn:
        """
        Raise a MESIDO exception if the issue exists.

        """
        if issue_type not in self._gathered_potential_issues:
            raise RuntimeError("Something very wrong. Issue type not in potential errors")

        raise MesidoAssetIssueError(
            general_issue=general_issue,
            error_type=issue_type,
            message_per_asset_id=self._gathered_potential_issues[issue_type],
        )


# When adding POTENTIAL_ERRORS to a workflow a reset thereof is required due to it being a
# persistent object
POTENTIAL_ERRORS = PotentialErrors()


def get_potential_errors() -> PotentialErrors:
    return POTENTIAL_ERRORS


def reset_potential_errors() -> None:
    POTENTIAL_ERRORS._gathered_potential_issues = {}<|MERGE_RESOLUTION|>--- conflicted
+++ resolved
@@ -15,11 +15,8 @@
     HEAT_DEMAND_TYPE = "heat_demand.type"
     ASSET_PROFILE_CAPABILITY = "asset_profile.capability"
     HEAT_EXCHANGER_TEMPERATURES = "heat_exchanger.temperature"
-<<<<<<< HEAD
     HEAT_EXCHANGER_POWER = "heat_exchanger.capacity"
-=======
     HEAT_DEMAND_STATE = "heat_demand.state"
->>>>>>> e89f9ccb
 
 
 class PotentialErrors:
