# [Unreleased-main] - 2025-10-06

## Added
- Elect test for air_to_water_heat_pump_elec
- Timelimit for testing in pipeline
- Potential error checks if heating demand state is not set to enabled.
- Potential error checks if the heat exchanger capacity is set correctly.
- Generic modifier functions for consistency across assets.
- Discrete charge/discharge variable for an ATES asset.
- Checks if a timelimit is reached in the GROW workflow at each stage.
<<<<<<< HEAD
- Optimized esdl is re-usabled
- Pipe costs are updated based on the asset templates if they are provided 
=======
- Pipe costs are updated based on the asset templates if they are provided
>>>>>>> a0fd9627
- AssetStateEnums of IntEnum type to describe the state of an asset i.e disabled/enabled/optional
- A new type of potential error is added if the profile name indicated in esdl is not available in the database

## Changed
- Removed support of python versions 3.9 and older.
- Previously variable operational cost of air-to-water heat pump was based on  the thermal power usage. Now it is based on the electrical power usage
- TCO cost calculation objective now used the technical lifetime to determine the frequency of the re-investment costs.
- TCO cost calculation objective to now exclude heating demand costs in the grow workflow
<<<<<<< HEAD
- Hydraulic power calculation at "sink" assets is set to 0.0 if headloss calculation is turned off.
- Updated pyESDL to v25.7
=======
- Hydraulic power calculation at "sink" assets is set to 0.0 if headloss calculation is turned off
>>>>>>> a0fd9627

## Fixed
- Bug: Add 3 port heat pump to elect demand path constraint
- Error exit when priority 1 reaches time limit in grow workflow for all settings and solvers.
- Bug: Replaced one pipe with all pipes in head loss testing in test_end_scenario_sizing.py

# [0.1.13] - 2025-06-25

## Added
- xx

## Changed
- README update mesido install command for dev

## Fixed
- Bug: Producer profiles specified in Watts and asset state=ENABLED


# [0.1.12] - 2025-06-12

## Added
- Maximum profile contraint (specified in Watts) to some heat producers

## Changed
- xx

## Fixed
- xx


# [0.1.11] - 2025-05-21

## Added
- xx

## Changed
- Updated pyESDL to v25.5.1

## Fixed
- xx


# [0.1.10] - 2025-05-20

## Added
- Default database for gas pipe dimensions based on the ASA pipe schedule with thicknesses from the standard class
- Gas and electricity workflow has been added. Still a work in progress
- Internal energy content function added for natural gas and hydrogen
- OPEX added for gas and electricity source
- Commodity annotation for assets, to allow for easier postprocessing
- Added function to make pickle usable (exceptions) in the OMOTES back end
- More of the existing classes added to __init_ for local runs using the grow_workflow
- Generic functions for postprocessing are added.
- Generic function to adapt timeseries from hourly timesteps to user-defined timesteps by averaging.
- Error check for NaN values in profile data (csv & influxDB)
- Specify package (deepdiff used in pandapipes validation test) version number in test environment
- Reset POTENTIAL_ERRORS class instance (Singleton) in grow_workflow due to it being persistent
- Estimate grow worlfow progress status and update OMOTES progress status 

## Changed
- Updated the Financial section of the documentation to explain the annualized discounted costs calculation.
- Write output to json also saves the solver statistics.
- Updates in asset conversion from ESDL to pycml; gas and heat pipe split, generic conversion better specified.
- Adapt profiles for heating and cooling peak day separately & add test case
- For gas: Use energy content (heating value) instead of internal energy 
- Option was added to allow a bypass of the heat exchanger, possible on both sides of the heat exchanger
- Option for electricity cables to be unidirectional
- Upgraded rtctools to v 2.6.1
- Updated Casadi to 3.6.7 with gil fixes (see https://github.com/casadi/casadi/releases/tag/nightly-gil_release)
- Definition of power attribute of water-to-water heat pump is changed from electrical power to secondary heat power
- Enforce water-to-water heat pump upper bound heat capacity to conform to elect_power*cop

## Fixed
- Bugfix: gas boiler mass flow constraint units
- Bugfix: same mip gap settings for all solvers in grow_workflow.
- Bugfix: head loss test case when minimum_velocity = 0.0
- Bugs: state update of heat pump, heat buffer volume & ates charge rates update in ESDL, heat storage asset data output to influxDB  
- Bugfix: get_density + get_internal_energy updated to ensure it checks commodity type for heat instead of the carrier name
- Bug: pipe class bounds when pipe DN none results from stage 1 in the grow_workflow


# [0.1.8.5] - 2025-02-12

## Added
- xx

## Changed
- Updated Casadi to 3.6.7 with gil fixes (see https://github.com/casadi/casadi/releases/tag/nightly-gil_release)
- Upgraded rtctools to version 2.6.1

## Fixed
- Bug: pipe class bounds when pipe DN none results from stage 1 in the grow_workflow


# [0.1.8.4] - 2024-12-11

## Added
- More of the existing classes added to __init_ for local runs using the grow_workflow

## Changed
- xxx

## Fixed
- Bugs: state update of heat pump, heat buffer volume & ates charge rates update in ESDL, heat storage asset data output to influxDB   


# [0.1.8.3] - 2024-12-02

## Added
- Added function to make pickle usable (exceptions) in the OMOTES back end 

## Changed
- xx

## Fixed
- Bugfix: same mip gap settings for all solvers in grow_workflow.
- Bugfix: head loss test case when minimum_velocity = 0.0


# [0.1.8.2] - 2024-11-15

## Added
- xx

## Changed
- xx

## Fixed
- Bugfix: same mip gap settings for all solvers in grow_workflow.
- Bugfix: head loss test case when minimum_velocity = 0.0


# [0.1.8 & 0.1.8.1] - 2024-11-07

## Added
- Added MESIDO error exception class to raise applicable potential errors in a workflow & include required info for feedback in the mapeditor
- Limit the available pipe classes connetced to heat/gas demand/producers
- Add demands and sources to the topology object to have easy access to the connected pipes/cables later on
- Heating and cooling example case added (2 heating demands, 1 cold demand, hot and cold producer, WKO as seasonal storage)
- Gas physics documentation
- Gas & electricity 1st version of physics documentation
- Test case: Head loss validation with pandapipes.
- Example on ESDL file creation using pyESDL for the PoC Tutorial.
- Electrolyzer specific power curve valley location specified optionally specified in ESDL.
- Grow_workflow: Solver class created to allow the use of CPLEX as a solver for EndScenarioSizing classes. 

## Changed
- Cooling demand added to adapt_hourly_year_profile_to_day_averaged_with_hourly_peak_day (peak cooling day not used yet)
- Impact on the way EndScenarioSizing problems in MESIDO are run: The calling of the different optimization problem classes has been split from the solver classes. In EndScenarioSizing classes, the HIGHS solver is the default and the calling functions also cather for other solvers by adding the keyword "solver_class" with the respective solver class.
- Bugfix: No longer required to provide a power at the heating demands when a profile has been added.
- Bugfix: Scaling fix on ATES temperature variable when temperature modelling not used.
- Bugfix: Fix on nominals in electricity cables and gas pipes. Fix on nominals for nodes with logical links.
- Pipeline is only run when pull request is ready for review and synchronized or when opened, as well as when a pull request is merged to main.
- Speedup: Changed the way daily average profiles are created from hourly profiles to speed up the conversion.
 
## Fixed
- Bug fix: Logical links: e_boiler & gas boiler update to use energy values 
- Bug fix: Q max and nominal calculation update when reference energy value    
- Bug fix: e-boiler expected order of inports while setting nominal values
- Bug fix: setting nominals while using logical links when all values are 1.0
- Bug fix: machine error/rounding with updating lower bound values in the grow_workflow after stage 1
- documentation: heat physics tank storage
- bug fix in grow_workflow (heat networks), changed minimum velocity from 0 to default value
- addition to tests checking the minimum velocity setting in a workflow


# [0.1.7] - 2024-08-23
 
## Added
- User feedback regarding demand type to be used in heat networks 
- Functionality to connect assets with logical links 

## Changed
- Increased time limit for stage 1, priority 1
- Replaced Retry loop to connect all assets and apply the correct modifiers of the linked assets
 
## Fixed
- Error exit when stage 1, priority 1 was not successful

<|MERGE_RESOLUTION|>--- conflicted
+++ resolved
@@ -8,12 +8,8 @@
 - Generic modifier functions for consistency across assets.
 - Discrete charge/discharge variable for an ATES asset.
 - Checks if a timelimit is reached in the GROW workflow at each stage.
-<<<<<<< HEAD
 - Optimized esdl is re-usabled
 - Pipe costs are updated based on the asset templates if they are provided 
-=======
-- Pipe costs are updated based on the asset templates if they are provided
->>>>>>> a0fd9627
 - AssetStateEnums of IntEnum type to describe the state of an asset i.e disabled/enabled/optional
 - A new type of potential error is added if the profile name indicated in esdl is not available in the database
 
@@ -22,12 +18,8 @@
 - Previously variable operational cost of air-to-water heat pump was based on  the thermal power usage. Now it is based on the electrical power usage
 - TCO cost calculation objective now used the technical lifetime to determine the frequency of the re-investment costs.
 - TCO cost calculation objective to now exclude heating demand costs in the grow workflow
-<<<<<<< HEAD
 - Hydraulic power calculation at "sink" assets is set to 0.0 if headloss calculation is turned off.
 - Updated pyESDL to v25.7
-=======
-- Hydraulic power calculation at "sink" assets is set to 0.0 if headloss calculation is turned off
->>>>>>> a0fd9627
 
 ## Fixed
 - Bug: Add 3 port heat pump to elect demand path constraint
