# [Unreleased-main] - 2024-12-12

## Added
- Default database for gas pipe dimensions based on the ASA pipe schedule with thicknesses from the standard class
- Gas and electricity workflow has been added. Still a work in progress
- Internal energy content function added for natural gas and hydrogen
- OPEX added for gas and electricity source
<<<<<<< HEAD
- Commodity annotation for assets, to allow for easier postprocessing
=======
- Added function to make pickle usable (exceptions) in the OMOTES back end
- More of the existing classes added to __init_ for local runs using the grow_workflow
- Generic function to adapt timeseries from hourly timesteps to user-defined timesteps by averaging.
>>>>>>> 73d55bef

## Changed
- Write output to json also saves the solver statistics.
- Updates in asset conversion from ESDL to pycml; gas and heat pipe split, generic conversion better specified.
- Adapt profiles for heating and cooling peak day seperately & add test case
- For gas: Use energy content (heating value) instead of internal energy 
- Option was added to allow a bypass of the heat exchanger 

## Fixed
- Bugfix: gas boiler mass flow constraint units
- Bugfix: same mip gap settings for all solvers in grow_workflow.
- Bugfix: head loss test case when minimum_velocity = 0.0
- Bugs: state update of heat pump, heat buffer volume & ates charge rates update in ESDL, heat storage asset data output to influxDB  
- Bugfix: get_density + get_internal_energy updated to ensure it checks commodity type for heat instead of the carrier name


# [0.1.8.4] - 2024-12-11

## Added
- More of the existing classes added to __init_ for local runs using the grow_workflow

## Changed
- xxx

## Fixed
- Bugs: state update of heat pump, heat buffer volume & ates charge rates update in ESDL, heat storage asset data output to influxDB   


# [0.1.8.3] - 2024-12-02

## Added
- Added function to make pickle usable (exceptions) in the OMOTES back end 

## Changed
- xx

## Fixed
- xx


# [0.1.8.2] - 2024-11-15

## Added
- xx

## Changed
- xx

## Fixed
- Bugfix: same mip gap settings for all solvers in grow_workflow.
- Bugfix: head loss test case when minimum_velocity = 0.0


# [0.1.8 & 0.1.8.1] - 2024-11-07

## Added
- Added MESIDO error exception class to raise applicable potential errors in a workflow & include required info for feedback in the mapeditor
- Limit the available pipe classes connetced to heat/gas demand/producers
- Add demands and sources to the topology object to have easy access to the connected pipes/cables later on
- Heating and cooling example case added (2 heating demands, 1 cold demand, hot and cold producer, WKO as seasonal storage)
- Gas physics documentation
- Gas & electricity 1st version of physics documentation
- Test case: Head loss validation with pandapipes.
- Example on ESDL file creation using pyESDL for the PoC Tutorial.
- Electrolyzer specific power curve valley location specified optionally specified in ESDL.
- Grow_workflow: Solver class created to allow the use of CPLEX as a solver for EndScenarioSizing classes. 

## Changed
- Cooling demand added to adapt_hourly_year_profile_to_day_averaged_with_hourly_peak_day (peak cooling day not used yet)
- Impact on the way EndScenarioSizing problems in MESIDO are run: The calling of the different optimization problem classes has been split from the solver classes. In EndScenarioSizing classes, the HIGHS solver is the default and the calling functions also cather for other solvers by adding the keyword "solver_class" with the respective solver class.
- Bugfix: No longer required to provide a power at the heating demands when a profile has been added.
- Bugfix: Scaling fix on ATES temperature variable when temperature modelling not used.
- Bugfix: Fix on nominals in electricity cables and gas pipes. Fix on nominals for nodes with logical links.
- Pipeline is only run when pull request is ready for review and synchronized or when opened, as well as when a pull request is merged to main.
- Speedup: Changed the way daily average profiles are created from hourly profiles to speed up the conversion.
 
## Fixed
- Bug fix: Logical links: e_boiler & gas boiler update to use energy values 
- Bug fix: Q max and nominal calculation update when reference energy value    
- Bug fix: e-boiler expected order of inports while setting nominal values
- Bug fix: setting nominals while using logical links when all values are 1.0
- Bug fix: machine error/rounding with updating lower bound values in the grow_workflow after stage 1
- documentation: heat physics tank storage
- bug fix in grow_workflow (heat networks), changed minimum velocity from 0 to default value
- addition to tests checking the minimum velocity setting in a workflow


# [0.1.7] - 2024-08-23
 
## Added
- User feedback regarding demand type to be used in heat networks 
- Functionality to connect assets with logical links 

## Changed
- Increased time limit for stage 1, priority 1
- Replaced Retry loop to connect all assets and apply the correct modifiers of the linked assets
 
## Fixed
- Error exit when stage 1, priority 1 was not successful

<|MERGE_RESOLUTION|>--- conflicted
+++ resolved
@@ -5,13 +5,10 @@
 - Gas and electricity workflow has been added. Still a work in progress
 - Internal energy content function added for natural gas and hydrogen
 - OPEX added for gas and electricity source
-<<<<<<< HEAD
 - Commodity annotation for assets, to allow for easier postprocessing
-=======
 - Added function to make pickle usable (exceptions) in the OMOTES back end
 - More of the existing classes added to __init_ for local runs using the grow_workflow
 - Generic function to adapt timeseries from hourly timesteps to user-defined timesteps by averaging.
->>>>>>> 73d55bef
 
 ## Changed
 - Write output to json also saves the solver statistics.
