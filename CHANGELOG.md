--- conflicted
+++ resolved
@@ -1,6 +1,3 @@
-<<<<<<< HEAD
-# [Unreleased-main] - 2025-08-12
-=======
 # [Unreleased-main] - 2025-08-27
 
 ## Added
@@ -14,7 +11,6 @@
 
 
 # [Unreleased-main] - 2025-08-14
->>>>>>> ccf17e69
 
 ## Added
 - Elect test for air_to_water_heat_pump_elec
