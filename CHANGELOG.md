# [Unreleased-main] - 2025-06-30

## Added
- xx

## Changed
<<<<<<< HEAD
- Lifetime of an asset is taken into account in optimization for CAPEX
=======
- Previously variable operational cost of air-to-water heat pump was based on  the thermal power usage. Now it is based on the electrical power usage
>>>>>>> 9347e683

## Fixed
- xxx


# [0.1.13] - 2025-06-25

## Added
- xx

## Changed
- README update mesido install command for dev

## Fixed
- Bug: Producer profiles specified in Watts and asset state=ENABLED


# [0.1.12] - 2025-06-12

## Added
- Maximum profile contraint (specified in Watts) to some heat producers

## Changed
- xx

## Fixed
- xx


# [0.1.11] - 2025-05-21

## Added
- xx

## Changed
- Updated pyESDL to v25.5.1

## Fixed
- xx


# [0.1.10] - 2025-05-20

## Added
- Default database for gas pipe dimensions based on the ASA pipe schedule with thicknesses from the standard class
- Gas and electricity workflow has been added. Still a work in progress
- Internal energy content function added for natural gas and hydrogen
- OPEX added for gas and electricity source
- Commodity annotation for assets, to allow for easier postprocessing
- Added function to make pickle usable (exceptions) in the OMOTES back end
- More of the existing classes added to __init_ for local runs using the grow_workflow
- Generic functions for postprocessing are added.
- Generic function to adapt timeseries from hourly timesteps to user-defined timesteps by averaging.
- Error check for NaN values in profile data (csv & influxDB)
- Specify package (deepdiff used in pandapipes validation test) version number in test environment
- Reset POTENTIAL_ERRORS class instance (Singleton) in grow_workflow due to it being persistent
- Estimate grow worlfow progress status and update OMOTES progress status 

## Changed
- Updated the Financial section of the documentation to explain the annualized discounted costs calculation.
- Write output to json also saves the solver statistics.
- Updates in asset conversion from ESDL to pycml; gas and heat pipe split, generic conversion better specified.
- Adapt profiles for heating and cooling peak day separately & add test case
- For gas: Use energy content (heating value) instead of internal energy 
- Option was added to allow a bypass of the heat exchanger, possible on both sides of the heat exchanger
- Option for electricity cables to be unidirectional
- Upgraded rtctools to v 2.6.1
- Updated Casadi to 3.6.7 with gil fixes (see https://github.com/casadi/casadi/releases/tag/nightly-gil_release)
- Definition of power attribute of water-to-water heat pump is changed from electrical power to secondary heat power
- Enforce water-to-water heat pump upper bound heat capacity to conform to elect_power*cop

## Fixed
- Bugfix: gas boiler mass flow constraint units
- Bugfix: same mip gap settings for all solvers in grow_workflow.
- Bugfix: head loss test case when minimum_velocity = 0.0
- Bugs: state update of heat pump, heat buffer volume & ates charge rates update in ESDL, heat storage asset data output to influxDB  
- Bugfix: get_density + get_internal_energy updated to ensure it checks commodity type for heat instead of the carrier name
- Bug: pipe class bounds when pipe DN none results from stage 1 in the grow_workflow


# [0.1.8.5] - 2025-02-12

## Added
- xx

## Changed
- Updated Casadi to 3.6.7 with gil fixes (see https://github.com/casadi/casadi/releases/tag/nightly-gil_release)
- Upgraded rtctools to version 2.6.1

## Fixed
- Bug: pipe class bounds when pipe DN none results from stage 1 in the grow_workflow


# [0.1.8.4] - 2024-12-11

## Added
- More of the existing classes added to __init_ for local runs using the grow_workflow

## Changed
- xxx

## Fixed
- Bugs: state update of heat pump, heat buffer volume & ates charge rates update in ESDL, heat storage asset data output to influxDB   


# [0.1.8.3] - 2024-12-02

## Added
- Added function to make pickle usable (exceptions) in the OMOTES back end 

## Changed
- xx

## Fixed
- Bugfix: same mip gap settings for all solvers in grow_workflow.
- Bugfix: head loss test case when minimum_velocity = 0.0


# [0.1.8.2] - 2024-11-15

## Added
- xx

## Changed
- xx

## Fixed
- Bugfix: same mip gap settings for all solvers in grow_workflow.
- Bugfix: head loss test case when minimum_velocity = 0.0


# [0.1.8 & 0.1.8.1] - 2024-11-07

## Added
- Added MESIDO error exception class to raise applicable potential errors in a workflow & include required info for feedback in the mapeditor
- Limit the available pipe classes connetced to heat/gas demand/producers
- Add demands and sources to the topology object to have easy access to the connected pipes/cables later on
- Heating and cooling example case added (2 heating demands, 1 cold demand, hot and cold producer, WKO as seasonal storage)
- Gas physics documentation
- Gas & electricity 1st version of physics documentation
- Test case: Head loss validation with pandapipes.
- Example on ESDL file creation using pyESDL for the PoC Tutorial.
- Electrolyzer specific power curve valley location specified optionally specified in ESDL.
- Grow_workflow: Solver class created to allow the use of CPLEX as a solver for EndScenarioSizing classes. 

## Changed
- Cooling demand added to adapt_hourly_year_profile_to_day_averaged_with_hourly_peak_day (peak cooling day not used yet)
- Impact on the way EndScenarioSizing problems in MESIDO are run: The calling of the different optimization problem classes has been split from the solver classes. In EndScenarioSizing classes, the HIGHS solver is the default and the calling functions also cather for other solvers by adding the keyword "solver_class" with the respective solver class.
- Bugfix: No longer required to provide a power at the heating demands when a profile has been added.
- Bugfix: Scaling fix on ATES temperature variable when temperature modelling not used.
- Bugfix: Fix on nominals in electricity cables and gas pipes. Fix on nominals for nodes with logical links.
- Pipeline is only run when pull request is ready for review and synchronized or when opened, as well as when a pull request is merged to main.
- Speedup: Changed the way daily average profiles are created from hourly profiles to speed up the conversion.
 
## Fixed
- Bug fix: Logical links: e_boiler & gas boiler update to use energy values 
- Bug fix: Q max and nominal calculation update when reference energy value    
- Bug fix: e-boiler expected order of inports while setting nominal values
- Bug fix: setting nominals while using logical links when all values are 1.0
- Bug fix: machine error/rounding with updating lower bound values in the grow_workflow after stage 1
- documentation: heat physics tank storage
- bug fix in grow_workflow (heat networks), changed minimum velocity from 0 to default value
- addition to tests checking the minimum velocity setting in a workflow


# [0.1.7] - 2024-08-23
 
## Added
- User feedback regarding demand type to be used in heat networks 
- Functionality to connect assets with logical links 

## Changed
- Increased time limit for stage 1, priority 1
- Replaced Retry loop to connect all assets and apply the correct modifiers of the linked assets
 
## Fixed
- Error exit when stage 1, priority 1 was not successful

<|MERGE_RESOLUTION|>--- conflicted
+++ resolved
@@ -1,14 +1,22 @@
+# [Unreleased-main] - 2025-07-18
+
+## Added
+- xx
+
+## Changed
+- Lifetime of an asset is taken into account in optimization for CAPEX
+
+## Fixed
+- xxx
+
+
 # [Unreleased-main] - 2025-06-30
 
 ## Added
 - xx
 
 ## Changed
-<<<<<<< HEAD
-- Lifetime of an asset is taken into account in optimization for CAPEX
-=======
 - Previously variable operational cost of air-to-water heat pump was based on  the thermal power usage. Now it is based on the electrical power usage
->>>>>>> 9347e683
 
 ## Fixed
 - xxx
