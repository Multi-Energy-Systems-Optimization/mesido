<<<<<<< HEAD
# [Unreleased-main] - 2025-10-03
=======
# [Unreleased-main] - 2025-10-06
>>>>>>> a0fd9627

## Added
- Elect test for air_to_water_heat_pump_elec
- Timelimit for testing in pipeline
- Potential error checks if heating demand state is not set to enabled.
- Potential error checks if the heat exchanger capacity is set correctly.
- Generic modifier functions for consistency across assets.
- Discrete charge/discharge variable for an ATES asset.
- Checks if a timelimit is reached in the GROW workflow at each stage.
- Pipe costs are updated based on the asset templates if they are provided
- AssetStateEnums of IntEnum type to describe the state of an asset i.e disabled/enabled/optional
- A new type of potential error is added if the profile name indicated in esdl is not available in the database

## Changed
- Removed support of python versions 3.9 and older.
- Previously variable operational cost of air-to-water heat pump was based on  the thermal power usage. Now it is based on the electrical power usage
- TCO cost calculation objective now used the technical lifetime to determine the frequency of the re-investment costs.
- TCO cost calculation objective to now exclude heating demand costs in the grow workflow
- Hydraulic power calculation at "sink" assets is set to 0.0 if headloss calculation is turned off

## Fixed
- Bug: Add 3 port heat pump to elect demand path constraint
- Error exit when priority 1 reaches time limit in grow workflow for all settings and solvers.
<<<<<<< HEAD
- Bug: Replaced one pipe with all pipes in head loss testing in test_end_scenario_sizing.py 
- Bug: Geothermal being placed when not used. General added aggregation_count=0 constraint for heat buffer, ates and goethermal when not being used.
- Bug: Ensure ATES and Geothermal max_size cannot be smaller than the single_doublet_power if placed.

=======
- Bug: Replaced one pipe with all pipes in head loss testing in test_end_scenario_sizing.py
>>>>>>> a0fd9627

# [0.1.13] - 2025-06-25

## Added
- xx

## Changed
- README update mesido install command for dev

## Fixed
- Bug: Producer profiles specified in Watts and asset state=ENABLED


# [0.1.12] - 2025-06-12

## Added
- Maximum profile contraint (specified in Watts) to some heat producers

## Changed
- xx

## Fixed
- xx


# [0.1.11] - 2025-05-21

## Added
- xx

## Changed
- Updated pyESDL to v25.5.1

## Fixed
- xx


# [0.1.10] - 2025-05-20

## Added
- Default database for gas pipe dimensions based on the ASA pipe schedule with thicknesses from the standard class
- Gas and electricity workflow has been added. Still a work in progress
- Internal energy content function added for natural gas and hydrogen
- OPEX added for gas and electricity source
- Commodity annotation for assets, to allow for easier postprocessing
- Added function to make pickle usable (exceptions) in the OMOTES back end
- More of the existing classes added to __init_ for local runs using the grow_workflow
- Generic functions for postprocessing are added.
- Generic function to adapt timeseries from hourly timesteps to user-defined timesteps by averaging.
- Error check for NaN values in profile data (csv & influxDB)
- Specify package (deepdiff used in pandapipes validation test) version number in test environment
- Reset POTENTIAL_ERRORS class instance (Singleton) in grow_workflow due to it being persistent
- Estimate grow worlfow progress status and update OMOTES progress status 

## Changed
- Updated the Financial section of the documentation to explain the annualized discounted costs calculation.
- Write output to json also saves the solver statistics.
- Updates in asset conversion from ESDL to pycml; gas and heat pipe split, generic conversion better specified.
- Adapt profiles for heating and cooling peak day separately & add test case
- For gas: Use energy content (heating value) instead of internal energy 
- Option was added to allow a bypass of the heat exchanger, possible on both sides of the heat exchanger
- Option for electricity cables to be unidirectional
- Upgraded rtctools to v 2.6.1
- Updated Casadi to 3.6.7 with gil fixes (see https://github.com/casadi/casadi/releases/tag/nightly-gil_release)
- Definition of power attribute of water-to-water heat pump is changed from electrical power to secondary heat power
- Enforce water-to-water heat pump upper bound heat capacity to conform to elect_power*cop

## Fixed
- Bugfix: gas boiler mass flow constraint units
- Bugfix: same mip gap settings for all solvers in grow_workflow.
- Bugfix: head loss test case when minimum_velocity = 0.0
- Bugs: state update of heat pump, heat buffer volume & ates charge rates update in ESDL, heat storage asset data output to influxDB  
- Bugfix: get_density + get_internal_energy updated to ensure it checks commodity type for heat instead of the carrier name
- Bug: pipe class bounds when pipe DN none results from stage 1 in the grow_workflow


# [0.1.8.5] - 2025-02-12

## Added
- xx

## Changed
- Updated Casadi to 3.6.7 with gil fixes (see https://github.com/casadi/casadi/releases/tag/nightly-gil_release)
- Upgraded rtctools to version 2.6.1

## Fixed
- Bug: pipe class bounds when pipe DN none results from stage 1 in the grow_workflow


# [0.1.8.4] - 2024-12-11

## Added
- More of the existing classes added to __init_ for local runs using the grow_workflow

## Changed
- xxx

## Fixed
- Bugs: state update of heat pump, heat buffer volume & ates charge rates update in ESDL, heat storage asset data output to influxDB   


# [0.1.8.3] - 2024-12-02

## Added
- Added function to make pickle usable (exceptions) in the OMOTES back end 

## Changed
- xx

## Fixed
- Bugfix: same mip gap settings for all solvers in grow_workflow.
- Bugfix: head loss test case when minimum_velocity = 0.0


# [0.1.8.2] - 2024-11-15

## Added
- xx

## Changed
- xx

## Fixed
- Bugfix: same mip gap settings for all solvers in grow_workflow.
- Bugfix: head loss test case when minimum_velocity = 0.0


# [0.1.8 & 0.1.8.1] - 2024-11-07

## Added
- Added MESIDO error exception class to raise applicable potential errors in a workflow & include required info for feedback in the mapeditor
- Limit the available pipe classes connetced to heat/gas demand/producers
- Add demands and sources to the topology object to have easy access to the connected pipes/cables later on
- Heating and cooling example case added (2 heating demands, 1 cold demand, hot and cold producer, WKO as seasonal storage)
- Gas physics documentation
- Gas & electricity 1st version of physics documentation
- Test case: Head loss validation with pandapipes.
- Example on ESDL file creation using pyESDL for the PoC Tutorial.
- Electrolyzer specific power curve valley location specified optionally specified in ESDL.
- Grow_workflow: Solver class created to allow the use of CPLEX as a solver for EndScenarioSizing classes. 

## Changed
- Cooling demand added to adapt_hourly_year_profile_to_day_averaged_with_hourly_peak_day (peak cooling day not used yet)
- Impact on the way EndScenarioSizing problems in MESIDO are run: The calling of the different optimization problem classes has been split from the solver classes. In EndScenarioSizing classes, the HIGHS solver is the default and the calling functions also cather for other solvers by adding the keyword "solver_class" with the respective solver class.
- Bugfix: No longer required to provide a power at the heating demands when a profile has been added.
- Bugfix: Scaling fix on ATES temperature variable when temperature modelling not used.
- Bugfix: Fix on nominals in electricity cables and gas pipes. Fix on nominals for nodes with logical links.
- Pipeline is only run when pull request is ready for review and synchronized or when opened, as well as when a pull request is merged to main.
- Speedup: Changed the way daily average profiles are created from hourly profiles to speed up the conversion.
 
## Fixed
- Bug fix: Logical links: e_boiler & gas boiler update to use energy values 
- Bug fix: Q max and nominal calculation update when reference energy value    
- Bug fix: e-boiler expected order of inports while setting nominal values
- Bug fix: setting nominals while using logical links when all values are 1.0
- Bug fix: machine error/rounding with updating lower bound values in the grow_workflow after stage 1
- documentation: heat physics tank storage
- bug fix in grow_workflow (heat networks), changed minimum velocity from 0 to default value
- addition to tests checking the minimum velocity setting in a workflow


# [0.1.7] - 2024-08-23
 
## Added
- User feedback regarding demand type to be used in heat networks 
- Functionality to connect assets with logical links 

## Changed
- Increased time limit for stage 1, priority 1
- Replaced Retry loop to connect all assets and apply the correct modifiers of the linked assets
 
## Fixed
- Error exit when stage 1, priority 1 was not successful

<|MERGE_RESOLUTION|>--- conflicted
+++ resolved
@@ -1,8 +1,4 @@
-<<<<<<< HEAD
-# [Unreleased-main] - 2025-10-03
-=======
-# [Unreleased-main] - 2025-10-06
->>>>>>> a0fd9627
+# [Unreleased-main] - 2025-10-09
 
 ## Added
 - Elect test for air_to_water_heat_pump_elec
@@ -26,14 +22,10 @@
 ## Fixed
 - Bug: Add 3 port heat pump to elect demand path constraint
 - Error exit when priority 1 reaches time limit in grow workflow for all settings and solvers.
-<<<<<<< HEAD
 - Bug: Replaced one pipe with all pipes in head loss testing in test_end_scenario_sizing.py 
 - Bug: Geothermal being placed when not used. General added aggregation_count=0 constraint for heat buffer, ates and goethermal when not being used.
 - Bug: Ensure ATES and Geothermal max_size cannot be smaller than the single_doublet_power if placed.
 
-=======
-- Bug: Replaced one pipe with all pipes in head loss testing in test_end_scenario_sizing.py
->>>>>>> a0fd9627
 
 # [0.1.13] - 2025-06-25
 
