<<<<<<< HEAD
# [Unreleased-main] - 2024-12-04
=======
# [Unreleased] - 2024-12-11
>>>>>>> 849f3b02

## Added
- Default database for gas pipe dimensions based on the ASA pipe schedule with thicknesses from the standard class
- Gas and electricity workflow has been added. Still a work in progress
- Internal energy content function added for natural gas and hydrogen
- OPEX added for gas and electricity source
- Added function to make pickle usable (exceptions) in the OMOTES back end

## Changed
- Write output to json also saves the solver statistics.
- Updates in asset conversion from ESDL to pycml; gas and heat pipe split, generic conversion better specified.
- Adapt profiles for heating and cooling peak day seperately & add test case
- For gas: Use energy content (heating value) instead of internal energy 
- Option was added to allow a bypass of the heat exchanger 

## Fixed
- Bugfix: gas boiler mass flow contraint units
- Bugfix: same mip gap settings for all solvers in grow_workflow.
- Bugfix: head loss test case when minimum_velocity = 0.0


# [0.1.8.3] - 2024-12-02

## Added
- Added function to make pickle usable (exceptions) in the OMOTES back end 

## Changed
- xx

## Fixed
- xx

# [0.1.8.4] - 2024-12-11

<<<<<<< HEAD
=======
## Added
- More of the existing classes added to __init_ for local runs using the grow_workflow

## Changed
- xxx

## Fixed
- Bugs: state update of heat pump, heat buffer volume & ates charge rates update in ESDL, heat storage asset data output to influxDB   

# [0.1.8.3] - 2024-12-02

## Added
- Added function to make pickle usable (exceptions) in the OMOTES back end 

## Changed
- xx

## Fixed
- xx

>>>>>>> 849f3b02
# [0.1.8.2] - 2024-11-15

## Added
- xx

## Changed
- xx

## Fixed
- Bugfix: same mip gap settings for all solvers in grow_workflow.
- Bugfix: head loss test case when minimum_velocity = 0.0


# [0.1.8 & 0.1.8.1] - 2024-11-07

## Added
- Added MESIDO error exception class to raise applicable potential errors in a workflow & include required info for feedback in the mapeditor
- Limit the available pipe classes connetced to heat/gas demand/producers
- Add demands and sources to the topology object to have easy access to the connected pipes/cables later on
- Heating and cooling example case added (2 heating demands, 1 cold demand, hot and cold producer, WKO as seasonal storage)
- Gas physics documentation
- Gas & electricity 1st version of physics documentation
- Test case: Head loss validation with pandapipes.
- Example on ESDL file creation using pyESDL for the PoC Tutorial.
- Electrolyzer specific power curve valley location specified optionally specified in ESDL.
- Grow_workflow: Solver class created to allow the use of CPLEX as a solver for EndScenarioSizing classes. 

## Changed
- Cooling demand added to adapt_hourly_year_profile_to_day_averaged_with_hourly_peak_day (peak cooling day not used yet)
- Impact on the way EndScenarioSizing problems in MESIDO are run: The calling of the different optimization problem classes has been split from the solver classes. In EndScenarioSizing classes, the HIGHS solver is the default and the calling functions also cather for other solvers by adding the keyword "solver_class" with the respective solver class.
- Bugfix: No longer required to provide a power at the heating demands when a profile has been added.
- Bugfix: Scaling fix on ATES temperature variable when temperature modelling not used.
- Bugfix: Fix on nominals in electricity cables and gas pipes. Fix on nominals for nodes with logical links.
- Pipeline is only run when pull request is ready for review and synchronized or when opened, as well as when a pull request is merged to main.
- Speedup: Changed the way daily average profiles are created from hourly profiles to speed up the conversion.
 
## Fixed
- Bug fix: Logical links: e_boiler & gas boiler update to use energy values 
- Bug fix: Q max and nominal calculation update when reference energy value    
- Bug fix: e-boiler expected order of inports while setting nominal values
- Bug fix: setting nominals while using logical links when all values are 1.0
- Bug fix: machine error/rounding with updating lower bound values in the grow_workflow after stage 1
- documentation: heat physics tank storage
- bug fix in grow_workflow (heat networks), changed minimum velocity from 0 to default value
- addition to tests checking the minimum velocity setting in a workflow


# [0.1.7] - 2024-08-23
 
## Added
- User feedback regarding demand type to be used in heat networks 
- Functionality to connect assets with logical links 

## Changed
- Increased time limit for stage 1, priority 1
- Replaced Retry loop to connect all assets and apply the correct modifiers of the linked assets
 
## Fixed
- Error exit when stage 1, priority 1 was not successful

<|MERGE_RESOLUTION|>--- conflicted
+++ resolved
@@ -1,8 +1,4 @@
-<<<<<<< HEAD
-# [Unreleased-main] - 2024-12-04
-=======
-# [Unreleased] - 2024-12-11
->>>>>>> 849f3b02
+# [Unreleased-main] - 2024-12-12
 
 ## Added
 - Default database for gas pipe dimensions based on the ASA pipe schedule with thicknesses from the standard class
@@ -24,21 +20,8 @@
 - Bugfix: head loss test case when minimum_velocity = 0.0
 
 
-# [0.1.8.3] - 2024-12-02
-
-## Added
-- Added function to make pickle usable (exceptions) in the OMOTES back end 
-
-## Changed
-- xx
-
-## Fixed
-- xx
-
 # [0.1.8.4] - 2024-12-11
 
-<<<<<<< HEAD
-=======
 ## Added
 - More of the existing classes added to __init_ for local runs using the grow_workflow
 
@@ -47,6 +30,7 @@
 
 ## Fixed
 - Bugs: state update of heat pump, heat buffer volume & ates charge rates update in ESDL, heat storage asset data output to influxDB   
+
 
 # [0.1.8.3] - 2024-12-02
 
@@ -59,7 +43,7 @@
 ## Fixed
 - xx
 
->>>>>>> 849f3b02
+
 # [0.1.8.2] - 2024-11-15
 
 ## Added
