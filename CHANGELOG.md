# [Unreleased] - 2024-10-07

## Added
<<<<<<< HEAD
- Heating and cooling example case added (2 heating demands, 1 cold demand, hot and cold producer, WKO as seasonal storage)
- Gas physics documentation
=======
- Gas & electricity 1st version of physics documentation
>>>>>>> 87fb72a3
- Test case: Head loss validation with pandapipes.
- Example on ESDL file creation using pyESDL for the PoC Tutorial.
- Electrolyzer specific power curve valley location specified optionally specified in ESDL.
- Grow_workflow: Solver class created to allow the use of CPLEX as a solver for EndScenarioSizing classes. 

## Changed
- Cooling demand added to adapt_hourly_year_profile_to_day_averaged_with_hourly_peak_day (peak cooling day not used yet)
- Impact on the way EndScenarioSizing problems in MESIDO are run: The calling of the different optimization problem classes has been split from the solver classes. In EndScenarioSizing classes, the HIGHS solver is the default and the calling functions also cather for other solvers by adding the keyword "solver_class" with the respective solver class.
- Bugfix: No longer required to provide a power at the heating demands when a profile has been added.
- Bugfix: Scaling fix on ATES temperature variable when temperature modelling not used.
- Bugfix: Fix on nominals in electricity cables and gas pipes. Fix on nominals for nodes with logical links.
 
## Fixed
- documentation: heat physics tank storage
- bug fix in grow_workflow (heat networks), changed minimum velocity from 0 to default value
- addition to tests checking the minimum velocity setting in a workflow


# [0.1.7] - 2024-08-23
 
## Added
- User feedback regarding demand type to be used in heat networks 
- Functionality to connect assets with logical links 

## Changed
- Increased time limit for stage 1, priority 1
- Replaced Retry loop to connect all assets and apply the correct modifiers of the linked assets
 
## Fixed
- Error exit when stage 1, priority 1 was not successful

<|MERGE_RESOLUTION|>--- conflicted
+++ resolved
@@ -1,12 +1,9 @@
 # [Unreleased] - 2024-10-07
 
 ## Added
-<<<<<<< HEAD
 - Heating and cooling example case added (2 heating demands, 1 cold demand, hot and cold producer, WKO as seasonal storage)
 - Gas physics documentation
-=======
 - Gas & electricity 1st version of physics documentation
->>>>>>> 87fb72a3
 - Test case: Head loss validation with pandapipes.
 - Example on ESDL file creation using pyESDL for the PoC Tutorial.
 - Electrolyzer specific power curve valley location specified optionally specified in ESDL.
