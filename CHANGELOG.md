--- conflicted
+++ resolved
@@ -1,8 +1,4 @@
-<<<<<<< HEAD
 # [Unreleased-main] - 2025-07-08
-=======
-# [Unreleased-main] - 2025-06-25
->>>>>>> 9347e683
 
 ## Added
 - A check is added to check the input opex cost components has year as a unit per time
