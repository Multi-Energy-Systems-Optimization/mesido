# [Unreleased-main] - 2025-12-08

## Added
- ATES variable cost calculation utilizing a split ates charging and discharging variable.
- Rollout workflow may optionally include phasing of heat buffers for handling peak day constraints and demands
- Inclusion of maximum allowed yearly pipe placement length constraint for the rollout workflow
- Adding constraint so that all heating demands are placed at the end of the simulation


## Changed
<<<<<<< HEAD
- Clean up of old code and removing duplicates.
=======
- Minimize TCO objective in the grow_workflow is now only based on capex and opex that can be influenced.
- Removed the requirement of "_ret" for the return network pipes, for ESDLversion 21.10 and later. The relation between supply and return pipes is now based on the "related" attribute in the esdl.
>>>>>>> 44c93bd2

## Fixed
- Bug: Write updated esdl for 2 port heat pump


# [0.1.15] - 2025-11-19

## Added
- xx

## Changed
- Reduce computational effort stage 2 grow_workflow -> options["heat_loss_disconnected_pipe"] setting

## Fixed
- xx


# [0.1.14] - 2025-11-07

## Added
- Elect test for air_to_water_heat_pump_elec
- Timelimit for testing in pipeline
- Potential error checks if heating demand state is not set to enabled.
- Potential error checks if the heat exchanger capacity is set correctly.
- Generic modifier functions for consistency across assets.
- Discrete charge/discharge variable for an ATES asset.
- Checks if a timelimit is reached in the GROW workflow at each stage.
- Optimized esdl is re-usabled
- Pipe costs are updated based on the asset templates if they are provided 
- AssetStateEnums of IntEnum type to describe the state of an asset i.e disabled/enabled/optional
- A new type of potential error is added if the profile name indicated in esdl is not available in the database.
- Parsing of emission factors for specific sources not related to carriers.
- Capability of ResidualHeatSource and GeothermalHeatSource to also have profile constraints that can be read from InfluxDB
- Writing KPIs back for discounted CAPEX
- Roll out workflow setup.
- Improved error handling for asset cost information to prevent potential failures and ensure more robust processing of asset-related data.

## Changed
- Removed support of python versions 3.9 and older.
- Previously variable operational cost of air-to-water heat pump was based on  the thermal power usage. Now it is based on the electrical power usage
- TCO cost calculation objective now used the technical lifetime to determine the frequency of the re-investment costs.
- TCO cost calculation objective to now exclude heating demand costs in the grow workflow
- Hydraulic power calculation at "sink" assets is set to 0.0 if headloss calculation is turned off
- Updated pyESDL to v25.7
- Allowing 2 additional pipe sizes (instead of 1) in stage 2 compared to the result of stage 1 of the grow_workflow.
- Calculation of capex for TCO optimization KPI is changed to make it the same as in the TCO calc in the code

## Fixed
- Bug: Add 3 port heat pump to elect demand path constraint
- Error exit when priority 1 reaches time limit in grow workflow for all settings and solvers.
- Bug: Replaced one pipe with all pipes in head loss testing in test_end_scenario_sizing.py 
- Bug: Geothermal being placed when not used. General added aggregation_count=0 constraint for heat buffer, ates and goethermal when not being used.
- Bug: Ensure ATES and Geothermal max_size cannot be smaller than the single_doublet_power if placed.
- Bug: Upper limit of available pipe classes when using producer profiles
- Bug: Removed the parsing of is_disconnected pipe between stage 1 and 2 of the grow_workflow. 


# [0.1.13] - 2025-06-25

## Added
- xx

## Changed
- README update mesido install command for dev

## Fixed
- Bug: Producer profiles specified in Watts and asset state=ENABLED


# [0.1.12] - 2025-06-12

## Added
- Maximum profile contraint (specified in Watts) to some heat producers

## Changed
- xx

## Fixed
- xx


# [0.1.11] - 2025-05-21

## Added
- xx

## Changed
- Updated pyESDL to v25.5.1

## Fixed
- xx


# [0.1.10] - 2025-05-20

## Added
- Default database for gas pipe dimensions based on the ASA pipe schedule with thicknesses from the standard class
- Gas and electricity workflow has been added. Still a work in progress
- Internal energy content function added for natural gas and hydrogen
- OPEX added for gas and electricity source
- Commodity annotation for assets, to allow for easier postprocessing
- Added function to make pickle usable (exceptions) in the OMOTES back end
- More of the existing classes added to __init_ for local runs using the grow_workflow
- Generic functions for postprocessing are added.
- Generic function to adapt timeseries from hourly timesteps to user-defined timesteps by averaging.
- Error check for NaN values in profile data (csv & influxDB)
- Specify package (deepdiff used in pandapipes validation test) version number in test environment
- Reset POTENTIAL_ERRORS class instance (Singleton) in grow_workflow due to it being persistent
- Estimate grow worlfow progress status and update OMOTES progress status 

## Changed
- Updated the Financial section of the documentation to explain the annualized discounted costs calculation.
- Write output to json also saves the solver statistics.
- Updates in asset conversion from ESDL to pycml; gas and heat pipe split, generic conversion better specified.
- Adapt profiles for heating and cooling peak day separately & add test case
- For gas: Use energy content (heating value) instead of internal energy 
- Option was added to allow a bypass of the heat exchanger, possible on both sides of the heat exchanger
- Option for electricity cables to be unidirectional
- Upgraded rtctools to v 2.6.1
- Updated Casadi to 3.6.7 with gil fixes (see https://github.com/casadi/casadi/releases/tag/nightly-gil_release)
- Definition of power attribute of water-to-water heat pump is changed from electrical power to secondary heat power
- Enforce water-to-water heat pump upper bound heat capacity to conform to elect_power*cop

## Fixed
- Bugfix: gas boiler mass flow constraint units
- Bugfix: same mip gap settings for all solvers in grow_workflow.
- Bugfix: head loss test case when minimum_velocity = 0.0
- Bugs: state update of heat pump, heat buffer volume & ates charge rates update in ESDL, heat storage asset data output to influxDB  
- Bugfix: get_density + get_internal_energy updated to ensure it checks commodity type for heat instead of the carrier name
- Bug: pipe class bounds when pipe DN none results from stage 1 in the grow_workflow


# [0.1.8.5] - 2025-02-12

## Added
- xx

## Changed
- Updated Casadi to 3.6.7 with gil fixes (see https://github.com/casadi/casadi/releases/tag/nightly-gil_release)
- Upgraded rtctools to version 2.6.1

## Fixed
- Bug: pipe class bounds when pipe DN none results from stage 1 in the grow_workflow


# [0.1.8.4] - 2024-12-11

## Added
- More of the existing classes added to __init_ for local runs using the grow_workflow

## Changed
- xxx

## Fixed
- Bugs: state update of heat pump, heat buffer volume & ates charge rates update in ESDL, heat storage asset data output to influxDB   


# [0.1.8.3] - 2024-12-02

## Added
- Added function to make pickle usable (exceptions) in the OMOTES back end 

## Changed
- xx

## Fixed
- Bugfix: same mip gap settings for all solvers in grow_workflow.
- Bugfix: head loss test case when minimum_velocity = 0.0


# [0.1.8.2] - 2024-11-15

## Added
- xx

## Changed
- xx

## Fixed
- Bugfix: same mip gap settings for all solvers in grow_workflow.
- Bugfix: head loss test case when minimum_velocity = 0.0


# [0.1.8 & 0.1.8.1] - 2024-11-07

## Added
- Added MESIDO error exception class to raise applicable potential errors in a workflow & include required info for feedback in the mapeditor
- Limit the available pipe classes connetced to heat/gas demand/producers
- Add demands and sources to the topology object to have easy access to the connected pipes/cables later on
- Heating and cooling example case added (2 heating demands, 1 cold demand, hot and cold producer, WKO as seasonal storage)
- Gas physics documentation
- Gas & electricity 1st version of physics documentation
- Test case: Head loss validation with pandapipes.
- Example on ESDL file creation using pyESDL for the PoC Tutorial.
- Electrolyzer specific power curve valley location specified optionally specified in ESDL.
- Grow_workflow: Solver class created to allow the use of CPLEX as a solver for EndScenarioSizing classes. 

## Changed
- Cooling demand added to adapt_hourly_year_profile_to_day_averaged_with_hourly_peak_day (peak cooling day not used yet)
- Impact on the way EndScenarioSizing problems in MESIDO are run: The calling of the different optimization problem classes has been split from the solver classes. In EndScenarioSizing classes, the HIGHS solver is the default and the calling functions also cather for other solvers by adding the keyword "solver_class" with the respective solver class.
- Bugfix: No longer required to provide a power at the heating demands when a profile has been added.
- Bugfix: Scaling fix on ATES temperature variable when temperature modelling not used.
- Bugfix: Fix on nominals in electricity cables and gas pipes. Fix on nominals for nodes with logical links.
- Pipeline is only run when pull request is ready for review and synchronized or when opened, as well as when a pull request is merged to main.
- Speedup: Changed the way daily average profiles are created from hourly profiles to speed up the conversion.
 
## Fixed
- Bug fix: Logical links: e_boiler & gas boiler update to use energy values 
- Bug fix: Q max and nominal calculation update when reference energy value    
- Bug fix: e-boiler expected order of inports while setting nominal values
- Bug fix: setting nominals while using logical links when all values are 1.0
- Bug fix: machine error/rounding with updating lower bound values in the grow_workflow after stage 1
- documentation: heat physics tank storage
- bug fix in grow_workflow (heat networks), changed minimum velocity from 0 to default value
- addition to tests checking the minimum velocity setting in a workflow


# [0.1.7] - 2024-08-23
 
## Added
- User feedback regarding demand type to be used in heat networks 
- Functionality to connect assets with logical links 

## Changed
- Increased time limit for stage 1, priority 1
- Replaced Retry loop to connect all assets and apply the correct modifiers of the linked assets
 
## Fixed
- Error exit when stage 1, priority 1 was not successful

<|MERGE_RESOLUTION|>--- conflicted
+++ resolved
@@ -8,12 +8,9 @@
 
 
 ## Changed
-<<<<<<< HEAD
 - Clean up of old code and removing duplicates.
-=======
 - Minimize TCO objective in the grow_workflow is now only based on capex and opex that can be influenced.
 - Removed the requirement of "_ret" for the return network pipes, for ESDLversion 21.10 and later. The relation between supply and return pipes is now based on the "related" attribute in the esdl.
->>>>>>> 44c93bd2
 
 ## Fixed
 - Bug: Write updated esdl for 2 port heat pump
