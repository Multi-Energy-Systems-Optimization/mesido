--- conflicted
+++ resolved
@@ -1,12 +1,8 @@
 # [Unreleased] - 2024-10-07
 
 ## Added
-<<<<<<< HEAD
 - Limit the available pipe classes connetced to heat/gas demand/producers
 - Add demands and sources to the topology object to have easy access to the connected pipes/cables later on
-- User feedback regarding demand type to be used in heat networks 
-- Functionality to connect assets with logical links 
-=======
 - Heating and cooling example case added (2 heating demands, 1 cold demand, hot and cold producer, WKO as seasonal storage)
 - Gas physics documentation
 - Gas & electricity 1st version of physics documentation
@@ -14,7 +10,6 @@
 - Example on ESDL file creation using pyESDL for the PoC Tutorial.
 - Electrolyzer specific power curve valley location specified optionally specified in ESDL.
 - Grow_workflow: Solver class created to allow the use of CPLEX as a solver for EndScenarioSizing classes. 
->>>>>>> 0aaf4b74
 
 ## Changed
 - Cooling demand added to adapt_hourly_year_profile_to_day_averaged_with_hourly_peak_day (peak cooling day not used yet)
