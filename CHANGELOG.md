<<<<<<< HEAD
# [Unreleased-main] - 2025-07-18
=======
# [Unreleased-main] - 2025-07-23
>>>>>>> f1d08649

## Added
- Elect test for air_to_water_heat_pump_elec

## Changed
- Lifetime of an asset is taken into account in optimization for CAPEX
- Previously variable operational cost of air-to-water heat pump was based on  the thermal power usage. Now it is based on the electrical power usage

## Fixed
- Bug: Add 3 port heat pump to elect demand path constraint


# [0.1.13] - 2025-06-25

## Added
- xx

## Changed
- README update mesido install command for dev

## Fixed
- Bug: Producer profiles specified in Watts and asset state=ENABLED


# [0.1.12] - 2025-06-12

## Added
- Maximum profile contraint (specified in Watts) to some heat producers

## Changed
- xx

## Fixed
- xx


# [0.1.11] - 2025-05-21

## Added
- xx

## Changed
- Updated pyESDL to v25.5.1

## Fixed
- xx


# [0.1.10] - 2025-05-20

## Added
- Default database for gas pipe dimensions based on the ASA pipe schedule with thicknesses from the standard class
- Gas and electricity workflow has been added. Still a work in progress
- Internal energy content function added for natural gas and hydrogen
- OPEX added for gas and electricity source
- Commodity annotation for assets, to allow for easier postprocessing
- Added function to make pickle usable (exceptions) in the OMOTES back end
- More of the existing classes added to __init_ for local runs using the grow_workflow
- Generic functions for postprocessing are added.
- Generic function to adapt timeseries from hourly timesteps to user-defined timesteps by averaging.
- Error check for NaN values in profile data (csv & influxDB)
- Specify package (deepdiff used in pandapipes validation test) version number in test environment
- Reset POTENTIAL_ERRORS class instance (Singleton) in grow_workflow due to it being persistent
- Estimate grow worlfow progress status and update OMOTES progress status 

## Changed
- Updated the Financial section of the documentation to explain the annualized discounted costs calculation.
- Write output to json also saves the solver statistics.
- Updates in asset conversion from ESDL to pycml; gas and heat pipe split, generic conversion better specified.
- Adapt profiles for heating and cooling peak day separately & add test case
- For gas: Use energy content (heating value) instead of internal energy 
- Option was added to allow a bypass of the heat exchanger, possible on both sides of the heat exchanger
- Option for electricity cables to be unidirectional
- Upgraded rtctools to v 2.6.1
- Updated Casadi to 3.6.7 with gil fixes (see https://github.com/casadi/casadi/releases/tag/nightly-gil_release)
- Definition of power attribute of water-to-water heat pump is changed from electrical power to secondary heat power
- Enforce water-to-water heat pump upper bound heat capacity to conform to elect_power*cop

## Fixed
- Bugfix: gas boiler mass flow constraint units
- Bugfix: same mip gap settings for all solvers in grow_workflow.
- Bugfix: head loss test case when minimum_velocity = 0.0
- Bugs: state update of heat pump, heat buffer volume & ates charge rates update in ESDL, heat storage asset data output to influxDB  
- Bugfix: get_density + get_internal_energy updated to ensure it checks commodity type for heat instead of the carrier name
- Bug: pipe class bounds when pipe DN none results from stage 1 in the grow_workflow


# [0.1.8.5] - 2025-02-12

## Added
- xx

## Changed
- Updated Casadi to 3.6.7 with gil fixes (see https://github.com/casadi/casadi/releases/tag/nightly-gil_release)
- Upgraded rtctools to version 2.6.1

## Fixed
- Bug: pipe class bounds when pipe DN none results from stage 1 in the grow_workflow


# [0.1.8.4] - 2024-12-11

## Added
- More of the existing classes added to __init_ for local runs using the grow_workflow

## Changed
- xxx

## Fixed
- Bugs: state update of heat pump, heat buffer volume & ates charge rates update in ESDL, heat storage asset data output to influxDB   


# [0.1.8.3] - 2024-12-02

## Added
- Added function to make pickle usable (exceptions) in the OMOTES back end 

## Changed
- xx

## Fixed
- Bugfix: same mip gap settings for all solvers in grow_workflow.
- Bugfix: head loss test case when minimum_velocity = 0.0


# [0.1.8.2] - 2024-11-15

## Added
- xx

## Changed
- xx

## Fixed
- Bugfix: same mip gap settings for all solvers in grow_workflow.
- Bugfix: head loss test case when minimum_velocity = 0.0


# [0.1.8 & 0.1.8.1] - 2024-11-07

## Added
- Added MESIDO error exception class to raise applicable potential errors in a workflow & include required info for feedback in the mapeditor
- Limit the available pipe classes connetced to heat/gas demand/producers
- Add demands and sources to the topology object to have easy access to the connected pipes/cables later on
- Heating and cooling example case added (2 heating demands, 1 cold demand, hot and cold producer, WKO as seasonal storage)
- Gas physics documentation
- Gas & electricity 1st version of physics documentation
- Test case: Head loss validation with pandapipes.
- Example on ESDL file creation using pyESDL for the PoC Tutorial.
- Electrolyzer specific power curve valley location specified optionally specified in ESDL.
- Grow_workflow: Solver class created to allow the use of CPLEX as a solver for EndScenarioSizing classes. 

## Changed
- Cooling demand added to adapt_hourly_year_profile_to_day_averaged_with_hourly_peak_day (peak cooling day not used yet)
- Impact on the way EndScenarioSizing problems in MESIDO are run: The calling of the different optimization problem classes has been split from the solver classes. In EndScenarioSizing classes, the HIGHS solver is the default and the calling functions also cather for other solvers by adding the keyword "solver_class" with the respective solver class.
- Bugfix: No longer required to provide a power at the heating demands when a profile has been added.
- Bugfix: Scaling fix on ATES temperature variable when temperature modelling not used.
- Bugfix: Fix on nominals in electricity cables and gas pipes. Fix on nominals for nodes with logical links.
- Pipeline is only run when pull request is ready for review and synchronized or when opened, as well as when a pull request is merged to main.
- Speedup: Changed the way daily average profiles are created from hourly profiles to speed up the conversion.
 
## Fixed
- Bug fix: Logical links: e_boiler & gas boiler update to use energy values 
- Bug fix: Q max and nominal calculation update when reference energy value    
- Bug fix: e-boiler expected order of inports while setting nominal values
- Bug fix: setting nominals while using logical links when all values are 1.0
- Bug fix: machine error/rounding with updating lower bound values in the grow_workflow after stage 1
- documentation: heat physics tank storage
- bug fix in grow_workflow (heat networks), changed minimum velocity from 0 to default value
- addition to tests checking the minimum velocity setting in a workflow


# [0.1.7] - 2024-08-23
 
## Added
- User feedback regarding demand type to be used in heat networks 
- Functionality to connect assets with logical links 

## Changed
- Increased time limit for stage 1, priority 1
- Replaced Retry loop to connect all assets and apply the correct modifiers of the linked assets
 
## Fixed
- Error exit when stage 1, priority 1 was not successful

<|MERGE_RESOLUTION|>--- conflicted
+++ resolved
@@ -1,8 +1,4 @@
-<<<<<<< HEAD
-# [Unreleased-main] - 2025-07-18
-=======
-# [Unreleased-main] - 2025-07-23
->>>>>>> f1d08649
+# [Unreleased-main] - 2025-07-31
 
 ## Added
 - Elect test for air_to_water_heat_pump_elec
