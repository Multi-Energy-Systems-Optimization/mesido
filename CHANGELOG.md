--- conflicted
+++ resolved
@@ -8,11 +8,8 @@
 - Commodity annotation for assets, to allow for easier postprocessing
 - Added function to make pickle usable (exceptions) in the OMOTES back end
 - More of the existing classes added to __init_ for local runs using the grow_workflow
-<<<<<<< HEAD
 - Generic functions for postprocessing are added.
-=======
 - Generic function to adapt timeseries from hourly timesteps to user-defined timesteps by averaging.
->>>>>>> a40afda9
 
 ## Changed
 - Write output to json also saves the solver statistics.
