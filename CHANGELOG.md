--- conflicted
+++ resolved
@@ -1,8 +1,4 @@
 
-<<<<<<< HEAD
-
-# [Unreleased] - 2025-04-17
-=======
 # [Unreleased-main] - 2025-04-15
 
 ## Added
@@ -40,23 +36,11 @@
 
 
 # [0.1.8.5] - 2025-02-12
->>>>>>> c718f08f
 
 ## Added
 - xx
 
 ## Changed
-<<<<<<< HEAD
-- Updated the Financial section of the documentation to explain the annualized discounted costs calculation
-- Handle potential errors in asset cost information to ensure that error messages are communicated to the front end.
-## Fixed
-- xx
-
-
-# [0.1.8.5] - 2025-02-12
-
-## Added
-=======
 - Updated Casadi to 3.6.7 with gil fixes (see https://github.com/casadi/casadi/releases/tag/nightly-gil_release)
 - Upgraded rtctools to version 2.6.1
 
@@ -82,51 +66,9 @@
 - Added function to make pickle usable (exceptions) in the OMOTES back end 
 
 ## Changed
->>>>>>> c718f08f
-- xx
-
-## Changed
-- Updated Casadi to 3.6.7 with gil fixes (see https://github.com/casadi/casadi/releases/tag/nightly-gil_release)
-- Upgraded rtctools to version 2.6.1
-
-## Fixed
-<<<<<<< HEAD
-- Bug: pipe class bounds when pipe DN none results from stage 1 in the grow_workflow
-
-
-# [0.1.8.4] - 2024-12-11
-
-## Added
-- More of the existing classes added to __init_ for local runs using the grow_workflow
-
-## Changed
-- xxx
-
-## Fixed
-- Bugs: state update of heat pump, heat buffer volume & ates charge rates update in ESDL, heat storage asset data output to influxDB   
-
-
-# [0.1.8.3] - 2024-12-02
-
-## Added
-- Added function to make pickle usable (exceptions) in the OMOTES back end 
-
-## Changed
 - xx
 
 ## Fixed
-- xx
-
-
-# [0.1.8.2] - 2024-11-15
-
-## Added
-- xx
-
-## Changed
-- xx
-
-=======
 - Bugfix: same mip gap settings for all solvers in grow_workflow.
 - Bugfix: head loss test case when minimum_velocity = 0.0
 
@@ -139,7 +81,6 @@
 ## Changed
 - xx
 
->>>>>>> c718f08f
 ## Fixed
 - Bugfix: same mip gap settings for all solvers in grow_workflow.
 - Bugfix: head loss test case when minimum_velocity = 0.0
