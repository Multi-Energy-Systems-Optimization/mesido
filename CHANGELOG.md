--- conflicted
+++ resolved
@@ -5,11 +5,7 @@
 - Rollout workflow may optionally include phasing of heat buffers for handling peak day constraints and demands
 - Inclusion of maximum allowed yearly pipe placement length constraint for the rollout workflow
 - Adding constraint so that all heating demands are placed at the end of the simulation
-<<<<<<< HEAD
 - Gas Boiler with 2 ports (no gas port) is supported for DTK and its cost attributes are supported in Mesido
-=======
-
->>>>>>> 4f28bf59
 
 ## Changed
 - Minimize TCO objective in the grow_workflow is now only based on capex and opex that can be influenced.
