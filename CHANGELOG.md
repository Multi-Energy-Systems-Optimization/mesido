# [Unreleased-main] - 2025-10-06

## Added
- Elect test for air_to_water_heat_pump_elec
- Timelimit for testing in pipeline
- Potential error checks if heating demand state is not set to enabled.
- Potential error checks if the heat exchanger capacity is set correctly.
- Generic modifier functions for consistency across assets.
- Discrete charge/discharge variable for an ATES asset.
- Checks if a timelimit is reached in the GROW workflow at each stage.
- Pipe costs are updated based on the asset templates if they are provided
- AssetStateEnums of IntEnum type to describe the state of an asset i.e disabled/enabled/optional
- A new type of potential error is added if the profile name indicated in esdl is not available in the database

## Changed
<<<<<<< HEAD
- Previously variable operational cost of air-to-water heat pump was based on the thermal power usage. Now it is based on the electrical power usage
=======
- Removed support of python versions 3.9 and older.
- Previously variable operational cost of air-to-water heat pump was based on  the thermal power usage. Now it is based on the electrical power usage
>>>>>>> 15b2af31
- TCO cost calculation objective now used the technical lifetime to determine the frequency of the re-investment costs.
- TCO cost calculation objective to now exclude heating demand costs in the grow workflow
- Hydraulic power calculation at "sink" assets is set to 0.0 if headloss calculation is turned off

## Fixed
- Bug: Add 3 port heat pump to elect demand path constraint
- Error exit when priority 1 reaches time limit in grow workflow for all settings and solvers.
- Bug: Replaced one pipe with all pipes in head loss testing in test_end_scenario_sizing.py

# [0.1.13] - 2025-06-25

## Added
- xx

## Changed
- README update mesido install command for dev

## Fixed
- Bug: Producer profiles specified in Watts and asset state=ENABLED


# [0.1.12] - 2025-06-12

## Added
- Maximum profile contraint (specified in Watts) to some heat producers

## Changed
- xx

## Fixed
- xx


# [0.1.11] - 2025-05-21

## Added
- xx

## Changed
- Updated pyESDL to v25.5.1

## Fixed
- xx


# [0.1.10] - 2025-05-20

## Added
- Default database for gas pipe dimensions based on the ASA pipe schedule with thicknesses from the standard class
- Gas and electricity workflow has been added. Still a work in progress
- Internal energy content function added for natural gas and hydrogen
- OPEX added for gas and electricity source
- Commodity annotation for assets, to allow for easier postprocessing
- Added function to make pickle usable (exceptions) in the OMOTES back end
- More of the existing classes added to __init_ for local runs using the grow_workflow
- Generic functions for postprocessing are added.
- Generic function to adapt timeseries from hourly timesteps to user-defined timesteps by averaging.
- Error check for NaN values in profile data (csv & influxDB)
- Specify package (deepdiff used in pandapipes validation test) version number in test environment
- Reset POTENTIAL_ERRORS class instance (Singleton) in grow_workflow due to it being persistent
- Estimate grow worlfow progress status and update OMOTES progress status 

## Changed
- Updated the Financial section of the documentation to explain the annualized discounted costs calculation.
- Write output to json also saves the solver statistics.
- Updates in asset conversion from ESDL to pycml; gas and heat pipe split, generic conversion better specified.
- Adapt profiles for heating and cooling peak day separately & add test case
- For gas: Use energy content (heating value) instead of internal energy 
- Option was added to allow a bypass of the heat exchanger, possible on both sides of the heat exchanger
- Option for electricity cables to be unidirectional
- Upgraded rtctools to v 2.6.1
- Updated Casadi to 3.6.7 with gil fixes (see https://github.com/casadi/casadi/releases/tag/nightly-gil_release)
- Definition of power attribute of water-to-water heat pump is changed from electrical power to secondary heat power
- Enforce water-to-water heat pump upper bound heat capacity to conform to elect_power*cop

## Fixed
- Bugfix: gas boiler mass flow constraint units
- Bugfix: same mip gap settings for all solvers in grow_workflow.
- Bugfix: head loss test case when minimum_velocity = 0.0
- Bugs: state update of heat pump, heat buffer volume & ates charge rates update in ESDL, heat storage asset data output to influxDB  
- Bugfix: get_density + get_internal_energy updated to ensure it checks commodity type for heat instead of the carrier name
- Bug: pipe class bounds when pipe DN none results from stage 1 in the grow_workflow


# [0.1.8.5] - 2025-02-12

## Added
- xx

## Changed
- Updated Casadi to 3.6.7 with gil fixes (see https://github.com/casadi/casadi/releases/tag/nightly-gil_release)
- Upgraded rtctools to version 2.6.1

## Fixed
- Bug: pipe class bounds when pipe DN none results from stage 1 in the grow_workflow


# [0.1.8.4] - 2024-12-11

## Added
- More of the existing classes added to __init_ for local runs using the grow_workflow

## Changed
- xxx

## Fixed
- Bugs: state update of heat pump, heat buffer volume & ates charge rates update in ESDL, heat storage asset data output to influxDB   


# [0.1.8.3] - 2024-12-02

## Added
- Added function to make pickle usable (exceptions) in the OMOTES back end 

## Changed
- xx

## Fixed
- Bugfix: same mip gap settings for all solvers in grow_workflow.
- Bugfix: head loss test case when minimum_velocity = 0.0


# [0.1.8.2] - 2024-11-15

## Added
- xx

## Changed
- xx

## Fixed
- Bugfix: same mip gap settings for all solvers in grow_workflow.
- Bugfix: head loss test case when minimum_velocity = 0.0


# [0.1.8 & 0.1.8.1] - 2024-11-07

## Added
- Added MESIDO error exception class to raise applicable potential errors in a workflow & include required info for feedback in the mapeditor
- Limit the available pipe classes connetced to heat/gas demand/producers
- Add demands and sources to the topology object to have easy access to the connected pipes/cables later on
- Heating and cooling example case added (2 heating demands, 1 cold demand, hot and cold producer, WKO as seasonal storage)
- Gas physics documentation
- Gas & electricity 1st version of physics documentation
- Test case: Head loss validation with pandapipes.
- Example on ESDL file creation using pyESDL for the PoC Tutorial.
- Electrolyzer specific power curve valley location specified optionally specified in ESDL.
- Grow_workflow: Solver class created to allow the use of CPLEX as a solver for EndScenarioSizing classes. 

## Changed
- Cooling demand added to adapt_hourly_year_profile_to_day_averaged_with_hourly_peak_day (peak cooling day not used yet)
- Impact on the way EndScenarioSizing problems in MESIDO are run: The calling of the different optimization problem classes has been split from the solver classes. In EndScenarioSizing classes, the HIGHS solver is the default and the calling functions also cather for other solvers by adding the keyword "solver_class" with the respective solver class.
- Bugfix: No longer required to provide a power at the heating demands when a profile has been added.
- Bugfix: Scaling fix on ATES temperature variable when temperature modelling not used.
- Bugfix: Fix on nominals in electricity cables and gas pipes. Fix on nominals for nodes with logical links.
- Pipeline is only run when pull request is ready for review and synchronized or when opened, as well as when a pull request is merged to main.
- Speedup: Changed the way daily average profiles are created from hourly profiles to speed up the conversion.
 
## Fixed
- Bug fix: Logical links: e_boiler & gas boiler update to use energy values 
- Bug fix: Q max and nominal calculation update when reference energy value    
- Bug fix: e-boiler expected order of inports while setting nominal values
- Bug fix: setting nominals while using logical links when all values are 1.0
- Bug fix: machine error/rounding with updating lower bound values in the grow_workflow after stage 1
- documentation: heat physics tank storage
- bug fix in grow_workflow (heat networks), changed minimum velocity from 0 to default value
- addition to tests checking the minimum velocity setting in a workflow


# [0.1.7] - 2024-08-23
 
## Added
- User feedback regarding demand type to be used in heat networks 
- Functionality to connect assets with logical links 

## Changed
- Increased time limit for stage 1, priority 1
- Replaced Retry loop to connect all assets and apply the correct modifiers of the linked assets
 
## Fixed
- Error exit when stage 1, priority 1 was not successful

<|MERGE_RESOLUTION|>--- conflicted
+++ resolved
@@ -13,12 +13,8 @@
 - A new type of potential error is added if the profile name indicated in esdl is not available in the database
 
 ## Changed
-<<<<<<< HEAD
-- Previously variable operational cost of air-to-water heat pump was based on the thermal power usage. Now it is based on the electrical power usage
-=======
 - Removed support of python versions 3.9 and older.
 - Previously variable operational cost of air-to-water heat pump was based on  the thermal power usage. Now it is based on the electrical power usage
->>>>>>> 15b2af31
 - TCO cost calculation objective now used the technical lifetime to determine the frequency of the re-investment costs.
 - TCO cost calculation objective to now exclude heating demand costs in the grow workflow
 - Hydraulic power calculation at "sink" assets is set to 0.0 if headloss calculation is turned off
