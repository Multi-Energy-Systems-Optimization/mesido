--- conflicted
+++ resolved
@@ -1,11 +1,7 @@
-<<<<<<< HEAD
-# [Unreleased-main] - 2025-05-27
-=======
 # [Unreleased-main] - 2025-06-25
->>>>>>> 9347e683
 
 ## Added
-- Improved error handling for asset cost information to prevent potential failures and ensure more robust processing of asset-related data.
+- xx
 
 ## Changed
 - Previously variable operational cost of air-to-water heat pump was based on  the thermal power usage. Now it is based on the electrical power usage
@@ -17,7 +13,7 @@
 # [0.1.13] - 2025-06-25
 
 ## Added
-- xx
+- Improved error handling for asset cost information to prevent potential failures and ensure more robust processing of asset-related data.
 
 ## Changed
 - README update mesido install command for dev
