--- conflicted
+++ resolved
@@ -1,8 +1,4 @@
-<<<<<<< HEAD
-# [Unreleased-main] - 2025-08-14
-=======
-# [Unreleased-main] - 2025-10-09
->>>>>>> a7fd9b32
+# [Unreleased-main] - 2025-11-05
 
 ## Added
 - Elect test for air_to_water_heat_pump_elec
@@ -24,12 +20,9 @@
 - Removed support of python versions 3.9 and older.
 - Previously variable operational cost of air-to-water heat pump was based on  the thermal power usage. Now it is based on the electrical power usage
 - TCO cost calculation objective now used the technical lifetime to determine the frequency of the re-investment costs.
-<<<<<<< HEAD
-=======
 - TCO cost calculation objective to now exclude heating demand costs in the grow workflow
 - Hydraulic power calculation at "sink" assets is set to 0.0 if headloss calculation is turned off
 - Updated pyESDL to v25.7
->>>>>>> a7fd9b32
 
 ## Fixed
 - Bug: Add 3 port heat pump to elect demand path constraint
