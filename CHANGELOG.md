<<<<<<< HEAD

# [Unreleased-main] - 2025-02-07
=======
# [Unreleased] - 2025-02-13
>>>>>>> c66b6b15

## Added
- Default database for gas pipe dimensions based on the ASA pipe schedule with thicknesses from the standard class
- Gas and electricity workflow has been added. Still a work in progress
- Internal energy content function added for natural gas and hydrogen
- OPEX added for gas and electricity source
- Commodity annotation for assets, to allow for easier postprocessing
- Added function to make pickle usable (exceptions) in the OMOTES back end
- More of the existing classes added to __init_ for local runs using the grow_workflow
- Generic functions for postprocessing are added.
- Generic function to adapt timeseries from hourly timesteps to user-defined timesteps by averaging.
- Error check for NaN values in profile data (csv & influxDB)

## Changed
- Write output to json also saves the solver statistics.
- Updates in asset conversion from ESDL to pycml; gas and heat pipe split, generic conversion better specified.
- Adapt profiles for heating and cooling peak day separately & add test case
- For gas: Use energy content (heating value) instead of internal energy 
- Option was added to allow a bypass of the heat exchanger, possible on both sides of the heat exchanger
- Option for electricity cables to be unidirectional
- Upgraded rtctools to v 2.6.1
- Updated Casadi to 3.6.7 with gil fixes (see https://github.com/casadi/casadi/releases/tag/nightly-gil_release)

## Fixed
- Bugfix: gas boiler mass flow constraint units
- Bugfix: same mip gap settings for all solvers in grow_workflow.
- Bugfix: head loss test case when minimum_velocity = 0.0
- Bugs: state update of heat pump, heat buffer volume & ates charge rates update in ESDL, heat storage asset data output to influxDB  
- Bugfix: get_density + get_internal_energy updated to ensure it checks commodity type for heat instead of the carrier name
- Bug: pipe class bounds when pipe DN none results from stage 1 in the grow_workflow


# [0.1.8.4] - 2024-12-11

## Added
- More of the existing classes added to __init_ for local runs using the grow_workflow

## Changed
- xxx

## Fixed
- Bugs: state update of heat pump, heat buffer volume & ates charge rates update in ESDL, heat storage asset data output to influxDB   


# [0.1.8.3] - 2024-12-02

## Added
- Added function to make pickle usable (exceptions) in the OMOTES back end 

## Changed
- xx
- xx

## Fixed
- xx


# [0.1.8.5] - 2025-02-12

## Added
- xx

## Changed
- Updated Casadi to 3.6.7 with gil fixes (see https://github.com/casadi/casadi/releases/tag/nightly-gil_release)
- Upgraded rtctools to version 2.6.1

## Fixed
- Bug: pipe class bounds when pipe DN none results from stage 1 in the grow_workflow


# [0.1.8.4] - 2024-12-11

## Added
- More of the existing classes added to __init_ for local runs using the grow_workflow

## Changed
- xxx

## Fixed
<<<<<<< HEAD
- Bugfix: same mip gap settings for all solvers in grow_workflow.
- Bugfix: head loss test case when minimum_velocity = 0.0


# [0.1.8.2] - 2024-11-15

## Added
- xx
=======
- Bugs: state update of heat pump, heat buffer volume & ates charge rates update in ESDL, heat storage asset data output to influxDB   


# [0.1.8.3] - 2024-12-02

## Added
- Added function to make pickle usable (exceptions) in the OMOTES back end 
>>>>>>> c66b6b15

## Changed
- xx

## Fixed
<<<<<<< HEAD
=======
- xx


# [0.1.8.2] - 2024-11-15

## Added
- xx

## Changed
- xx

## Fixed
>>>>>>> c66b6b15
- Bugfix: same mip gap settings for all solvers in grow_workflow.
- Bugfix: head loss test case when minimum_velocity = 0.0


# [0.1.8 & 0.1.8.1] - 2024-11-07

## Added
- Added MESIDO error exception class to raise applicable potential errors in a workflow & include required info for feedback in the mapeditor
- Limit the available pipe classes connetced to heat/gas demand/producers
- Add demands and sources to the topology object to have easy access to the connected pipes/cables later on
- Heating and cooling example case added (2 heating demands, 1 cold demand, hot and cold producer, WKO as seasonal storage)
- Gas physics documentation
- Gas & electricity 1st version of physics documentation
- Test case: Head loss validation with pandapipes.
- Example on ESDL file creation using pyESDL for the PoC Tutorial.
- Electrolyzer specific power curve valley location specified optionally specified in ESDL.
- Grow_workflow: Solver class created to allow the use of CPLEX as a solver for EndScenarioSizing classes. 

## Changed
- Cooling demand added to adapt_hourly_year_profile_to_day_averaged_with_hourly_peak_day (peak cooling day not used yet)
- Impact on the way EndScenarioSizing problems in MESIDO are run: The calling of the different optimization problem classes has been split from the solver classes. In EndScenarioSizing classes, the HIGHS solver is the default and the calling functions also cather for other solvers by adding the keyword "solver_class" with the respective solver class.
- Bugfix: No longer required to provide a power at the heating demands when a profile has been added.
- Bugfix: Scaling fix on ATES temperature variable when temperature modelling not used.
- Bugfix: Fix on nominals in electricity cables and gas pipes. Fix on nominals for nodes with logical links.
- Pipeline is only run when pull request is ready for review and synchronized or when opened, as well as when a pull request is merged to main.
- Speedup: Changed the way daily average profiles are created from hourly profiles to speed up the conversion.
 
## Fixed
- Bug fix: Logical links: e_boiler & gas boiler update to use energy values 
- Bug fix: Q max and nominal calculation update when reference energy value    
- Bug fix: e-boiler expected order of inports while setting nominal values
- Bug fix: setting nominals while using logical links when all values are 1.0
- Bug fix: machine error/rounding with updating lower bound values in the grow_workflow after stage 1
- documentation: heat physics tank storage
- bug fix in grow_workflow (heat networks), changed minimum velocity from 0 to default value
- addition to tests checking the minimum velocity setting in a workflow


# [0.1.7] - 2024-08-23
 
## Added
- User feedback regarding demand type to be used in heat networks 
- Functionality to connect assets with logical links 

## Changed
- Increased time limit for stage 1, priority 1
- Replaced Retry loop to connect all assets and apply the correct modifiers of the linked assets
 
## Fixed
- Error exit when stage 1, priority 1 was not successful

<|MERGE_RESOLUTION|>--- conflicted
+++ resolved
@@ -1,9 +1,5 @@
-<<<<<<< HEAD
 
 # [Unreleased-main] - 2025-02-07
-=======
-# [Unreleased] - 2025-02-13
->>>>>>> c66b6b15
 
 ## Added
 - Default database for gas pipe dimensions based on the ASA pipe schedule with thicknesses from the standard class
@@ -35,23 +31,8 @@
 - Bugfix: get_density + get_internal_energy updated to ensure it checks commodity type for heat instead of the carrier name
 - Bug: pipe class bounds when pipe DN none results from stage 1 in the grow_workflow
 
-
-# [0.1.8.4] - 2024-12-11
-
 ## Added
-- More of the existing classes added to __init_ for local runs using the grow_workflow
-
-## Changed
-- xxx
-
-## Fixed
-- Bugs: state update of heat pump, heat buffer volume & ates charge rates update in ESDL, heat storage asset data output to influxDB   
-
-
-# [0.1.8.3] - 2024-12-02
-
-## Added
-- Added function to make pickle usable (exceptions) in the OMOTES back end 
+- xx
 
 ## Changed
 - xx
@@ -83,16 +64,6 @@
 - xxx
 
 ## Fixed
-<<<<<<< HEAD
-- Bugfix: same mip gap settings for all solvers in grow_workflow.
-- Bugfix: head loss test case when minimum_velocity = 0.0
-
-
-# [0.1.8.2] - 2024-11-15
-
-## Added
-- xx
-=======
 - Bugs: state update of heat pump, heat buffer volume & ates charge rates update in ESDL, heat storage asset data output to influxDB   
 
 
@@ -100,15 +71,13 @@
 
 ## Added
 - Added function to make pickle usable (exceptions) in the OMOTES back end 
->>>>>>> c66b6b15
 
 ## Changed
 - xx
 
 ## Fixed
-<<<<<<< HEAD
-=======
-- xx
+- Bugfix: same mip gap settings for all solvers in grow_workflow.
+- Bugfix: head loss test case when minimum_velocity = 0.0
 
 
 # [0.1.8.2] - 2024-11-15
@@ -120,7 +89,6 @@
 - xx
 
 ## Fixed
->>>>>>> c66b6b15
 - Bugfix: same mip gap settings for all solvers in grow_workflow.
 - Bugfix: head loss test case when minimum_velocity = 0.0
 
