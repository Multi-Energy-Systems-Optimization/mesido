<<<<<<< HEAD
# [Unreleased-main] - 2025-07-17
=======
# [Unreleased-main] - 2025-12-08

## Added
- ATES variable cost calculation utilizing a split ates charging and discharging variable.
- Rollout workflow may optionally include phasing of heat buffers for handling peak day constraints and demands
- Inclusion of maximum allowed yearly pipe placement length constraint for the rollout workflow
- Adding constraint so that all heating demands are placed at the end of the simulation


## Changed
- Minimize TCO objective in the grow_workflow is now only based on capex and opex that can be influenced.
- Removed the requirement of "_ret" for the return network pipes, for ESDLversion 21.10 and later. The relation between supply and return pipes is now based on the "related" attribute in the esdl.

## Fixed
- Bug: Write updated esdl for 2 port heat pump


# [0.1.15] - 2025-11-19
>>>>>>> 44c93bd2

## Added
- Sizing of airco
- Heating and cooling example with input costs

## Changed
- Reduce computational effort stage 2 grow_workflow -> options["heat_loss_disconnected_pipe"] setting

## Fixed
- xx


# [0.1.14] - 2025-11-07

## Added
- Elect test for air_to_water_heat_pump_elec
- Timelimit for testing in pipeline
- Potential error checks if heating demand state is not set to enabled.
- Potential error checks if the heat exchanger capacity is set correctly.
- Generic modifier functions for consistency across assets.
- Discrete charge/discharge variable for an ATES asset.
- Checks if a timelimit is reached in the GROW workflow at each stage.
- Optimized esdl is re-usabled
- Pipe costs are updated based on the asset templates if they are provided 
- AssetStateEnums of IntEnum type to describe the state of an asset i.e disabled/enabled/optional
- A new type of potential error is added if the profile name indicated in esdl is not available in the database.
- Parsing of emission factors for specific sources not related to carriers.
- Capability of ResidualHeatSource and GeothermalHeatSource to also have profile constraints that can be read from InfluxDB
- Writing KPIs back for discounted CAPEX
- Roll out workflow setup.
- Improved error handling for asset cost information to prevent potential failures and ensure more robust processing of asset-related data.

## Changed
- Removed support of python versions 3.9 and older.
- Previously variable operational cost of air-to-water heat pump was based on  the thermal power usage. Now it is based on the electrical power usage
<<<<<<< HEAD
- Addtion of cooling assests (airco and low_temperature_ates) in the grow_workflow for heating and cooling networks
- Inclusion of airco and low_temperature_ates in write_output

## Fixed
- Bug: 2 port heatpump write result profiles to database 
- Bug: setting of self._pipe_heat_loss_nominals was not accounting for negative values when T_ground > carrier temperature
=======
- TCO cost calculation objective now used the technical lifetime to determine the frequency of the re-investment costs.
- TCO cost calculation objective to now exclude heating demand costs in the grow workflow
- Hydraulic power calculation at "sink" assets is set to 0.0 if headloss calculation is turned off
- Updated pyESDL to v25.7
- Allowing 2 additional pipe sizes (instead of 1) in stage 2 compared to the result of stage 1 of the grow_workflow.
- Calculation of capex for TCO optimization KPI is changed to make it the same as in the TCO calc in the code

## Fixed
- Bug: Add 3 port heat pump to elect demand path constraint
- Error exit when priority 1 reaches time limit in grow workflow for all settings and solvers.
- Bug: Replaced one pipe with all pipes in head loss testing in test_end_scenario_sizing.py 
- Bug: Geothermal being placed when not used. General added aggregation_count=0 constraint for heat buffer, ates and goethermal when not being used.
- Bug: Ensure ATES and Geothermal max_size cannot be smaller than the single_doublet_power if placed.
- Bug: Upper limit of available pipe classes when using producer profiles
- Bug: Removed the parsing of is_disconnected pipe between stage 1 and 2 of the grow_workflow. 
>>>>>>> 44c93bd2


# [0.1.13] - 2025-06-25

## Added
- xx

## Changed
- README update mesido install command for dev

## Fixed
- Bug: Producer profiles specified in Watts and asset state=ENABLED


# [0.1.12] - 2025-06-12

## Added
- Maximum profile contraint (specified in Watts) to some heat producers

## Changed
- xx

## Fixed
- xx


# [0.1.11] - 2025-05-21

## Added
- xx

## Changed
- Updated pyESDL to v25.5.1

## Fixed
- xx


# [0.1.10] - 2025-05-20

## Added
- Default database for gas pipe dimensions based on the ASA pipe schedule with thicknesses from the standard class
- Gas and electricity workflow has been added. Still a work in progress
- Internal energy content function added for natural gas and hydrogen
- OPEX added for gas and electricity source
- Commodity annotation for assets, to allow for easier postprocessing
- Added function to make pickle usable (exceptions) in the OMOTES back end
- More of the existing classes added to __init_ for local runs using the grow_workflow
- Generic functions for postprocessing are added.
- Generic function to adapt timeseries from hourly timesteps to user-defined timesteps by averaging.
- Error check for NaN values in profile data (csv & influxDB)
- Specify package (deepdiff used in pandapipes validation test) version number in test environment
- Reset POTENTIAL_ERRORS class instance (Singleton) in grow_workflow due to it being persistent
- Estimate grow worlfow progress status and update OMOTES progress status 

## Changed
- Updated the Financial section of the documentation to explain the annualized discounted costs calculation.
- Write output to json also saves the solver statistics.
- Updates in asset conversion from ESDL to pycml; gas and heat pipe split, generic conversion better specified.
- Adapt profiles for heating and cooling peak day separately & add test case
- For gas: Use energy content (heating value) instead of internal energy 
- Option was added to allow a bypass of the heat exchanger, possible on both sides of the heat exchanger
- Option for electricity cables to be unidirectional
- Upgraded rtctools to v 2.6.1
- Updated Casadi to 3.6.7 with gil fixes (see https://github.com/casadi/casadi/releases/tag/nightly-gil_release)
- Definition of power attribute of water-to-water heat pump is changed from electrical power to secondary heat power
- Enforce water-to-water heat pump upper bound heat capacity to conform to elect_power*cop

## Fixed
- Bugfix: gas boiler mass flow constraint units
- Bugfix: same mip gap settings for all solvers in grow_workflow.
- Bugfix: head loss test case when minimum_velocity = 0.0
- Bugs: state update of heat pump, heat buffer volume & ates charge rates update in ESDL, heat storage asset data output to influxDB  
- Bugfix: get_density + get_internal_energy updated to ensure it checks commodity type for heat instead of the carrier name
- Bug: pipe class bounds when pipe DN none results from stage 1 in the grow_workflow


# [0.1.8.5] - 2025-02-12

## Added
- xx

## Changed
- Updated Casadi to 3.6.7 with gil fixes (see https://github.com/casadi/casadi/releases/tag/nightly-gil_release)
- Upgraded rtctools to version 2.6.1

## Fixed
- Bug: pipe class bounds when pipe DN none results from stage 1 in the grow_workflow


# [0.1.8.4] - 2024-12-11

## Added
- More of the existing classes added to __init_ for local runs using the grow_workflow

## Changed
- xxx

## Fixed
- Bugs: state update of heat pump, heat buffer volume & ates charge rates update in ESDL, heat storage asset data output to influxDB   


# [0.1.8.3] - 2024-12-02

## Added
- Added function to make pickle usable (exceptions) in the OMOTES back end 

## Changed
- xx

## Fixed
- Bugfix: same mip gap settings for all solvers in grow_workflow.
- Bugfix: head loss test case when minimum_velocity = 0.0


# [0.1.8.2] - 2024-11-15

## Added
- xx

## Changed
- xx

## Fixed
- Bugfix: same mip gap settings for all solvers in grow_workflow.
- Bugfix: head loss test case when minimum_velocity = 0.0


# [0.1.8 & 0.1.8.1] - 2024-11-07

## Added
- Added MESIDO error exception class to raise applicable potential errors in a workflow & include required info for feedback in the mapeditor
- Limit the available pipe classes connetced to heat/gas demand/producers
- Add demands and sources to the topology object to have easy access to the connected pipes/cables later on
- Heating and cooling example case added (2 heating demands, 1 cold demand, hot and cold producer, WKO as seasonal storage)
- Gas physics documentation
- Gas & electricity 1st version of physics documentation
- Test case: Head loss validation with pandapipes.
- Example on ESDL file creation using pyESDL for the PoC Tutorial.
- Electrolyzer specific power curve valley location specified optionally specified in ESDL.
- Grow_workflow: Solver class created to allow the use of CPLEX as a solver for EndScenarioSizing classes. 

## Changed
- Cooling demand added to adapt_hourly_year_profile_to_day_averaged_with_hourly_peak_day (peak cooling day not used yet)
- Impact on the way EndScenarioSizing problems in MESIDO are run: The calling of the different optimization problem classes has been split from the solver classes. In EndScenarioSizing classes, the HIGHS solver is the default and the calling functions also cather for other solvers by adding the keyword "solver_class" with the respective solver class.
- Bugfix: No longer required to provide a power at the heating demands when a profile has been added.
- Bugfix: Scaling fix on ATES temperature variable when temperature modelling not used.
- Bugfix: Fix on nominals in electricity cables and gas pipes. Fix on nominals for nodes with logical links.
- Pipeline is only run when pull request is ready for review and synchronized or when opened, as well as when a pull request is merged to main.
- Speedup: Changed the way daily average profiles are created from hourly profiles to speed up the conversion.
 
## Fixed
- Bug fix: Logical links: e_boiler & gas boiler update to use energy values 
- Bug fix: Q max and nominal calculation update when reference energy value    
- Bug fix: e-boiler expected order of inports while setting nominal values
- Bug fix: setting nominals while using logical links when all values are 1.0
- Bug fix: machine error/rounding with updating lower bound values in the grow_workflow after stage 1
- documentation: heat physics tank storage
- bug fix in grow_workflow (heat networks), changed minimum velocity from 0 to default value
- addition to tests checking the minimum velocity setting in a workflow


# [0.1.7] - 2024-08-23
 
## Added
- User feedback regarding demand type to be used in heat networks 
- Functionality to connect assets with logical links 

## Changed
- Increased time limit for stage 1, priority 1
- Replaced Retry loop to connect all assets and apply the correct modifiers of the linked assets
 
## Fixed
- Error exit when stage 1, priority 1 was not successful

<|MERGE_RESOLUTION|>--- conflicted
+++ resolved
@@ -1,6 +1,3 @@
-<<<<<<< HEAD
-# [Unreleased-main] - 2025-07-17
-=======
 # [Unreleased-main] - 2025-12-08
 
 ## Added
@@ -8,22 +5,26 @@
 - Rollout workflow may optionally include phasing of heat buffers for handling peak day constraints and demands
 - Inclusion of maximum allowed yearly pipe placement length constraint for the rollout workflow
 - Adding constraint so that all heating demands are placed at the end of the simulation
+- Sizing of airco
+- Heating and cooling example with input costs
 
 
 ## Changed
 - Minimize TCO objective in the grow_workflow is now only based on capex and opex that can be influenced.
 - Removed the requirement of "_ret" for the return network pipes, for ESDLversion 21.10 and later. The relation between supply and return pipes is now based on the "related" attribute in the esdl.
+- Addtion of cooling assests (airco and low_temperature_ates) in the grow_workflow for heating and cooling networks
+- Inclusion of airco and low_temperature_ates in write_output
 
 ## Fixed
 - Bug: Write updated esdl for 2 port heat pump
+- Bug: 2 port heatpump write result profiles to database 
+- Bug: setting of self._pipe_heat_loss_nominals was not accounting for negative values when T_ground > carrier temperature
 
 
 # [0.1.15] - 2025-11-19
->>>>>>> 44c93bd2
-
-## Added
-- Sizing of airco
-- Heating and cooling example with input costs
+
+## Added
+- xx
 
 ## Changed
 - Reduce computational effort stage 2 grow_workflow -> options["heat_loss_disconnected_pipe"] setting
@@ -55,14 +56,6 @@
 ## Changed
 - Removed support of python versions 3.9 and older.
 - Previously variable operational cost of air-to-water heat pump was based on  the thermal power usage. Now it is based on the electrical power usage
-<<<<<<< HEAD
-- Addtion of cooling assests (airco and low_temperature_ates) in the grow_workflow for heating and cooling networks
-- Inclusion of airco and low_temperature_ates in write_output
-
-## Fixed
-- Bug: 2 port heatpump write result profiles to database 
-- Bug: setting of self._pipe_heat_loss_nominals was not accounting for negative values when T_ground > carrier temperature
-=======
 - TCO cost calculation objective now used the technical lifetime to determine the frequency of the re-investment costs.
 - TCO cost calculation objective to now exclude heating demand costs in the grow workflow
 - Hydraulic power calculation at "sink" assets is set to 0.0 if headloss calculation is turned off
@@ -78,7 +71,6 @@
 - Bug: Ensure ATES and Geothermal max_size cannot be smaller than the single_doublet_power if placed.
 - Bug: Upper limit of available pipe classes when using producer profiles
 - Bug: Removed the parsing of is_disconnected pipe between stage 1 and 2 of the grow_workflow. 
->>>>>>> 44c93bd2
 
 
 # [0.1.13] - 2025-06-25
