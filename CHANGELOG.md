<<<<<<< HEAD
# [Unreleased-main] - 2025-11-014
=======
# [Unreleased-main] - 2025-11-19
>>>>>>> 72561c1e

## Added
- xx

## Changed
- xx

## Fixed
- Bug: Write updated esdl for 2 port heat pump

# [0.1.15] - 2025-11-19

## Added
- xx

## Changed
- Reduce computational effort stage 2 grow_workflow -> options["heat_loss_disconnected_pipe"] setting

## Fixed
- xx


# [0.1.14] - 2025-11-07

## Added
- Elect test for air_to_water_heat_pump_elec
- Timelimit for testing in pipeline
- Potential error checks if heating demand state is not set to enabled.
- Potential error checks if the heat exchanger capacity is set correctly.
- Generic modifier functions for consistency across assets.
- Discrete charge/discharge variable for an ATES asset.
- Checks if a timelimit is reached in the GROW workflow at each stage.
- Optimized esdl is re-usabled
- Pipe costs are updated based on the asset templates if they are provided 
- AssetStateEnums of IntEnum type to describe the state of an asset i.e disabled/enabled/optional
- A new type of potential error is added if the profile name indicated in esdl is not available in the database.
- Parsing of emission factors for specific sources not related to carriers.
- Capability of ResidualHeatSource and GeothermalHeatSource to also have profile constraints that can be read from InfluxDB
- Writing KPIs back for discounted CAPEX
- Roll out workflow setup.
- Improved error handling for asset cost information to prevent potential failures and ensure more robust processing of asset-related data.

## Changed
- Removed support of python versions 3.9 and older.
- Previously variable operational cost of air-to-water heat pump was based on  the thermal power usage. Now it is based on the electrical power usage
- TCO cost calculation objective now used the technical lifetime to determine the frequency of the re-investment costs.
- TCO cost calculation objective to now exclude heating demand costs in the grow workflow
- Hydraulic power calculation at "sink" assets is set to 0.0 if headloss calculation is turned off
- Updated pyESDL to v25.7
- Allowing 2 additional pipe sizes (instead of 1) in stage 2 compared to the result of stage 1 of the grow_workflow.
- Calculation of capex for TCO optimization KPI is changed to make it the same as in the TCO calc in the code

## Fixed
- Bug: Add 3 port heat pump to elect demand path constraint
- Error exit when priority 1 reaches time limit in grow workflow for all settings and solvers.
- Bug: Replaced one pipe with all pipes in head loss testing in test_end_scenario_sizing.py 
- Bug: Geothermal being placed when not used. General added aggregation_count=0 constraint for heat buffer, ates and goethermal when not being used.
- Bug: Ensure ATES and Geothermal max_size cannot be smaller than the single_doublet_power if placed.
- Bug: Upper limit of available pipe classes when using producer profiles
- Bug: Removed the parsing of is_disconnected pipe between stage 1 and 2 of the grow_workflow. 


# [0.1.13] - 2025-06-25

## Added
- xx

## Changed
- README update mesido install command for dev

## Fixed
- Bug: Producer profiles specified in Watts and asset state=ENABLED


# [0.1.12] - 2025-06-12

## Added
- Maximum profile contraint (specified in Watts) to some heat producers

## Changed
- xx

## Fixed
- xx


# [0.1.11] - 2025-05-21

## Added
- xx

## Changed
- Updated pyESDL to v25.5.1

## Fixed
- xx


# [0.1.10] - 2025-05-20

## Added
- Default database for gas pipe dimensions based on the ASA pipe schedule with thicknesses from the standard class
- Gas and electricity workflow has been added. Still a work in progress
- Internal energy content function added for natural gas and hydrogen
- OPEX added for gas and electricity source
- Commodity annotation for assets, to allow for easier postprocessing
- Added function to make pickle usable (exceptions) in the OMOTES back end
- More of the existing classes added to __init_ for local runs using the grow_workflow
- Generic functions for postprocessing are added.
- Generic function to adapt timeseries from hourly timesteps to user-defined timesteps by averaging.
- Error check for NaN values in profile data (csv & influxDB)
- Specify package (deepdiff used in pandapipes validation test) version number in test environment
- Reset POTENTIAL_ERRORS class instance (Singleton) in grow_workflow due to it being persistent
- Estimate grow worlfow progress status and update OMOTES progress status 

## Changed
- Updated the Financial section of the documentation to explain the annualized discounted costs calculation.
- Write output to json also saves the solver statistics.
- Updates in asset conversion from ESDL to pycml; gas and heat pipe split, generic conversion better specified.
- Adapt profiles for heating and cooling peak day separately & add test case
- For gas: Use energy content (heating value) instead of internal energy 
- Option was added to allow a bypass of the heat exchanger, possible on both sides of the heat exchanger
- Option for electricity cables to be unidirectional
- Upgraded rtctools to v 2.6.1
- Updated Casadi to 3.6.7 with gil fixes (see https://github.com/casadi/casadi/releases/tag/nightly-gil_release)
- Definition of power attribute of water-to-water heat pump is changed from electrical power to secondary heat power
- Enforce water-to-water heat pump upper bound heat capacity to conform to elect_power*cop

## Fixed
- Bugfix: gas boiler mass flow constraint units
- Bugfix: same mip gap settings for all solvers in grow_workflow.
- Bugfix: head loss test case when minimum_velocity = 0.0
- Bugs: state update of heat pump, heat buffer volume & ates charge rates update in ESDL, heat storage asset data output to influxDB  
- Bugfix: get_density + get_internal_energy updated to ensure it checks commodity type for heat instead of the carrier name
- Bug: pipe class bounds when pipe DN none results from stage 1 in the grow_workflow


# [0.1.8.5] - 2025-02-12

## Added
- xx

## Changed
- Updated Casadi to 3.6.7 with gil fixes (see https://github.com/casadi/casadi/releases/tag/nightly-gil_release)
- Upgraded rtctools to version 2.6.1

## Fixed
- Bug: pipe class bounds when pipe DN none results from stage 1 in the grow_workflow


# [0.1.8.4] - 2024-12-11

## Added
- More of the existing classes added to __init_ for local runs using the grow_workflow

## Changed
- xxx

## Fixed
- Bugs: state update of heat pump, heat buffer volume & ates charge rates update in ESDL, heat storage asset data output to influxDB   


# [0.1.8.3] - 2024-12-02

## Added
- Added function to make pickle usable (exceptions) in the OMOTES back end 

## Changed
- xx

## Fixed
- Bugfix: same mip gap settings for all solvers in grow_workflow.
- Bugfix: head loss test case when minimum_velocity = 0.0


# [0.1.8.2] - 2024-11-15

## Added
- xx

## Changed
- xx

## Fixed
- Bugfix: same mip gap settings for all solvers in grow_workflow.
- Bugfix: head loss test case when minimum_velocity = 0.0


# [0.1.8 & 0.1.8.1] - 2024-11-07

## Added
- Added MESIDO error exception class to raise applicable potential errors in a workflow & include required info for feedback in the mapeditor
- Limit the available pipe classes connetced to heat/gas demand/producers
- Add demands and sources to the topology object to have easy access to the connected pipes/cables later on
- Heating and cooling example case added (2 heating demands, 1 cold demand, hot and cold producer, WKO as seasonal storage)
- Gas physics documentation
- Gas & electricity 1st version of physics documentation
- Test case: Head loss validation with pandapipes.
- Example on ESDL file creation using pyESDL for the PoC Tutorial.
- Electrolyzer specific power curve valley location specified optionally specified in ESDL.
- Grow_workflow: Solver class created to allow the use of CPLEX as a solver for EndScenarioSizing classes. 

## Changed
- Cooling demand added to adapt_hourly_year_profile_to_day_averaged_with_hourly_peak_day (peak cooling day not used yet)
- Impact on the way EndScenarioSizing problems in MESIDO are run: The calling of the different optimization problem classes has been split from the solver classes. In EndScenarioSizing classes, the HIGHS solver is the default and the calling functions also cather for other solvers by adding the keyword "solver_class" with the respective solver class.
- Bugfix: No longer required to provide a power at the heating demands when a profile has been added.
- Bugfix: Scaling fix on ATES temperature variable when temperature modelling not used.
- Bugfix: Fix on nominals in electricity cables and gas pipes. Fix on nominals for nodes with logical links.
- Pipeline is only run when pull request is ready for review and synchronized or when opened, as well as when a pull request is merged to main.
- Speedup: Changed the way daily average profiles are created from hourly profiles to speed up the conversion.
 
## Fixed
- Bug fix: Logical links: e_boiler & gas boiler update to use energy values 
- Bug fix: Q max and nominal calculation update when reference energy value    
- Bug fix: e-boiler expected order of inports while setting nominal values
- Bug fix: setting nominals while using logical links when all values are 1.0
- Bug fix: machine error/rounding with updating lower bound values in the grow_workflow after stage 1
- documentation: heat physics tank storage
- bug fix in grow_workflow (heat networks), changed minimum velocity from 0 to default value
- addition to tests checking the minimum velocity setting in a workflow


# [0.1.7] - 2024-08-23
 
## Added
- User feedback regarding demand type to be used in heat networks 
- Functionality to connect assets with logical links 

## Changed
- Increased time limit for stage 1, priority 1
- Replaced Retry loop to connect all assets and apply the correct modifiers of the linked assets
 
## Fixed
- Error exit when stage 1, priority 1 was not successful

<|MERGE_RESOLUTION|>--- conflicted
+++ resolved
@@ -1,8 +1,4 @@
-<<<<<<< HEAD
-# [Unreleased-main] - 2025-11-014
-=======
-# [Unreleased-main] - 2025-11-19
->>>>>>> 72561c1e
+# [Unreleased-main] - 2025-12-05
 
 ## Added
 - xx
