<<<<<<< HEAD
# [Unreleased-main] - 2025-11-014
=======
# [Unreleased-main] - 2025-11-19
>>>>>>> 72561c1e

## Added
- xx

## Changed
- xx

## Fixed
- Bug: Write updated esdl for 2 port heat pump

# [0.1.15] - 2025-11-19

## Added
- xx

## Changed
- Reduce computational effort stage 2 grow_workflow -> options["heat_loss_disconnected_pipe"] setting

## Fixed
- xx


# [0.1.14] - 2025-11-07

## Added
- Elect test for air_to_water_heat_pump_elec
- Timelimit for testing in pipeline
- Potential error checks if heating demand state is not set to enabled.
- Potential error checks if the heat exchanger capacity is set correctly.
- Generic modifier functions for consistency across assets.
- Discrete charge/discharge variable for an ATES asset.
- Checks if a timelimit is reached in the GROW workflow at each stage.
- Optimized esdl is re-usabled
- Pipe costs are updated based on the asset templates if they are provided 
- AssetStateEnums of IntEnum type to describe the state of an asset i.e disabled/enabled/optional
- A new type of potential error is added if the profile name indicated in esdl is not available in the database.
- Parsing of emission factors for specific sources not related to carriers.
- Capability of ResidualHeatSource and GeothermalHeatSource to also have profile constraints that can be read from InfluxDB
- Writing KPIs back for discounted CAPEX
- Roll out workflow setup.
- Improved error handling for asset cost information to prevent potential failures and ensure more robust processing of asset-related data.

## Changed
- Removed support of python versions 3.9 and older.
- Previously variable operational cost of air-to-water heat pump was based on  the thermal power usage. Now it is based on the electrical power usage
- TCO cost calculation objective now used the technical lifetime to determine the frequency of the re-investment costs.
- TCO cost calculation objective to now exclude heating demand costs in the grow workflow
- Hydraulic power calculation at "sink" assets is set to 0.0 if headloss calculation is turned off
- Updated pyESDL to v25.7
- Allowing 2 additional pipe sizes (instead of 1) in stage 2 compared to the result of stage 1 of the grow_workflow.
- Calculation of capex for TCO optimization KPI is changed to make it the same as in the TCO calc in the code

## Fixed
- Bug: Add 3 port heat pump to elect demand path constraint
- Error exit when priority 1 reaches time limit in grow workflow for all settings and solvers.
- Bug: Replaced one pipe with all pipes in head loss testing in test_end_scenario_sizing.py 
- Bug: Geothermal being placed when not used. General added aggregation_count=0 constraint for heat buffer, ates and goethermal when not being used.
- Bug: Ensure ATES and Geothermal max_size cannot be smaller than the single_doublet_power if placed.
- Bug: Upper limit of available pipe classes when using producer profiles
- Bug: Removed the parsing of is_disconnected pipe between stage 1 and 2 of the grow_workflow. 


# [0.1.13] - 2025-06-25

## Added
- xx

## Changed
- README update mesido install command for dev

## Fixed
- Bug: Producer profiles specified in Watts and asset state=ENABLED


# [0.1.12] - 2025-06-12

## Added
- Maximum profile contraint (specified in Watts) to some heat producers

## Changed
- xx

## Fixed
- xx


# [0.1.11] - 2025-05-21

## Added
- xx

## Changed
- Updated pyESDL to v25.5.1

## Fixed
- xx


# [0.1.10] - 2025-05-20

## Added
- Default database for gas pipe dimensions based on the ASA pipe schedule with thicknesses from the standard class
- Gas and electricity workflow has been added. Still a work in progress
- Internal energy content function added for natural gas and hydrogen
- OPEX added for gas and electricity source
- Commodity annotation for assets, to allow for easier postprocessing
- Added function to make pickle usable (exceptions) in the OMOTES back end
- More of the existing classes added to __init_ for local runs using the grow_workflow
- Generic functions for postprocessing are added.
- Generic function to adapt timeseries from hourly timesteps to user-defined timesteps by averaging.
- Error check for NaN values in profile data (csv & influxDB)
- Specify package (deepdiff used in pandapipes validation test) version number in test environment
- Reset POTENTIAL_ERRORS class instance (Singleton) in grow_workflow due to it being persistent
- Estimate grow worlfow progress status and update OMOTES progress status 

## Changed
- Updated the Financial section of the documentation to explain the annualized discounted costs calculation.
- Write output to json also saves the solver statistics.
- Updates in asset conversion from ESDL to pycml; gas and heat pipe split, generic conversion better specified.
- Adapt profiles for heating and cooling peak day separately & add test case
- For gas: Use energy content (heating value) instead of internal energy 
- Option was added to allow a bypass of the heat exchanger, possible on both sides of the heat exchanger
- Option for electricity cables to be unidirectional
- Upgraded rtctools to v 2.6.1
- Updated Casadi to 3.6.7 with gil fixes (see https://github.com/casadi/casadi/releases/tag/nightly-gil_release)
- Definition of power attribute of water-to-water heat pump is changed from electrical power to secondary heat power
- Enforce water-to-water heat pump upper bound heat capacity to conform to elect_power*cop

## Fixed
- Bugfix: gas boiler mass flow constraint units
- Bugfix: same mip gap settings for all solvers in grow_workflow.
- Bugfix: head loss test case when minimum_velocity = 0.0
- Bugs: state update of heat pump, heat buffer volume & ates charge rates update in ESDL, heat storage asset data output to influxDB  
- Bugfix: get_density + get_internal_energy updated to ensure it checks commodity type for heat instead of the carrier name
- Bug: pipe class bounds when pipe DN none results from stage 1 in the grow_workflow


# [0.1.8.5] - 2025-02-12

## Added
- xx

## Changed
- Updated Casadi to 3.6.7 with gil fixes (see https://github.com/casadi/casadi/releases/tag/nightly-gil_release)
- Upgraded rtctools to version 2.6.1

## Fixed
- Bug: pipe class bounds when pipe DN none results from stage 1 in the grow_workflow


# [0.1.8.4] - 2024-12-11

## Added
- More of the existing classes added to __init_ for local runs using the grow_workflow

## Changed
- xxx

## Fixed
- Bugs: state update of heat pump, heat buffer volume & ates charge rates update in ESDL, heat storage asset data output to influxDB   


# [0.1.8.3] - 2024-12-02

## Added
- Added function to make pickle usable (exceptions) in the OMOTES back end 

## Changed
- xx

## Fixed
- Bugfix: same mip gap settings for all solvers in grow_workflow.
- Bugfix: head loss test case when minimum_velocity = 0.0


# [0.1.8.2] - 2024-11-15

## Added
- xx

## Changed
- xx

## Fixed
- Bugfix: same mip gap settings for all solvers in grow_workflow.
- Bugfix: head loss test case when minimum_velocity = 0.0


# [0.1.8 & 0.1.8.1] - 2024-11-07

## Added
- Added MESIDO error exception class to raise applicable potential errors in a workflow & include required info for feedback in the mapeditor
- Limit the available pipe classes connetced to heat/gas demand/producers
- Add demands and sources to the topology object to have easy access to the connected pipes/cables later on
- Heating and cooling example case added (2 heating demands, 1 cold demand, hot and cold producer, WKO as seasonal storage)
- Gas physics documentation
- Gas & electricity 1st version of physics documentation
- Test case: Head loss validation with pandapipes.
- Example on ESDL file creation using pyESDL for the PoC Tutorial.
- Electrolyzer specific power curve valley location specified optionally specified in ESDL.
- Grow_workflow: Solver class created to allow the use of CPLEX as a solver for EndScenarioSizing classes. 

## Changed
- Cooling demand added to adapt_hourly_year_profile_to_day_averaged_with_hourly_peak_day (peak cooling day not used yet)
- Impact on the way EndScenarioSizing problems in MESIDO are run: The calling of the different optimization problem classes has been split from the solver classes. In EndScenarioSizing classes, the HIGHS solver is the default and the calling functions also cather for other solvers by adding the keyword "solver_class" with the respective solver class.
- Bugfix: No longer required to provide a power at the heating demands when a profile has been added.
- Bugfix: Scaling fix on ATES temperature variable when temperature modelling not used.
- Bugfix: Fix on nominals in electricity cables and gas pipes. Fix on nominals for nodes with logical links.
- Pipeline is only run when pull request is ready for review and synchronized or when opened, as well as when a pull request is merged to main.
- Speedup: Changed the way daily average profiles are created from hourly profiles to speed up the conversion.
 
## Fixed
- Bug fix: Logical links: e_boiler & gas boiler update to use energy values 
- Bug fix: Q max and nominal calculation update when reference energy value    
- Bug fix: e-boiler expected order of inports while setting nominal values
- Bug fix: setting nominals while using logical links when all values are 1.0
- Bug fix: machine error/rounding with updating lower bound values in the grow_workflow after stage 1
- documentation: heat physics tank storage
- bug fix in grow_workflow (heat networks), changed minimum velocity from 0 to default value
- addition to tests checking the minimum velocity setting in a workflow


# [0.1.7] - 2024-08-23
 
## Added
- User feedback regarding demand type to be used in heat networks 
- Functionality to connect assets with logical links 

## Changed
- Increased time limit for stage 1, priority 1
- Replaced Retry loop to connect all assets and apply the correct modifiers of the linked assets
 
## Fixed
- Error exit when stage 1, priority 1 was not successful

<|MERGE_RESOLUTION|>--- conflicted
+++ resolved
@@ -1,11 +1,7 @@
-<<<<<<< HEAD
-# [Unreleased-main] - 2025-11-014
-=======
 # [Unreleased-main] - 2025-11-19
->>>>>>> 72561c1e
-
-## Added
-- xx
+
+## Added
+- Gas Boiler with 2 ports (no gas port) is supported for DTK and its cost attributes are supported in Mesido
 
 ## Changed
 - xx
