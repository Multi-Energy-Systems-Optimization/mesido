--- conflicted
+++ resolved
@@ -1,8 +1,4 @@
-<<<<<<< HEAD
-# [Unreleased-main] - 2025-08-14
-=======
 # [Unreleased-main] - 2025-09-04
->>>>>>> 1b5c425f
 
 ## Added
 - Elect test for air_to_water_heat_pump_elec
@@ -24,11 +20,8 @@
 
 ## Fixed
 - Bug: Add 3 port heat pump to elect demand path constraint
-<<<<<<< HEAD
+- Error exit when priority 1 reaches time limit in grow workflow for all settings and solvers.
 - Bug: Replaced one pipe with all pipes in head loss testing in test_end_scenario_sizing.py 
-=======
-- Error exit when priority 1 reaches time limit in grow workflow for all settings and solvers.
->>>>>>> 1b5c425f
 
 
 # [0.1.13] - 2025-06-25
