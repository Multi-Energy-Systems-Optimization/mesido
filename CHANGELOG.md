# [Unreleased-main] - 2025-10-30

## Added
- Elect test for air_to_water_heat_pump_elec
- Timelimit for testing in pipeline
- Potential error checks if heating demand state is not set to enabled.
- Potential error checks if the heat exchanger capacity is set correctly.
- Generic modifier functions for consistency across assets.
- Discrete charge/discharge variable for an ATES asset.
- Checks if a timelimit is reached in the GROW workflow at each stage.
- Optimized esdl is re-usabled
- Pipe costs are updated based on the asset templates if they are provided 
- AssetStateEnums of IntEnum type to describe the state of an asset i.e disabled/enabled/optional
- A new type of potential error is added if the profile name indicated in esdl is not available in the database.
- Parsing of emission factors for specific sources not related to carriers.
- Capability of ResidualHeatSource and GeothermalHeatSource to also have profile constraints that can be read from InfluxDB
<<<<<<< HEAD
- Writing KPIs back for discounted CAPEX
=======
- Roll out workflow setup.
>>>>>>> 5f12ba56

## Changed
- Removed support of python versions 3.9 and older.
- Previously variable operational cost of air-to-water heat pump was based on  the thermal power usage. Now it is based on the electrical power usage
- TCO cost calculation objective now used the technical lifetime to determine the frequency of the re-investment costs.
- TCO cost calculation objective to now exclude heating demand costs in the grow workflow
- Hydraulic power calculation at "sink" assets is set to 0.0 if headloss calculation is turned off
- Updated pyESDL to v25.7

## Fixed
- Bug: Add 3 port heat pump to elect demand path constraint
- Error exit when priority 1 reaches time limit in grow workflow for all settings and solvers.
- Bug: Replaced one pipe with all pipes in head loss testing in test_end_scenario_sizing.py 
- Bug: Geothermal being placed when not used. General added aggregation_count=0 constraint for heat buffer, ates and goethermal when not being used.
- Bug: Ensure ATES and Geothermal max_size cannot be smaller than the single_doublet_power if placed.


# [0.1.13] - 2025-06-25

## Added
- xx

## Changed
- README update mesido install command for dev

## Fixed
- Bug: Producer profiles specified in Watts and asset state=ENABLED


# [0.1.12] - 2025-06-12

## Added
- Maximum profile contraint (specified in Watts) to some heat producers

## Changed
- xx

## Fixed
- xx


# [0.1.11] - 2025-05-21

## Added
- xx

## Changed
- Updated pyESDL to v25.5.1

## Fixed
- xx


# [0.1.10] - 2025-05-20

## Added
- Default database for gas pipe dimensions based on the ASA pipe schedule with thicknesses from the standard class
- Gas and electricity workflow has been added. Still a work in progress
- Internal energy content function added for natural gas and hydrogen
- OPEX added for gas and electricity source
- Commodity annotation for assets, to allow for easier postprocessing
- Added function to make pickle usable (exceptions) in the OMOTES back end
- More of the existing classes added to __init_ for local runs using the grow_workflow
- Generic functions for postprocessing are added.
- Generic function to adapt timeseries from hourly timesteps to user-defined timesteps by averaging.
- Error check for NaN values in profile data (csv & influxDB)
- Specify package (deepdiff used in pandapipes validation test) version number in test environment
- Reset POTENTIAL_ERRORS class instance (Singleton) in grow_workflow due to it being persistent
- Estimate grow worlfow progress status and update OMOTES progress status 

## Changed
- Updated the Financial section of the documentation to explain the annualized discounted costs calculation.
- Write output to json also saves the solver statistics.
- Updates in asset conversion from ESDL to pycml; gas and heat pipe split, generic conversion better specified.
- Adapt profiles for heating and cooling peak day separately & add test case
- For gas: Use energy content (heating value) instead of internal energy 
- Option was added to allow a bypass of the heat exchanger, possible on both sides of the heat exchanger
- Option for electricity cables to be unidirectional
- Upgraded rtctools to v 2.6.1
- Updated Casadi to 3.6.7 with gil fixes (see https://github.com/casadi/casadi/releases/tag/nightly-gil_release)
- Definition of power attribute of water-to-water heat pump is changed from electrical power to secondary heat power
- Enforce water-to-water heat pump upper bound heat capacity to conform to elect_power*cop

## Fixed
- Bugfix: gas boiler mass flow constraint units
- Bugfix: same mip gap settings for all solvers in grow_workflow.
- Bugfix: head loss test case when minimum_velocity = 0.0
- Bugs: state update of heat pump, heat buffer volume & ates charge rates update in ESDL, heat storage asset data output to influxDB  
- Bugfix: get_density + get_internal_energy updated to ensure it checks commodity type for heat instead of the carrier name
- Bug: pipe class bounds when pipe DN none results from stage 1 in the grow_workflow


# [0.1.8.5] - 2025-02-12

## Added
- xx

## Changed
- Updated Casadi to 3.6.7 with gil fixes (see https://github.com/casadi/casadi/releases/tag/nightly-gil_release)
- Upgraded rtctools to version 2.6.1

## Fixed
- Bug: pipe class bounds when pipe DN none results from stage 1 in the grow_workflow


# [0.1.8.4] - 2024-12-11

## Added
- More of the existing classes added to __init_ for local runs using the grow_workflow

## Changed
- xxx

## Fixed
- Bugs: state update of heat pump, heat buffer volume & ates charge rates update in ESDL, heat storage asset data output to influxDB   


# [0.1.8.3] - 2024-12-02

## Added
- Added function to make pickle usable (exceptions) in the OMOTES back end 

## Changed
- xx

## Fixed
- Bugfix: same mip gap settings for all solvers in grow_workflow.
- Bugfix: head loss test case when minimum_velocity = 0.0


# [0.1.8.2] - 2024-11-15

## Added
- xx

## Changed
- xx

## Fixed
- Bugfix: same mip gap settings for all solvers in grow_workflow.
- Bugfix: head loss test case when minimum_velocity = 0.0


# [0.1.8 & 0.1.8.1] - 2024-11-07

## Added
- Added MESIDO error exception class to raise applicable potential errors in a workflow & include required info for feedback in the mapeditor
- Limit the available pipe classes connetced to heat/gas demand/producers
- Add demands and sources to the topology object to have easy access to the connected pipes/cables later on
- Heating and cooling example case added (2 heating demands, 1 cold demand, hot and cold producer, WKO as seasonal storage)
- Gas physics documentation
- Gas & electricity 1st version of physics documentation
- Test case: Head loss validation with pandapipes.
- Example on ESDL file creation using pyESDL for the PoC Tutorial.
- Electrolyzer specific power curve valley location specified optionally specified in ESDL.
- Grow_workflow: Solver class created to allow the use of CPLEX as a solver for EndScenarioSizing classes. 

## Changed
- Cooling demand added to adapt_hourly_year_profile_to_day_averaged_with_hourly_peak_day (peak cooling day not used yet)
- Impact on the way EndScenarioSizing problems in MESIDO are run: The calling of the different optimization problem classes has been split from the solver classes. In EndScenarioSizing classes, the HIGHS solver is the default and the calling functions also cather for other solvers by adding the keyword "solver_class" with the respective solver class.
- Bugfix: No longer required to provide a power at the heating demands when a profile has been added.
- Bugfix: Scaling fix on ATES temperature variable when temperature modelling not used.
- Bugfix: Fix on nominals in electricity cables and gas pipes. Fix on nominals for nodes with logical links.
- Pipeline is only run when pull request is ready for review and synchronized or when opened, as well as when a pull request is merged to main.
- Speedup: Changed the way daily average profiles are created from hourly profiles to speed up the conversion.
 
## Fixed
- Bug fix: Logical links: e_boiler & gas boiler update to use energy values 
- Bug fix: Q max and nominal calculation update when reference energy value    
- Bug fix: e-boiler expected order of inports while setting nominal values
- Bug fix: setting nominals while using logical links when all values are 1.0
- Bug fix: machine error/rounding with updating lower bound values in the grow_workflow after stage 1
- documentation: heat physics tank storage
- bug fix in grow_workflow (heat networks), changed minimum velocity from 0 to default value
- addition to tests checking the minimum velocity setting in a workflow


# [0.1.7] - 2024-08-23
 
## Added
- User feedback regarding demand type to be used in heat networks 
- Functionality to connect assets with logical links 

## Changed
- Increased time limit for stage 1, priority 1
- Replaced Retry loop to connect all assets and apply the correct modifiers of the linked assets
 
## Fixed
- Error exit when stage 1, priority 1 was not successful

<|MERGE_RESOLUTION|>--- conflicted
+++ resolved
@@ -14,11 +14,8 @@
 - A new type of potential error is added if the profile name indicated in esdl is not available in the database.
 - Parsing of emission factors for specific sources not related to carriers.
 - Capability of ResidualHeatSource and GeothermalHeatSource to also have profile constraints that can be read from InfluxDB
-<<<<<<< HEAD
 - Writing KPIs back for discounted CAPEX
-=======
 - Roll out workflow setup.
->>>>>>> 5f12ba56
 
 ## Changed
 - Removed support of python versions 3.9 and older.
