--- conflicted
+++ resolved
@@ -1,8 +1,4 @@
-<<<<<<< HEAD
 # [Unreleased-main] - 2024-12-12
-=======
-# [Unreleased] - 2025-02-07
->>>>>>> 07709da5
 
 ## Added
 - Default database for gas pipe dimensions based on the ASA pipe schedule with thicknesses from the standard class
@@ -22,6 +18,7 @@
 - For gas: Use energy content (heating value) instead of internal energy 
 - Option was added to allow a bypass of the heat exchanger, possible on both sides of the heat exchanger
 - Option for electricity cables to be unidirectional
+- Updated Casadi to 3.6.7 with gil fixes (see https://github.com/casadi/casadi/releases/tag/nightly-gil_release)
 
 ## Fixed
 - Bugfix: gas boiler mass flow constraint units
@@ -29,6 +26,8 @@
 - Bugfix: head loss test case when minimum_velocity = 0.0
 - Bugs: state update of heat pump, heat buffer volume & ates charge rates update in ESDL, heat storage asset data output to influxDB  
 - Bugfix: get_density + get_internal_energy updated to ensure it checks commodity type for heat instead of the carrier name
+- Bug: pipe class bounds when pipe DN none results from stage 1 in the grow_workflow
+
 
 # [0.1.8.4] - 2024-12-11
 
@@ -48,32 +47,12 @@
 - Added function to make pickle usable (exceptions) in the OMOTES back end 
 
 ## Changed
-- Updated Casadi to 3.6.7 with gil fixes (see https://github.com/casadi/casadi/releases/tag/nightly-gil_release)
-
-## Fixed
-- Bug: pipe class bounds when pipe DN none results from stage 1 in the grow_workflow
-
-# [0.1.8.4] - 2024-12-11
-
-## Added
-- More of the existing classes added to __init_ for local runs using the grow_workflow
-
-## Changed
-- xxx
-
-## Fixed
-- Bugs: state update of heat pump, heat buffer volume & ates charge rates update in ESDL, heat storage asset data output to influxDB   
-
-# [0.1.8.3] - 2024-12-02
-
-## Added
-- Added function to make pickle usable (exceptions) in the OMOTES back end 
-
-## Changed
 - xx
 
 ## Fixed
-- xx
+- Bugfix: same mip gap settings for all solvers in grow_workflow.
+- Bugfix: head loss test case when minimum_velocity = 0.0
+
 
 # [0.1.8.2] - 2024-11-15
 
@@ -88,22 +67,6 @@
 - Bugfix: head loss test case when minimum_velocity = 0.0
 
 
-<<<<<<< HEAD
-# [0.1.8.2] - 2024-11-15
-
-## Added
-- xx
-
-## Changed
-- xx
-
-## Fixed
-- Bugfix: same mip gap settings for all solvers in grow_workflow.
-- Bugfix: head loss test case when minimum_velocity = 0.0
-
-
-=======
->>>>>>> 07709da5
 # [0.1.8 & 0.1.8.1] - 2024-11-07
 
 ## Added
