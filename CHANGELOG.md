<<<<<<< HEAD
# [Unreleased-main] - 2025-06-30
=======
# [Unreleased-main] - 2025-06-25
>>>>>>> d6928027

## Added
- xx

## Changed
- Lifetime of an asset is taken into account in optimization for CAPEX and OPEX

## Fixed
- xxx


# [0.1.13] - 2025-06-25

## Added
- xx

## Changed
- README update mesido install command for dev

## Fixed
- Bug: Producer profiles specified in Watts and asset state=ENABLED


# [0.1.12] - 2025-06-12

## Added
- Maximum profile contraint (specified in Watts) to some heat producers

## Changed
- xx

## Fixed
- xx


# [0.1.11] - 2025-05-21

## Added
- xx

## Changed
- Updated pyESDL to v25.5.1

## Fixed
- xx


# [0.1.10] - 2025-05-20

## Added
- Default database for gas pipe dimensions based on the ASA pipe schedule with thicknesses from the standard class
- Gas and electricity workflow has been added. Still a work in progress
- Internal energy content function added for natural gas and hydrogen
- OPEX added for gas and electricity source
- Commodity annotation for assets, to allow for easier postprocessing
- Added function to make pickle usable (exceptions) in the OMOTES back end
- More of the existing classes added to __init_ for local runs using the grow_workflow
- Generic functions for postprocessing are added.
- Generic function to adapt timeseries from hourly timesteps to user-defined timesteps by averaging.
- Error check for NaN values in profile data (csv & influxDB)
- Specify package (deepdiff used in pandapipes validation test) version number in test environment
- Reset POTENTIAL_ERRORS class instance (Singleton) in grow_workflow due to it being persistent
- Estimate grow worlfow progress status and update OMOTES progress status 

## Changed
- Updated the Financial section of the documentation to explain the annualized discounted costs calculation.
- Write output to json also saves the solver statistics.
- Updates in asset conversion from ESDL to pycml; gas and heat pipe split, generic conversion better specified.
- Adapt profiles for heating and cooling peak day separately & add test case
- For gas: Use energy content (heating value) instead of internal energy 
- Option was added to allow a bypass of the heat exchanger, possible on both sides of the heat exchanger
- Option for electricity cables to be unidirectional
- Upgraded rtctools to v 2.6.1
- Updated Casadi to 3.6.7 with gil fixes (see https://github.com/casadi/casadi/releases/tag/nightly-gil_release)
- Definition of power attribute of water-to-water heat pump is changed from electrical power to secondary heat power
- Enforce water-to-water heat pump upper bound heat capacity to conform to elect_power*cop

## Fixed
- Bugfix: gas boiler mass flow constraint units
- Bugfix: same mip gap settings for all solvers in grow_workflow.
- Bugfix: head loss test case when minimum_velocity = 0.0
- Bugs: state update of heat pump, heat buffer volume & ates charge rates update in ESDL, heat storage asset data output to influxDB  
- Bugfix: get_density + get_internal_energy updated to ensure it checks commodity type for heat instead of the carrier name
- Bug: pipe class bounds when pipe DN none results from stage 1 in the grow_workflow


# [0.1.8.5] - 2025-02-12

## Added
- xx

## Changed
- Updated Casadi to 3.6.7 with gil fixes (see https://github.com/casadi/casadi/releases/tag/nightly-gil_release)
- Upgraded rtctools to version 2.6.1

## Fixed
- Bug: pipe class bounds when pipe DN none results from stage 1 in the grow_workflow


# [0.1.8.4] - 2024-12-11

## Added
- More of the existing classes added to __init_ for local runs using the grow_workflow

## Changed
- xxx

## Fixed
- Bugs: state update of heat pump, heat buffer volume & ates charge rates update in ESDL, heat storage asset data output to influxDB   


# [0.1.8.3] - 2024-12-02

## Added
- Added function to make pickle usable (exceptions) in the OMOTES back end 

## Changed
- xx

## Fixed
- Bugfix: same mip gap settings for all solvers in grow_workflow.
- Bugfix: head loss test case when minimum_velocity = 0.0


# [0.1.8.2] - 2024-11-15

## Added
- xx

## Changed
- xx

## Fixed
- Bugfix: same mip gap settings for all solvers in grow_workflow.
- Bugfix: head loss test case when minimum_velocity = 0.0


# [0.1.8 & 0.1.8.1] - 2024-11-07

## Added
- Added MESIDO error exception class to raise applicable potential errors in a workflow & include required info for feedback in the mapeditor
- Limit the available pipe classes connetced to heat/gas demand/producers
- Add demands and sources to the topology object to have easy access to the connected pipes/cables later on
- Heating and cooling example case added (2 heating demands, 1 cold demand, hot and cold producer, WKO as seasonal storage)
- Gas physics documentation
- Gas & electricity 1st version of physics documentation
- Test case: Head loss validation with pandapipes.
- Example on ESDL file creation using pyESDL for the PoC Tutorial.
- Electrolyzer specific power curve valley location specified optionally specified in ESDL.
- Grow_workflow: Solver class created to allow the use of CPLEX as a solver for EndScenarioSizing classes. 

## Changed
- Cooling demand added to adapt_hourly_year_profile_to_day_averaged_with_hourly_peak_day (peak cooling day not used yet)
- Impact on the way EndScenarioSizing problems in MESIDO are run: The calling of the different optimization problem classes has been split from the solver classes. In EndScenarioSizing classes, the HIGHS solver is the default and the calling functions also cather for other solvers by adding the keyword "solver_class" with the respective solver class.
- Bugfix: No longer required to provide a power at the heating demands when a profile has been added.
- Bugfix: Scaling fix on ATES temperature variable when temperature modelling not used.
- Bugfix: Fix on nominals in electricity cables and gas pipes. Fix on nominals for nodes with logical links.
- Pipeline is only run when pull request is ready for review and synchronized or when opened, as well as when a pull request is merged to main.
- Speedup: Changed the way daily average profiles are created from hourly profiles to speed up the conversion.
 
## Fixed
- Bug fix: Logical links: e_boiler & gas boiler update to use energy values 
- Bug fix: Q max and nominal calculation update when reference energy value    
- Bug fix: e-boiler expected order of inports while setting nominal values
- Bug fix: setting nominals while using logical links when all values are 1.0
- Bug fix: machine error/rounding with updating lower bound values in the grow_workflow after stage 1
- documentation: heat physics tank storage
- bug fix in grow_workflow (heat networks), changed minimum velocity from 0 to default value
- addition to tests checking the minimum velocity setting in a workflow


# [0.1.7] - 2024-08-23
 
## Added
- User feedback regarding demand type to be used in heat networks 
- Functionality to connect assets with logical links 

## Changed
- Increased time limit for stage 1, priority 1
- Replaced Retry loop to connect all assets and apply the correct modifiers of the linked assets
 
## Fixed
- Error exit when stage 1, priority 1 was not successful

<|MERGE_RESOLUTION|>--- conflicted
+++ resolved
@@ -1,8 +1,4 @@
-<<<<<<< HEAD
 # [Unreleased-main] - 2025-06-30
-=======
-# [Unreleased-main] - 2025-06-25
->>>>>>> d6928027
 
 ## Added
 - xx
