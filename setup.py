--- conflicted
+++ resolved
@@ -58,30 +58,10 @@
         "influxdb >= 5.3.1",
         "pyecore == 0.12.1",
         "pymoca >= 0.9.0",
-<<<<<<< HEAD
-        "rtc-tools == 2.6.1",
-        "pyesdl == 24.2",
-        "pandas >= 1.3.1, < 2.0",
-        "casadi @ https://github.com/casadi/casadi/releases/download/nightly-gil_release/casadi-3.6.7.dev+gil.release-cp37-none-win_amd64.whl ; python_version == '3.7' and sys_platform == 'win32'",  # noqa: E501
-        "casadi @ https://github.com/casadi/casadi/releases/download/nightly-gil_release/casadi-3.6.7.dev+gil.release-cp38-none-win_amd64.whl ; python_version == '3.8' and sys_platform == 'win32'",  # noqa: E501
-        "casadi @ https://github.com/casadi/casadi/releases/download/nightly-gil_release/casadi-3.6.7.dev+gil.release-cp39-none-win_amd64.whl ; python_version == '3.9' and sys_platform == 'win32'",  # noqa: E501
-        "casadi @ https://github.com/casadi/casadi/releases/download/nightly-gil_release/casadi-3.6.7.dev+gil.release-cp310-none-win_amd64.whl ; python_version == '3.10' and sys_platform == 'win32'",  # noqa: E501
-        "casadi @ https://github.com/casadi/casadi/releases/download/nightly-gil_release/casadi-3.6.7.dev+gil.release-cp311-none-win_amd64.whl ; python_version == '3.11' and sys_platform == 'win32'",  # noqa: E501
-        "casadi @ https://github.com/casadi/casadi/releases/download/nightly-gil_release/casadi-3.6.7.dev+gil.release-cp312-none-win_amd64.whl ; python_version == '3.12' and sys_platform == 'win32'",  # noqa: E501
-        "casadi @ https://github.com/casadi/casadi/releases/download/nightly-gil_release/casadi-3.6.7.dev+gil.release-cp313-none-win_amd64.whl ; python_version == '3.13' and sys_platform == 'win32'",  # noqa: E501
-        "casadi @ https://github.com/casadi/casadi/releases/download/nightly-gil_release/casadi-3.6.7.dev+gil.release-cp37-none-manylinux2014_x86_64.whl ; python_version == '3.7' and sys_platform == 'linux'",  # noqa: E501
-        "casadi @ https://github.com/casadi/casadi/releases/download/nightly-gil_release/casadi-3.6.7.dev+gil.release-cp38-none-manylinux2014_x86_64.whl ; python_version == '3.8' and sys_platform == 'linux'",  # noqa: E501
-        "casadi @ https://github.com/casadi/casadi/releases/download/nightly-gil_release/casadi-3.6.7.dev+gil.release-cp39-none-manylinux2014_x86_64.whl ; python_version == '3.9' and sys_platform == 'linux'",  # noqa: E501
-        "casadi @ https://github.com/casadi/casadi/releases/download/nightly-gil_release/casadi-3.6.7.dev+gil.release-cp310-none-manylinux2014_x86_64.whl ; python_version == '3.10' and sys_platform == 'linux'",  # noqa: E501
-        "casadi @ https://github.com/casadi/casadi/releases/download/nightly-gil_release/casadi-3.6.7.dev+gil.release-cp311-none-manylinux2014_x86_64.whl ; python_version == '3.11' and sys_platform == 'linux'",  # noqa: E501
-        "casadi @ https://github.com/casadi/casadi/releases/download/nightly-gil_release/casadi-3.6.7.dev+gil.release-cp312-none-manylinux2014_x86_64.whl ; python_version == '3.12' and sys_platform == 'linux'",  # noqa: E501
-        "casadi @ https://github.com/casadi/casadi/releases/download/nightly-gil_release/casadi-3.6.7.dev+gil.release-cp313-none-manylinux2014_x86_64.whl ; python_version == '3.13' and sys_platform == 'linux'",  # noqa: E501
-=======
         "rtc-tools-gil-comp == 2.6.1",
         "pyesdl == 24.2",
         "pandas >= 1.3.1, < 2.0",
         "casadi-gil-comp == 3.6.7",
->>>>>>> c66b6b15
         "StrEnum == 0.4.15",
         "CoolProp==6.6.0",
     ],
