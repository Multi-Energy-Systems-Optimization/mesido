--- conflicted
+++ resolved
@@ -57,11 +57,7 @@
         "influxdb >= 5.3.1",
         "pyecore",
         "pymoca >= 0.9.0",
-<<<<<<< HEAD
-        "rtc-tools >= 2.5.0, < 2.6.0",
-=======
         "rtc-tools == 2.6.0a3",
->>>>>>> 3c8a08d2
         "pyesdl >= 21.11.0",
         "pandas >= 1.3.1, < 2.0",
     ],
